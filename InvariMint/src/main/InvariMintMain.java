package main;

import java.io.IOException;
import java.util.HashMap;
import java.util.HashSet;
import java.util.List;
import java.util.Map;
import java.util.Set;
import java.util.logging.Level;
import java.util.logging.Logger;

import model.EncodedAutomaton;
import model.EventTypeEncodings;
import model.InvModel;
import model.InvsModel;
import model.SynopticModel;
import dk.brics.automaton.State;
import dk.brics.automaton.StatePair;
import dk.brics.automaton.Transition;

import synoptic.algorithms.Bisimulation;
import synoptic.algorithms.KTails;
import synoptic.invariants.ITemporalInvariant;
import synoptic.invariants.NeverImmediatelyFollowedInvariant;
import synoptic.invariants.TOInitialTerminalInvariant;
import synoptic.invariants.TemporalInvariantSet;
import synoptic.invariants.miners.ChainWalkingTOInvMiner;
import synoptic.invariants.miners.ITOInvariantMiner;
import synoptic.invariants.miners.ImmediateInvariantMiner;
import synoptic.invariants.miners.KTailInvariantMiner;
<<<<<<< HEAD
import synoptic.main.SynopticMain;
import synoptic.main.options.Options;
import synoptic.main.options.SynopticOptions;
import synoptic.main.parser.TraceParser;
=======
import synoptic.invariants.miners.TOInvariantMiner;
import synoptic.main.Options;
import synoptic.main.SynopticMain;
import synoptic.main.SynopticOptions;
import synoptic.main.TraceParser;
>>>>>>> 0abb1c21
import synoptic.model.ChainsTraceGraph;
import synoptic.model.EventNode;
import synoptic.model.PartitionGraph;
import synoptic.model.event.Event;
import synoptic.model.event.EventType;
import synoptic.model.event.StringEventType;
import synoptic.model.export.DotExportFormatter;
import synoptic.model.export.GraphExporter;

/**
 * InvariMint accepts a log file and regular expression arguments and constructs
 * a DFA model of the system which generated the input log. InvariMint relies on
 * Synoptic for log parsing and invariant mining. Default behavior is to mine
 * traditional Synoptic invariants, though the --performKTails and --
 * kTailLength options allow users to specify that kTail invariants should be
 * mined instead. In either case, implicit NIFby invariants along with an
 * Initial/Terminal invariant are used to construct an initial DFA model. The
 * initial model is then intersected with each of the mined invariants to
 * construct and export a final model.
 * 
 * @author Jenny
 */
public class InvariMintMain {
    public static Logger logger = null;

    /**
     * Main entrance into the application. Application arguments (args) are
     * processed using Synoptic's build-in argument parser, extended with a few
     * InvDFAMinimization-specific arguments. For more information, see
     * InvDFAMinimizationOptions class.
     * 
     * @param args
     * @throws Exception
     */
    public static void main(String[] args) throws Exception {

        InvariMintOptions opts = new InvariMintOptions(args);
        EncodedAutomaton dfa = runInvariMint(opts);

        // Export final model.
        dfa.exportDotAndPng(opts.outputPathPrefix + ".invarimintDFA.dot");
    }

    /**
     * Performs InvariMint with the given set of options, returns the final dfa.
     */
    public static EncodedAutomaton runInvariMint(InvariMintOptions opts)
            throws Exception {

        // Set up Synoptic.
        setUpLogging(opts);
        handleOptions(opts);
        ChainsTraceGraph inputGraph = setUpSynoptic(opts);

        // Mine invariants -- will be Synoptic invariants or kTail invariants
        // depending on opts.
        TemporalInvariantSet minedInvs = mineInvariants(opts, inputGraph);
        logger.fine("Mined " + minedInvs.numInvariants()
                + (opts.performKTails ? " KTail" : " Synoptic")
                + " invariant(s).");
        logger.fine(minedInvs.toPrettyString());

        // Construct initial DFA from NIFby invariants.
        ImmediateInvariantMiner miner = new ImmediateInvariantMiner(inputGraph);
        TemporalInvariantSet NIFbys = miner.getNIFbyInvariants();
        Set<EventType> allEvents = new HashSet<EventType>(miner.getEventTypes());

        logger.fine("Mined " + NIFbys.numInvariants() + " NIFby invariant(s).");
        logger.fine(NIFbys.toPrettyString());

        EventTypeEncodings encodings = new EventTypeEncodings(allEvents);
        InvsModel dfa = getIntersectedModelFromInvs(NIFbys, encodings, opts,
                null);

        // Apply initial/terminal condition
        EventType initialEvent = StringEventType.newInitialStringEventType();
        EventType terminalEvent = StringEventType.newTerminalStringEventType();
        InvModel initialTerminalInv = new InvModel(
                new TOInitialTerminalInvariant(initialEvent, terminalEvent,
                        Event.defTimeRelationStr), encodings);
        dfa.intersectWith(initialTerminalInv);

        // Intersect with mined invariants.
        dfa = getIntersectedModelFromInvs(minedInvs, encodings, opts, dfa);

        // Remove paths from the model not found in any input trace
        if (opts.removeSpuriousEdges) {
            logger.info("Removing spurious edges");
            removeSpuriousEdges(dfa, inputGraph, encodings, initialEvent,
                    terminalEvent);
        }

        // Run Synoptic to compare models
        if (opts.runSynoptic) {
            logger.info("Running Synoptic");
            PartitionGraph pGraph = null;
            if (opts.performKTails) {
                pGraph = KTails.performKTails(inputGraph, opts.kTailLength);
            } else {
                pGraph = new PartitionGraph(inputGraph, true, minedInvs);
                Bisimulation.splitUntilAllInvsSatisfied(pGraph);
                Bisimulation.mergePartitions(pGraph);
            }

            logger.info("Comparing Synoptic and InvariMint models");
            compareTranslatedModel(pGraph, encodings, dfa, opts);
        }

        return dfa;
    }

    public static void setUpLogging(InvariMintOptions opts) {
        // Get the top Logger instance
        logger = Logger.getLogger("InvariMintMain");

        // Set the logger's log level based on command line arguments
        if (opts.logLvlQuiet) {
            logger.setLevel(Level.WARNING);
        } else if (opts.logLvlVerbose) {
            logger.setLevel(Level.FINE);
        } else if (opts.logLvlExtraVerbose) {
            logger.setLevel(Level.FINEST);
        } else {
            logger.setLevel(Level.INFO);
        }
        return;
    }

    public static void handleOptions(InvariMintOptions opts) {
        // Display help for all option groups, including unpublicized ones
        if (opts.allHelp) {
            opts.printLongHelp();
            System.exit(0);
        }

        // Display help just for the 'publicized' option groups
        if (opts.help) {
            opts.printShortHelp();
            System.exit(0);
        }

        if (opts.outputPathPrefix == null) {
            logger.warning("Cannot output initial graph. Specify output path prefix using:\n\t"
                    + Options.getOptDesc("outputPathPrefix"));
            System.exit(0);
        }

        if (opts.logFilenames.size() == 0) {
            logger.severe("No log filenames specified, exiting. Try cmd line option:\n\t"
                    + synoptic.main.options.Options.getOptDesc("help"));
            System.exit(0);
        }

        if (!opts.runSynoptic
                && (opts.exportSynopticNFA || opts.exportSynopticDFA)) {
            logger.severe("Can not export Synoptic models since --runSynoptic is false");
        }
    }

    public static ChainsTraceGraph setUpSynoptic(InvariMintOptions opts)
            throws Exception {

        // Set up options in Synoptic Main that are used by the library.
        SynopticOptions options = new SynopticOptions();
        options.logLvlExtraVerbose = true;
        options.internCommonStrings = true;
        options.recoverFromParseErrors = opts.recoverFromParseErrors;
        options.debugParse = opts.debugParse;
        options.ignoreNonMatchingLines = opts.ignoreNonMatchingLines;

<<<<<<< HEAD
        SynopticMain synMain = new SynopticMain(options,
                new DotExportFormatter());
=======
        SynopticMain synMain = SynopticMain.getInstance();
        if (synMain == null) {
            synMain = new SynopticMain(options, new DotExportFormatter());
        }
>>>>>>> 0abb1c21

        // Instantiate the parser and parse the log lines.
        TraceParser parser = new TraceParser(opts.regExps,
                opts.partitionRegExp, opts.separatorRegExp);

        List<EventNode> parsedEvents = SynopticMain.parseEvents(parser,
                opts.logFilenames);

        if (opts.debugParse) {
            // Terminate since the user is interested in debugging the parser.
            logger.info("Terminating. To continue further, re-run without the debugParse option.");
            System.exit(0);
        }

        if (!parser.logTimeTypeIsTotallyOrdered()) {
            logger.severe("Partially ordered log input detected. Stopping.");
            System.exit(0);
        }

        if (parsedEvents.size() == 0) {
            logger.severe("Did not parse any events from the input log files. Stopping.");
            System.exit(0);
        }
        // //////////////////
        ChainsTraceGraph inputGraph = parser
                .generateDirectTORelation(parsedEvents);
        // //////////////////

        return inputGraph;
    }

    /**
     * Mines invariants from the given input graph. These are either Synoptic or
     * kTail invariants depending on command line options stored in opts.
     */
    private static TemporalInvariantSet mineInvariants(InvariMintOptions opts,
            ChainsTraceGraph inputGraph) {
<<<<<<< HEAD
        ITOInvariantMiner miner;
=======

        TOInvariantMiner miner;

>>>>>>> 0abb1c21
        if (opts.performKTails) {
            miner = new KTailInvariantMiner(opts.kTailLength);
        } else {
            miner = new ChainWalkingTOInvMiner();
            logger.info("Mining invariants [" + miner.getClass().getName()
                    + "]..");
        }

        long startTime = System.currentTimeMillis();
        logger.info("Mining invariants [" + miner.getClass().getName() + "]..");

        TemporalInvariantSet minedInvs = miner.computeInvariants(inputGraph,
                false);

        long endTime = System.currentTimeMillis();
        logger.info("Mining took " + (endTime - startTime));

        logger.fine("Mined " + minedInvs.numInvariants() + " invariant(s).");
        logger.fine(minedInvs.toPrettyString());

        return minedInvs;
    }

    /**
     * Constructs an InvsModel by intersecting InvModels for each of the given
     * temporal invariants.
     * 
     * @param invariants
     *            a set of TemporalInvariants
     * @param minimize
     *            whether or not to minimize the model before returning.
     * @return the intersected InvsModel
     */
    public static InvsModel getIntersectedModelFromInvs(
            TemporalInvariantSet invariants, EventTypeEncodings encodings,
            InvariMintOptions opts, InvsModel initial) {

        InvsModel model;
        if (initial == null) {
            // Initial model will accept all Strings.
            model = new InvsModel(encodings);
        } else {
            model = initial;
        }

        // Intersect provided invariants.
        for (ITemporalInvariant invariant : invariants) {
            InvModel invDFA = new InvModel(invariant, encodings);
            model.intersectWith(invDFA);
            model.minimize();

            if (opts.exportMinedInvariantDFAs
                    && !(invariant instanceof NeverImmediatelyFollowedInvariant)) {
                try {
                    invDFA.exportDotAndPng(opts.outputPathPrefix + ".InvDFA"
                            + opts.invIDCounter + ".dot");
                } catch (IOException e) {
                    // TODO Auto-generated catch block
                    e.printStackTrace();
                }
                opts.invIDCounter++;
            }
        }

        if (opts.minimizeIntersections) {
            // Optimize by minimizing the model.
            model.minimize();
        }

        return model;
    }

    /**
     * Removes edges from the provided dfa that cannot be mapped to any trace in
     * the input trace graph g.
     */
    private static void removeSpuriousEdges(EncodedAutomaton dfa,
            ChainsTraceGraph g, EventTypeEncodings encodings,
            EventType initialEvent, EventType terminalEvent) {
        // TODO: just build the new dfa -- no seen map

        Map<StatePair, Set<Character>> seenTransitions = new HashMap<StatePair, Set<Character>>();
        EventNode initNode = g.getDummyInitialNode();

        // Iterate through all the traces -- each transition from the INITIAL
        // node holds a single trace.
        for (EventNode curNode : initNode.getAllSuccessors()) {
            // Set curState to the state immediately following the INITIAL
            // transition.
            State curState = dfa.getInitialState();
            curState = fetchDestination(curState, encodings, initialEvent,
                    seenTransitions);

            while (curNode.getAllTransitions().size() != 0) {

                curState = fetchDestination(curState, encodings,
                        curNode.getEType(), seenTransitions);

                if (curState == null) {
                    throw new IllegalStateException(
                            "Unable to fetch valid destination for ");
                }

                // Move on to the next node in the trace.
                assert (curNode.getAllTransitions().size() > 0);
                curNode = curNode.getAllTransitions().get(0).getTarget();
            }

            fetchDestination(curState, encodings, terminalEvent,
                    seenTransitions);
        }

        dfa.setInitialState(replicate(seenTransitions, dfa.getInitialState(),
                new HashMap<State, State>(), encodings));

        dfa.minimize();
    }

    /**
     * Recursively replicates the given automata starting from the current state
     * but eliminates transitions that were not 'seen'.
     */
    private static State replicate(
            Map<StatePair, Set<Character>> seenTransitions, State current,
            Map<State, State> visited, EventTypeEncodings encodings) {

        if (visited.containsKey(current)) {
            return visited.get(current);
        }

        State replica = new State();
        replica.setAccept(current.isAccept());
        visited.put(current, replica);

        for (Transition t : current.getTransitions()) {
            for (char c = t.getMin(); c <= t.getMax(); c++) {
                StatePair curTransition = new StatePair(current, t.getDest());
                if (seenTransitions.containsKey(curTransition)
                        && seenTransitions.get(curTransition).contains(
                                new Character(c))) {
                    replica.addTransition(new Transition(c, replicate(
                            seenTransitions, t.getDest(), visited, encodings)));
                }
            }
        }
        return replica;
    }

    /**
     * Given a State and an EventType, returns the State to which the source
     * state would transition given the Event if such a state exists. Also
     * updates the seenTransitions map with the transition used to find the
     * destination.
     */
    private static State fetchDestination(State source,
            EventTypeEncodings encodings, EventType currentEvent,
            Map<StatePair, Set<Character>> seenTransitions) {

        for (Transition t : source.getTransitions()) {
            for (char c = t.getMin(); c <= t.getMax(); c++) {
                if (currentEvent.toString().equals(encodings.getString(c))) {
                    StatePair curTransition = new StatePair(source, t.getDest());
                    if (!seenTransitions.containsKey(curTransition)) {
                        seenTransitions.put(curTransition,
                                new HashSet<Character>());
                    }
                    seenTransitions.get(curTransition).add(new Character(c));
                    return t.getDest();
                }
            }
        }
        return null;
    }

    /**
     * Runs Synoptic on the initial model then translates the final Synoptic
     * model to a DFA. The Synoptic DFA is exported and then compared with the
     * final DFAmin model.
     * 
     * @throws IOException
     */
    private static void compareTranslatedModel(PartitionGraph pGraph,
            EventTypeEncodings encodings, EncodedAutomaton dfa,
            InvariMintOptions opts) throws IOException {

        if (opts.exportSynopticNFA) {
            GraphExporter.exportGraph(opts.outputPathPrefix
                    + ".synopticNFA.dot", pGraph, false);
            GraphExporter.generatePngFileFromDotFile(opts.outputPathPrefix
                    + ".synopticNFA.dot");
        }

        SynopticModel convertedDfa = new SynopticModel(pGraph, encodings);

        if (opts.exportSynopticDFA) {
            convertedDfa.exportDotAndPng(opts.outputPathPrefix
                    + ".synopticDFA.dot");
        }

        // Print whether the language accepted by dfa is a subset of the
        // language accepted by synDfa and vice versa.
        logger.info("Translated Synoptic DFA language a subset of DFAmin language: "
                + convertedDfa.subsetOf(dfa));
        logger.info("DFAmin language a subset of translated Synoptic DFA language: "
                + dfa.subsetOf(convertedDfa));
    }
}<|MERGE_RESOLUTION|>--- conflicted
+++ resolved
@@ -28,18 +28,10 @@
 import synoptic.invariants.miners.ITOInvariantMiner;
 import synoptic.invariants.miners.ImmediateInvariantMiner;
 import synoptic.invariants.miners.KTailInvariantMiner;
-<<<<<<< HEAD
 import synoptic.main.SynopticMain;
 import synoptic.main.options.Options;
 import synoptic.main.options.SynopticOptions;
 import synoptic.main.parser.TraceParser;
-=======
-import synoptic.invariants.miners.TOInvariantMiner;
-import synoptic.main.Options;
-import synoptic.main.SynopticMain;
-import synoptic.main.SynopticOptions;
-import synoptic.main.TraceParser;
->>>>>>> 0abb1c21
 import synoptic.model.ChainsTraceGraph;
 import synoptic.model.EventNode;
 import synoptic.model.PartitionGraph;
@@ -210,15 +202,10 @@
         options.debugParse = opts.debugParse;
         options.ignoreNonMatchingLines = opts.ignoreNonMatchingLines;
 
-<<<<<<< HEAD
-        SynopticMain synMain = new SynopticMain(options,
-                new DotExportFormatter());
-=======
         SynopticMain synMain = SynopticMain.getInstance();
         if (synMain == null) {
             synMain = new SynopticMain(options, new DotExportFormatter());
         }
->>>>>>> 0abb1c21
 
         // Instantiate the parser and parse the log lines.
         TraceParser parser = new TraceParser(opts.regExps,
@@ -256,13 +243,9 @@
      */
     private static TemporalInvariantSet mineInvariants(InvariMintOptions opts,
             ChainsTraceGraph inputGraph) {
-<<<<<<< HEAD
+
         ITOInvariantMiner miner;
-=======
-
-        TOInvariantMiner miner;
-
->>>>>>> 0abb1c21
+
         if (opts.performKTails) {
             miner = new KTailInvariantMiner(opts.kTailLength);
         } else {
