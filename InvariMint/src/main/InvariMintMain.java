--- conflicted
+++ resolved
@@ -39,12 +39,7 @@
 import synoptic.model.PartitionGraph;
 import synoptic.model.StringEventType;
 import synoptic.model.export.DotExportFormatter;
-<<<<<<< HEAD
-import synoptic.util.BriefLogFormatter;
-=======
 import synoptic.model.export.GraphExporter;
-import synoptic.model.interfaces.ITransition;
->>>>>>> 987d72ed
 
 /**
  * InvariMint accepts a log file and regular expression arguments and constructs
@@ -228,7 +223,8 @@
         logger.info("Mining invariants [" + miner.getClass().getName() + "]..");
         long startTime = System.currentTimeMillis();
 
-        TemporalInvariantSet minedInvs = miner.computeInvariants(inputGraph);
+        TemporalInvariantSet minedInvs = miner.computeInvariants(inputGraph,
+                false);
 
         long endTime = System.currentTimeMillis();
         logger.info("Mining took " + (endTime - startTime));
