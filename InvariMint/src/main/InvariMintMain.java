package main;

import java.io.IOException;
import java.util.HashMap;
import java.util.HashSet;
import java.util.List;
import java.util.Map;
import java.util.Random;
import java.util.Set;
import java.util.logging.ConsoleHandler;
import java.util.logging.Handler;
import java.util.logging.Level;
import java.util.logging.Logger;

import model.EncodedAutomaton;
import model.EventTypeEncodings;
import model.InvModel;
import model.InvsModel;
import model.SynopticModel;
import dk.brics.automaton.State;
import dk.brics.automaton.Transition;

import synoptic.algorithms.bisim.Bisimulation;
import synoptic.algorithms.graph.KTails;
import synoptic.invariants.ITemporalInvariant;
import synoptic.invariants.NeverImmediatelyFollowedInvariant;
import synoptic.invariants.TOInitialTerminalInvariant;
import synoptic.invariants.TemporalInvariantSet;
import synoptic.invariants.miners.ChainWalkingTOInvMiner;
import synoptic.invariants.miners.ImmediateInvariantMiner;
import synoptic.invariants.miners.KTailInvariantMiner;
import synoptic.invariants.miners.TOInvariantMiner;
import synoptic.main.Main;
import synoptic.main.Options;
import synoptic.main.SynopticOptions;
import synoptic.main.TraceParser;
import synoptic.model.ChainsTraceGraph;
import synoptic.model.Event;
import synoptic.model.EventNode;
import synoptic.model.EventType;
import synoptic.model.PartitionGraph;
import synoptic.model.StringEventType;
import synoptic.model.export.DotExportFormatter;
import synoptic.model.export.GraphExporter;
import synoptic.model.interfaces.ITransition;
import synoptic.util.BriefLogFormatter;

/**
 * InvariMint accepts a log file and regular expression arguments and constructs
 * a DFA model of the system which generated the input log. InvariMint relies on
 * Synoptic for log parsing and invariant mining. Default behavior is to mine
 * traditional Synoptic invariants, though the --performKTails and --
 * kTailLength options allow users to specify that kTail invariants should be
 * mined instead. In either case, implicit NIFby invariants along with an
 * Initial/Terminal invariant are used to construct an initial DFA model. The
 * initial model is then intersected with each of the mined invariants to
 * construct and export a final model.
 * 
 * @author Jenny
 */
public class InvariMintMain {
    public static Logger logger = null;

    /**
     * Main entrance into the application. Application arguments (args) are
     * processed using Synoptic's build-in argument parser, extended with a few
     * InvDFAMinimization-specific arguments. For more information, see
     * InvDFAMinimizationOptions class.
     * 
     * @param args
     * @throws Exception
     */
    public static void main(String[] args) throws Exception {

        // Set up Synoptic.
        InvariMintOptions opts = new InvariMintOptions(args);
        setUpLogging(opts);
        handleOptions(opts);
        ChainsTraceGraph inputGraph = setUpSynoptic(opts);

        // Mine invariants -- will be Synoptic invariants or kTail invariants
        // depending on opts.
        TemporalInvariantSet minedInvs = mineInvariants(opts, inputGraph);

        // Construct initial DFA from NIFby invariants.
        ImmediateInvariantMiner miner = new ImmediateInvariantMiner(inputGraph);
        TemporalInvariantSet NIFbys = miner.getNIFbyInvariants();
        Set<EventType> allEvents = new HashSet<EventType>(miner.getEventTypes());
        logger.fine("Mined " + minedInvs.numInvariants()
                + " NIFby invariant(s).");
        logger.fine(NIFbys.toPrettyString());

        EventTypeEncodings encodings = new EventTypeEncodings(allEvents);
        InvsModel dfa = getIntersectedModelFromInvs(NIFbys, encodings, opts);

        // Apply initial/terminal condition
        EventType initialEvent = StringEventType.newInitialStringEventType();
        EventType terminalEvent = StringEventType.newTerminalStringEventType();
        InvModel initialTerminalInv = new InvModel(
                new TOInitialTerminalInvariant(initialEvent, terminalEvent,
                        TraceParser.defaultRelation), encodings);
        dfa.intersectWith(initialTerminalInv);

        // Intersect with mined invariants.
        dfa.intersectWith(getIntersectedModelFromInvs(minedInvs, encodings,
                opts));
        dfa.minimize();

        // Remove paths from the model not found in any input trace
        if (opts.removeSpuriousEdges) {
            removeSpuriousEdges(dfa, inputGraph, encodings, initialEvent,
                    terminalEvent);
        }

        // Export final model.
        dfa.exportDotAndPng(opts.outputPathPrefix + ".invarimintDFA.dot");

        PartitionGraph pGraph = null;
        if (opts.performKTails) {
            pGraph = KTails.performKTails(inputGraph, opts.kTailLength);
        } else {
            pGraph = new PartitionGraph(inputGraph, true, minedInvs);
            Bisimulation.splitPartitions(pGraph);
            Bisimulation.mergePartitions(pGraph);
        }

        compareTranslatedModel(pGraph, encodings, dfa, opts);
    }

    public static void setUpLogging(InvariMintOptions opts) {
        // Get the top Logger instance
        logger = Logger.getLogger("InvariMintMain");

        // Handler for console (reuse it if it already exists)
        Handler consoleHandler = null;

        // See if there is already a console handler
        for (Handler handler : logger.getHandlers()) {
            if (handler instanceof ConsoleHandler) {
                consoleHandler = handler;
                break;
            }
        }

        if (consoleHandler == null) {
            // No console handler found, create a new one
            consoleHandler = new ConsoleHandler();
            logger.addHandler(consoleHandler);
        }

        // The consoleHandler will write out anything the logger gives it
        consoleHandler.setLevel(Level.ALL);

        // consoleHandler.setFormatter(new CustomFormatter());

        // Set the logger's log level based on command line arguments
        if (opts.logLvlQuiet) {
            logger.setLevel(Level.WARNING);
        } else if (opts.logLvlVerbose) {
            logger.setLevel(Level.FINE);
        } else if (opts.logLvlExtraVerbose) {
            logger.setLevel(Level.FINEST);
        } else {
            logger.setLevel(Level.INFO);
        }

        consoleHandler.setFormatter(new BriefLogFormatter());
        return;
    }

    public static void handleOptions(InvariMintOptions opts) {
        // Display help for all option groups, including unpublicized ones
        if (opts.allHelp) {
            opts.printLongHelp();
            System.exit(0);
        }

        // Display help just for the 'publicized' option groups
        if (opts.help) {
            opts.printShortHelp();
            System.exit(0);
        }

        if (opts.outputPathPrefix == null) {
            logger.warning("Cannot output initial graph. Specify output path prefix using:\n\t"
                    + Options.getOptDesc("outputPathPrefix"));
            System.exit(0);
        }

        if (opts.logFilenames.size() == 0) {
            logger.severe("No log filenames specified, exiting. Try cmd line option:\n\t"
                    + synoptic.main.Options.getOptDesc("help"));
            System.exit(0);
        }
    }

    public static ChainsTraceGraph setUpSynoptic(InvariMintOptions opts)
            throws Exception {

        // Set up options in Synoptic Main that are used by the library.
        Main.options = new SynopticOptions();
        Main.options.logLvlExtraVerbose = true;
        Main.options.internCommonStrings = true;
        Main.options.recoverFromParseErrors = opts.recoverFromParseErrors;
        Main.options.debugParse = opts.debugParse;
        Main.options.ignoreNonMatchingLines = opts.ignoreNonMatchingLines;

        Main.setUpLogging();
        Main.random = new Random(Main.options.randomSeed);
        Main.graphExportFormatter = new DotExportFormatter();

        // Instantiate the parser and parse the log lines.
        TraceParser parser = new TraceParser(opts.regExps,
                opts.partitionRegExp, opts.separatorRegExp);

        List<EventNode> parsedEvents = Main.parseEvents(parser,
                opts.logFilenames);

        if (opts.debugParse) {
            // Terminate since the user is interested in debugging the parser.
            logger.info("Terminating. To continue further, re-run without the debugParse option.");
            System.exit(0);
        }

        if (!parser.logTimeTypeIsTotallyOrdered()) {
            logger.severe("Partially ordered log input detected. Stopping");
            System.exit(0);
        }

        if (parsedEvents.size() == 0) {
            logger.severe("Did not parse any events from the input log files. Stopping.");
            System.exit(0);
        }
        // //////////////////
        ChainsTraceGraph inputGraph = parser
                .generateDirectTORelation(parsedEvents);
        // //////////////////

        return inputGraph;
    }

    private static TemporalInvariantSet mineInvariants(InvariMintOptions opts,
            ChainsTraceGraph inputGraph) {
        TOInvariantMiner miner;
        if (opts.performKTails) {
            miner = new KTailInvariantMiner(opts.kTailLength);
        } else {
            miner = new ChainWalkingTOInvMiner();
        }

        logger.info("Mining invariants [" + miner.getClass().getName() + "]..");
        long startTime = System.currentTimeMillis();

<<<<<<< HEAD
        EventTypeEncodings encodings = new EventTypeEncodings(allEvents);
        InvsModel dfa = getMinModelFromInvs(NIFbys, encodings);

        // Intersect with initial/terminal InvModel.
        /*
         * TODO: Replace once getInitial and getTerminal are implemented (Issue
         * 173). EventType initial = initialModel.getInitialEvent(); EventType
         * terminal = initialModel.getTerminalEvent();
         */
        EventType initialEvent = StringEventType.newInitialStringEventType();
        EventType terminalEvent = StringEventType.newTerminalStringEventType();
        InvModel initialTerminalInv = new InvModel(
                new TOInitialTerminalInvariant(initialEvent, terminalEvent,
                        Event.defaultTimeRelationString), encodings);
        dfa.intersectWith(initialTerminalInv);
=======
        TemporalInvariantSet minedInvs = miner.computeInvariants(inputGraph);
>>>>>>> c81365b7

        long endTime = System.currentTimeMillis();
        logger.info("Mining took " + (endTime - startTime));

        logger.fine("Mined " + minedInvs.numInvariants()
                + " kTail invariant(s).");
        logger.fine(minedInvs.toPrettyString());

        return minedInvs;
    }

    /**
     * Constructs an InvsModel by intersecting InvModels for each of the given
     * temporal invariants.
     * 
     * @param invariants
     *            a set of TemporalInvariants
     * @param minimize
     *            whether or not to minimize the model before returning.
     * @return the intersected InvsModel
     */
    public static InvsModel getIntersectedModelFromInvs(
            TemporalInvariantSet invariants, EventTypeEncodings encodings,
            InvariMintOptions opts) {
        // Initial model will accept all Strings.
        InvsModel model = new InvsModel(encodings);

        // Intersect provided invariants.
        for (ITemporalInvariant invariant : invariants) {
            InvModel invDFA = new InvModel(invariant, encodings);

            model.intersectWith(invDFA);

            if (opts.exportMinedInvariantDFAs
                    && !(invariant instanceof NeverImmediatelyFollowedInvariant)) {
                try {
                    invDFA.exportDotAndPng(opts.outputPathPrefix + ".InvDFA"
                            + opts.invIDCounter + ".dot");
                } catch (IOException e) {
                    // TODO Auto-generated catch block
                    e.printStackTrace();
                }
                opts.invIDCounter++;
            }
        }

        if (opts.minimizeIntersections) {
            // Optimize by minimizing the model.
            model.minimize();
        }

        return model;
    }

    // TODO: just build the new dfa -- no seen map
    private static void removeSpuriousEdges(EncodedAutomaton dfa,
            ChainsTraceGraph g, EventTypeEncodings encodings,
            EventType initialEvent, EventType terminalEvent) {

        Map<Pair, Set<Character>> seenTransitions = new HashMap<Pair, Set<Character>>();
        EventNode initNode = g
                .getDummyInitialNode(Event.defaultTimeRelationString);

        // Iterate through all the traces -- each transition from the INITIAL
        // node connects\holds a single trace.
        for (ITransition<EventNode> initTrans : initNode.getTransitions()) {
            EventNode curNode = initTrans.getTarget();

            // Set curState to the state immediately following the INITIAL
            // transition.
            State curState = dfa.getInitialState();
            curState = fetchDestination(curState, encodings, initialEvent,
                    seenTransitions);

            while (curNode.getTransitions().size() != 0) {

                curState = fetchDestination(curState, encodings,
                        curNode.getEType(), seenTransitions);

                if (curState == null) {
                    throw new IllegalStateException(
                            "Something bad has happened");
                }

                // Move on to the next node in the trace.
                curNode = curNode.getTransitions().get(0).getTarget();
            }

            fetchDestination(curState, encodings, terminalEvent,
                    seenTransitions);
        }

        dfa.setInitialState(replicate(seenTransitions, dfa.getInitialState(),
                new HashMap<State, State>(), encodings));

        dfa.minimize();
    }

    /**
     * Recursively replicates the given automata starting from the current state
     * but eliminates transitions that were not 'seen'.
     */
    private static State replicate(Map<Pair, Set<Character>> seenTransitions,
            State current, Map<State, State> visited,
            EventTypeEncodings encodings) {

        if (visited.containsKey(current)) {
            return visited.get(current);
        }

        State replica = new State();
        replica.setAccept(current.isAccept());
        visited.put(current, replica);

        for (Transition t : current.getTransitions()) {
            for (char c = t.getMin(); c <= t.getMax(); c++) {
                Pair curTransition = new Pair(current, t.getDest());
                if (seenTransitions.containsKey(curTransition)
                        && seenTransitions.get(curTransition).contains(
                                new Character(c))) {
                    replica.addTransition(new Transition(c, replicate(
                            seenTransitions, t.getDest(), visited, encodings)));
                }
            }
        }
        return replica;
    }

    /**
     * Given a State and an EventType, returns the State to which the source
     * state would transition given the Event if such a state exists. Also
     * updates the seenTransitions map with the transition used to find the
     * destination.
     */
    private static State fetchDestination(State source,
            EventTypeEncodings encodings, EventType currentEvent,
            Map<Pair, Set<Character>> seenTransitions) {

        for (Transition t : source.getTransitions()) {
            for (char c = t.getMin(); c <= t.getMax(); c++) {
                if (currentEvent.toString().equals(encodings.getString(c))) {
                    Pair curTransition = new Pair(source, t.getDest());
                    if (!seenTransitions.containsKey(curTransition)) {
                        seenTransitions.put(curTransition,
                                new HashSet<Character>());
                    }
                    seenTransitions.get(curTransition).add(new Character(c));
                    return t.getDest();
                }
            }
        }
        return null;
    }

    /**
     * Runs Synoptic on the initial model then translates the final Synoptic
     * model to a DFA. The Synoptic DFA is exported and then compared with the
     * final DFAmin model.
     * 
     * @throws IOException
     */
    private static void compareTranslatedModel(PartitionGraph pGraph,
            EventTypeEncodings encodings, EncodedAutomaton dfa,
            InvariMintOptions opts) throws IOException {

        if (opts.exportSynopticNFA) {
            GraphExporter.exportGraph(opts.outputPathPrefix
                    + ".synopticNFA.dot", pGraph, false);
            GraphExporter.generatePngFileFromDotFile(opts.outputPathPrefix
                    + ".synopticNFA.dot");
        }

        SynopticModel convertedDfa = new SynopticModel(pGraph, encodings);

        // This minimization step will first determinize the model -- from the
        // dk brics documentation.
        convertedDfa.minimize();

        if (opts.exportSynopticDFA) {
            convertedDfa.exportDotAndPng(opts.outputPathPrefix
                    + ".synopticDFA.dot");
        }

        // Print whether the language accepted by dfa is a subset of the
        // language accepted by synDfa and vice versa.
        logger.info("Translated Synoptic DFA language a subset of DFAmin language: "
                + convertedDfa.subsetOf(dfa));
        logger.info("DFAmin language a subset of translated Synoptic DFA language: "
                + dfa.subsetOf(convertedDfa));
    }
}<|MERGE_RESOLUTION|>--- conflicted
+++ resolved
@@ -98,7 +98,7 @@
         EventType terminalEvent = StringEventType.newTerminalStringEventType();
         InvModel initialTerminalInv = new InvModel(
                 new TOInitialTerminalInvariant(initialEvent, terminalEvent,
-                        TraceParser.defaultRelation), encodings);
+                        Event.defaultTimeRelationString), encodings);
         dfa.intersectWith(initialTerminalInv);
 
         // Intersect with mined invariants.
@@ -251,25 +251,7 @@
         logger.info("Mining invariants [" + miner.getClass().getName() + "]..");
         long startTime = System.currentTimeMillis();
 
-<<<<<<< HEAD
-        EventTypeEncodings encodings = new EventTypeEncodings(allEvents);
-        InvsModel dfa = getMinModelFromInvs(NIFbys, encodings);
-
-        // Intersect with initial/terminal InvModel.
-        /*
-         * TODO: Replace once getInitial and getTerminal are implemented (Issue
-         * 173). EventType initial = initialModel.getInitialEvent(); EventType
-         * terminal = initialModel.getTerminalEvent();
-         */
-        EventType initialEvent = StringEventType.newInitialStringEventType();
-        EventType terminalEvent = StringEventType.newTerminalStringEventType();
-        InvModel initialTerminalInv = new InvModel(
-                new TOInitialTerminalInvariant(initialEvent, terminalEvent,
-                        Event.defaultTimeRelationString), encodings);
-        dfa.intersectWith(initialTerminalInv);
-=======
         TemporalInvariantSet minedInvs = miner.computeInvariants(inputGraph);
->>>>>>> c81365b7
 
         long endTime = System.currentTimeMillis();
         logger.info("Mining took " + (endTime - startTime));
