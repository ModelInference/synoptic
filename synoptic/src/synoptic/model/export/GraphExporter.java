--- conflicted
+++ resolved
@@ -251,20 +251,16 @@
                                 if (trans.getDeltaSeries() != null) {
                                     time = trans.getDeltaSeries().computeMean();
                                 }
-                                s = SynopticMain.getInstanceWithExistenceCheck().graphExportFormatter
+                                s = SynopticMain
+                                        .getInstanceWithExistenceCheck().graphExportFormatter
                                         .edgeToStringWithITime(nodeSrc,
                                                 nodeDst, time,
                                                 trans.getRelation());
 
                             } else {
-<<<<<<< HEAD
                                 double prob = trans.getProbability();
-                                s = SynopticMain.getInstance().graphExportFormatter
-=======
-                                double prob = ((WeightedTransition<T>) trans)
-                                        .getFraction();
-                                s = SynopticMain.getInstanceWithExistenceCheck().graphExportFormatter
->>>>>>> ff079f40
+                                s = SynopticMain
+                                        .getInstanceWithExistenceCheck().graphExportFormatter
                                         .edgeToStringWithProb(nodeSrc, nodeDst,
                                                 prob, trans.getRelation());
                             }
