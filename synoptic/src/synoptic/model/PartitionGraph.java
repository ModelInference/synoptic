package synoptic.model;

import java.util.ArrayList;
import java.util.Collection;
import java.util.Collections;
import java.util.HashMap;
import java.util.HashSet;
import java.util.Iterator;
import java.util.LinkedHashMap;
import java.util.LinkedHashSet;
import java.util.LinkedList;
import java.util.List;
import java.util.Map;
import java.util.Map.Entry;
import java.util.Set;
import java.util.logging.Logger;

import synoptic.algorithms.graph.IOperation;
import synoptic.algorithms.graph.PartitionMultiSplit;
import synoptic.invariants.TemporalInvariantSet;
import synoptic.model.interfaces.IGraph;
import synoptic.model.interfaces.INode;
import synoptic.model.interfaces.ITransition;
import synoptic.util.InternalSynopticException;

/**
 * This class implements a partition graph. Nodes are {@code Partition}
 * instances, which are sets of messages -- ( {@code EventNode}) -- and edges
 * are not maintained explicitly, but generated on-the-fly by class
 * {@code Partition}. PartitionGraphs can only be modified via the method
 * {@code apply} which takes a object implementing {@code IOperation}.
 * Operations must perform changes on both representations.
 * 
 * @author sigurd
 */
public class PartitionGraph implements IGraph<Partition> {

    @SuppressWarnings("unused")
    private static Logger logger = Logger.getLogger("PartitionGraph Logger");

    /** Holds all partitions in this graph. */
    private LinkedHashSet<Partition> partitions = null;

    /**
     * Holds the initial messages in this graph, grouped by the relation w.r.t.
     * which they are initial. We keep track of initial partitions by keeping
     * track of the initial messages but we need to do this for every relation,
     * which is specified by the first argument to the hash-map.
     */
    private EventNode dummyInitialNode = null;

    /**
     * Holds the terminal messages in this graph. Like the initialMessages
     * above, this hash-map maintains them w.r.t the relations.
     */
    private final LinkedHashMap<String, Set<EventNode>> terminalEvents = new LinkedHashMap<String, Set<EventNode>>();

    /** Holds synoptic.invariants that were mined when the graph was created. */
    private TemporalInvariantSet invariants = null;

    /** Holds all relations known to exist in this graph. */
    private final Set<String> relations = new LinkedHashSet<String>();

    /** A cache of inter-partition transitions. */
    private final LinkedHashMap<Partition, Set<Partition>> transitionCache = new LinkedHashMap<Partition, Set<Partition>>();

    /** An ordered list of all partition splits applied to the graph so far. */
    private final LinkedList<PartitionMultiSplit> appliedSplits = new LinkedList<PartitionMultiSplit>();

    /** Initial trace graph. */
    private ChainsTraceGraph traceGraph;

    /**
     * Construct a PartitionGraph. Invariants from {@code g} will be extracted
     * and stored. If partitionByLabel is true, all messages with identical
     * labels in {@code g} will become one partition. Otherwise, every message
     * gets its own partition (useful if only coarsening is to be performed).
     * 
     * @param g
     *            The initial graph
     * @param partitionByLabel
     *            Whether initial partitioning by label should be done
     */
    public PartitionGraph(ChainsTraceGraph g, boolean partitionByLabel,
            TemporalInvariantSet invariants) {
        this(g, invariants);

        if (partitionByLabel) {
            partitionByLabels(g.getNodes());
        } else {
            partitionSeparately(g.getNodes());
        }
    }

    public PartitionGraph(ChainsTraceGraph g,
            List<LinkedHashSet<Integer>> partitioningIndexSets,
            TemporalInvariantSet invariants) {
        this(g, invariants);

        partitionByIndexSetsAndLabels(g.getNodes(), partitioningIndexSets);
    }

    /**
     * Creates a partition graph without any partitions. Takes care of setting
     * up the internal initialEvents, invariants, and traceGraph data
     * structures.
     * 
     * @param g
     * @param invariants
     */
    private PartitionGraph(ChainsTraceGraph g, TemporalInvariantSet invariants) {
        dummyInitialNode = g.getDummyInitialNode();
        relations.addAll(g.getRelations());

        this.invariants = invariants;
        this.traceGraph = g;
    }

    public TemporalInvariantSet getInvariants() {
        return invariants;
    }

    public Partition partitionFromMessage(EventNode message) {
        return message.getParent();
    }

    public IOperation apply(IOperation op) {
        if (op.getClass() == PartitionMultiSplit.class) {
            // if a PartitionSplit, add to cache of splits
            appliedSplits.push((PartitionMultiSplit) op);
        }
        return op.commit(this);
    }

    /**
     * Returns the most recently applied PartitionMultiSplit, null if no splits
     * have been made
     */
    public PartitionMultiSplit getMostRecentSplit() {
        return appliedSplits.peek();
    }

    /**
     * Returns a set of partitions that are adjacent to pNode. Uses the internal
     * transitionCache for speed.
     * 
     * @param pNode
     * @return set of adjacent partitions to pNode
     */
    @Override
    public Set<Partition> getAdjacentNodes(Partition pNode) {
        if (transitionCache.containsKey(pNode)) {
            return transitionCache.get(pNode);
        }

        Set<Partition> adjPartitions = pNode.getAllSuccessors();
        transitionCache.put(pNode, adjPartitions);
        return adjPartitions;
    }

    /**
     * All messages with identical labels are mapped to the same partition.
     * 
     * @param events
     *            Set of message which to be partitioned
     */
    private void partitionByLabels(Collection<EventNode> events) {
        Map<EventType, Set<EventNode>> prepartitions = new LinkedHashMap<EventType, Set<EventNode>>();
        for (EventNode e : events) {
            // Add the event node to a set corresponding to it's event type.
            EventType eType = e.getEType();
            if (!prepartitions.containsKey(eType)) {
                Set<EventNode> eNodes = new LinkedHashSet<EventNode>();
                prepartitions.put(eType, eNodes);
            }
            prepartitions.get(eType).add(e);
        }

        // For each set of event nodes with the same event type, create
        // one partition.
        partitions = new LinkedHashSet<Partition>();
        // for (EventType eType : prepartitions.keySet()) {
        for (Entry<EventType, Set<EventNode>> entry : prepartitions.entrySet()) {
            partitions.add(new Partition(entry.getValue()));
        }

        transitionCache.clear();
    }

    private void partitionByIndexSetsAndLabels(Collection<EventNode> events,
            List<LinkedHashSet<Integer>> partitioningIndexSets) {
        // 1. partition by labels.
        partitionByLabels(events);
        // 2. Map each message to a node in the system.

        // TODO: do this using the new algorithm.
        LinkedHashMap<EventNode, Integer> messageIndexMap = new LinkedHashMap<EventNode, Integer>();

        LinkedHashSet<Partition> newPartitions = new LinkedHashSet<Partition>();

        // 3. consider each of the label-partitions and divide these up
        // according to each set of indices.
        for (Partition p : partitions) {

            Partition[] subPartitions = new Partition[partitioningIndexSets
                    .size()];

            for (EventNode m : p.events) {
                Integer index = messageIndexMap.get(m);
                if (index == null) {
                    throw new InternalSynopticException(
                            "Failed to map LogEvent [" + m.toString()
                                    + "] to a node index.");
                }
                int i = 0;
                boolean added = false;
                for (LinkedHashSet<Integer> indexPartition : partitioningIndexSets) {
                    if (indexPartition.contains(index)) {
                        if (subPartitions[i] == null) {
                            subPartitions[i] = new Partition(m);
                        } else {
                            subPartitions[i].addOneEventNode(m);
                        }
                        added = true;
                        break;
                    }
                    i++;
                }

                if (!added) {
                    throw new InternalSynopticException(
                            "Unable to find index in the partitioning -- they must be complete!");
                }

                // TODO: consider the case where all the messages remain in the
                // same partition -- just keep it then?
                //

                // Add the newly created partitions, if any.
                for (Partition subPartition : subPartitions) {
                    if (subPartition != null) {
                        newPartitions.add(subPartition);
                    }
                }
            }
        }

    }

    private void partitionByLabelsAndInitial(Collection<EventNode> events,
            Set<EventNode> initial) {
        partitions = new LinkedHashSet<Partition>();
        final Map<EventType, Partition> prepartitions = new LinkedHashMap<EventType, Partition>();
        for (EventNode message : events) {
            if (!prepartitions.containsKey(message.getEType())) {
                final Partition partition = new Partition(
                        new LinkedHashSet<EventNode>());
                prepartitions.put(message.getEType(), partition);
            }
            prepartitions.get(message.getEType()).addOneEventNode(message);
        }
        for (Partition t : prepartitions.values()) {
            LinkedHashSet<EventNode> iSet = new LinkedHashSet<EventNode>();
            for (EventNode e : t.getEventNodes()) {
                if (initial.contains(e)) {
                    iSet.add(e);
                }
            }
            if (iSet.size() == 0) {
                partitions.add(t);
            } else {
                t.removeEventNodes(iSet);
                partitions.add(t);
                partitions.add(new Partition(iSet));
            }
        }
    }

    /**
     * Each event is mapped to its own unique partition. This is the most direct
     * means of mapping a graph into a partition graph.
     * 
     * @param events
     *            Set of message to map
     */
    private void partitionSeparately(Collection<EventNode> events) {
        partitions = new LinkedHashSet<Partition>();
        Set<EventNode> seenENodes = new LinkedHashSet<EventNode>();
        for (EventNode e : events) {
            if (seenENodes.contains(e)) {
                continue;
            }
            Partition partition = new Partition(e);
            partitions.add(partition);
            seenENodes.add(e);
        }
        transitionCache.clear();
    }

    @Override
    public Set<Partition> getNodes() {
        return partitions;
    }

    /**
     * Returns a set of partitions that corresponds to EventNodes in the union
     * of the sets of the input map.values.
     */
    // private Set<Partition> getEventNodePartitions(
    // LinkedHashMap<String, Set<EventNode>> map) {
    // Set<Partition> ret = new LinkedHashSet<Partition>();
    // for (Set<EventNode> eNodes : map.values()) {
    // ret.addAll(getEventNodePartitions(eNodes));
    // }
    // return ret;
    // }

    /**
     * Returns a set of partitions that corresponds to the input eNodes.
     */
    private Set<Partition> getEventNodePartitions(Set<EventNode> eNodes) {
        Set<Partition> ret = new LinkedHashSet<Partition>();
        for (EventNode m : eNodes) {
            ret.add(m.getParent());
        }
        return ret;
    }

    @Override
    public Partition getDummyInitialNode() {
        return dummyInitialNode.getParent();
    }

    // public Set<Partition> getTerminalNodes() {
    // return getEventNodePartitions(terminalEvents);
    // }

    public Set<Partition> getTerminalNodes(String relation) {
        if (!terminalEvents.containsKey(relation)) {
            return Collections.emptySet();
        }
        return getEventNodePartitions(terminalEvents.get(relation));
    }

    @Override
    public Set<String> getRelations() {
        return relations;
    }

    @Override
    public void add(Partition node) {
        for (EventNode m : node.getEventNodes()) {
            relations.addAll(m.getNodeRelations());
        }
        partitions.add(node);

        clearNodeAdjacentsCache(node);
    }

    public void mergeAdjacentsCache(Partition from, Partition to) {
        for (Iterator<Entry<Partition, Set<Partition>>> pIter = transitionCache
                .entrySet().iterator(); pIter.hasNext();) {
            Set<Partition> parts = pIter.next().getValue();
            if (parts.contains(from)) {
                parts.remove(from);
                parts.add(to);
            }
        }
    }

    public void clearNodeAdjacentsCache(Partition node) {
        transitionCache.remove(node);
        // System.out.println("Cache size: " + transitionCache.size());
        for (Iterator<Entry<Partition, Set<Partition>>> pIter = transitionCache
                .entrySet().iterator(); pIter.hasNext();) {
            if (pIter.next().getValue().contains(node)) {
                // System.out.println("cache rm");
                pIter.remove();
            }
        }
        // System.out.println("Cache' size: " + transitionCache.size());
    }

    public void removeFromCache(Partition node) {
        transitionCache.remove(node);
    }

    public void removePartition(Partition node) {
        partitions.remove(node);
    }

    /**
     * Check that all partitions are non-empty and disjunct.
     */
    public void checkSanity() {
        int totalCount = 0;
        Set<EventNode> all = new LinkedHashSet<EventNode>();
        for (Partition p : getNodes()) {
            if (p.size() == 0) {
                throw new InternalSynopticException(
                        "bisim produced empty partition!");
            }
            all.addAll(p.getEventNodes());
            totalCount += p.size();
        }
        if (totalCount != all.size()) {
            throw new InternalSynopticException(
                    "partitions are not partitioning messages (overlap)!");
        }
    }

    /**
     * Extracts any synthetic traces from the initial log. A synthetic trace is
     * identified as any path in the partition graph that does not match an
     * initial trace from the log.
     * 
     * @return traces Set<List<Partition>> containing the synthetic traces
     */
    public Set<List<Partition>> getSyntheticTraces() {
        Set<List<Partition>> traces = getAllTraces();
        traces.removeAll(getInitialLogTraces());
        return traces;
    }

    /**
     * Traverses the partition graph and returns a set of all possible traces.
     * 
     * @return
     */
    public Set<List<Partition>> getAllTraces() {
        // This will contain all the traces
        Set<List<Partition>> allTraces = new HashSet<List<Partition>>();
        // Constructs the set of all traces
        recursivelyAddTracesToSet(dummyInitialNode.getParent(), allTraces,
                new ArrayList<Partition>());
        return allTraces;
    }

    /**
     * Helper method for {@code getAllTraces}. Recursively finds all possible
     * paths from the partition graph and adds them to a set.
     * 
     * <pre>
     * TODO: This will calculate any subset of nodes multiple times if the topmost
     * node of said subset has multiple parent nodes. A cache should be used for
     * these nodes to make this process more efficient.
     * 
     * TODO: Return a set rather than alter a pointer.
     * 
     * TODO: Make a proper cycle-checking algorithm.
     * </pre>
     * 
     * @param pNode
     *            The current node
     * @param allTraces
     *            The pointer to the set of all paths.
     * @param prefixTrace
     *            The path of all preceding nodes.
     * @see findAllTraces
     */
    private void recursivelyAddTracesToSet(Partition pNode,
            Set<List<Partition>> allTraces, List<Partition> prefixTrace) {
        Set<Partition> adjPartitions = getAdjacentNodes(pNode);
        // Check to see if the path has had a single cycle.
        boolean isCyclic = prefixTrace.contains(pNode);
        // Add the node to the prefix.
        prefixTrace.add(pNode);
        // If the node is terminal, then we have a path and it can
        // be added to the set.
        if (pNode.isTerminal()) {
            List<Partition> trace = new ArrayList<Partition>();
            trace.addAll(prefixTrace);
            allTraces.add(trace);
            return;
        }

        // Process all adjacent nodes.
        for (Partition adjPNode : adjPartitions) {
            // Negation of:
            // "If there has been a cycle and the next
            // node is one that has been encountered."
            if (!isCyclic || !prefixTrace.contains(adjPNode)) {
                recursivelyAddTracesToSet(adjPNode, allTraces, prefixTrace);
                // Remove anything on the end after returning from the call
                // stack.
                prefixTrace.remove(prefixTrace.size() - 1);
            }
        }
    }

    /**
     * Assumes a total-ordered log input. Returns the set of initial log traces.
     * That is, each list of partitions contains some input trace (a sequence of
     * EventNodes containing Event instance with the same trace id).
     * 
     * @return initialTraces
     */
    public Set<List<Partition>> getInitialLogTraces() {
        // Will contain all of the initial traces
        Set<List<Partition>> initialTraces = new HashSet<List<Partition>>();

        // For each initial event, add the entire trace that it belongs to.
        for (EventNode initE : dummyInitialNode.getAllSuccessors()) {
            initialTraces.add(getInitialLogTraceFromEventNode(initE));
        }
        return initialTraces;
    }

    public List<Partition> getInitialLogTraceFromEventNode(EventNode initE) {
        // TODO: this assert sometimes does not hold during testing (on
        // purpose), but it must hold true in deployment.
        //
        // assert initE.isInitial();

        List<Partition> currentTrace = new ArrayList<Partition>();
        currentTrace.add(dummyInitialNode.getParent());

        EventNode currentEvent = initE;
        while (!currentEvent.isTerminal()) {
            currentTrace.add(currentEvent.getParent());
            // We are assuming a totally-ordered input.
            Set<EventNode> nextEvents = currentEvent.getAllSuccessors();
            assert nextEvents.size() == 1;
            currentEvent = nextEvents.iterator().next();
        }

        currentTrace.add(currentEvent.getParent());
        return currentTrace;
    }

<<<<<<< HEAD
    /*
     * Traverses the model. If the current partition has not yet been examined,
     * updates canFollow, a mapping from EventType to the events that can
     * immediately follow, and recurses.
     */
    private void traverseAndMineCIFbys(Partition current, Set<Partition> seen,
            Map<EventType, Set<EventType>> canFollow) {
        if (!seen.contains(current)) {
            seen.add(current);
            EventType type = current.getEType();
            canFollow.put(type, new HashSet<EventType>());
            for (ITransition<Partition> transition : current
                    .getAllTransitions()) {
                canFollow.get(type).add(transition.getTarget().getEType());
                traverseAndMineCIFbys(transition.getTarget(), seen, canFollow);
            }
        }
    }

    /**
     * Walks this PartitionGraph and returns a set of all of the NIFby
     * invariants.
     */
    public TemporalInvariantSet getNIFbyInvariants() {

        // Tracks which partitions have been visited.
        Set<Partition> seen = new HashSet<Partition>();

        // Maps each EventType to the set of EventTypes that immediately follow
        // it.
        Map<EventType, Set<EventType>> canFollow = new HashMap<EventType, Set<EventType>>();

        // Traverse the graph starting from each initial node (only one in
        // totally-ordered case).
        traverseAndMineCIFbys(dummyInitialNode.getParent(), seen, canFollow);

        // Create invariants
        TemporalInvariantSet invs = new TemporalInvariantSet();

        // canFollow.keySet() will contain all events types because each node in
        // the partition graph is visited and added to canFollow during
        // traverseAndMineCIFbys().
        allEvents = canFollow.keySet();

        for (Entry<EventType, Set<EventType>> entry : canFollow.entrySet()) {
            EventType source = entry.getKey();
            Set<EventType> followedBy = entry.getValue();
            for (EventType target : allEvents) {
                if (!followedBy.contains(target)) {
                    invs.add(new NeverImmediatelyFollowedInvariant(source,
                            target, Event.defaultTimeRelationString));
                }
            }
        }
        return invs;
    }

=======
>>>>>>> 987d72ed
    /**
     * Returns paths through a set of partition nodes in the form of a map. The
     * returned map maps a traceID to a path (list of partitions) that passes
     * through ALL of the input set of partitions.
     * 
     * @param parts
     * @return A mapping of trace IDs to a set of transitions that make up a
     *         path
     */
    public Map<Integer, List<Partition>> getPathsThroughPartitions(
            Set<INode<Partition>> parts) {

        if (parts == null || parts.isEmpty()) {
            throw new IllegalArgumentException(
                    "Expected a non-null and non-empty set of partition nodes.");
        }

        // The list of trace IDs that go through the selected partitions.
        List<Set<Integer>> traceIDs = new ArrayList<Set<Integer>>();

        // Loop over all the partitions, and collect the trace IDs of the events
        // in the partitions into a list.
        for (INode<Partition> p : parts) {
            // Temporary trace IDs to be added to the overall list.
            Set<Integer> tempIDs = new HashSet<Integer>();
            for (EventNode e : ((Partition) p).getEventNodes()) {
                tempIDs.add(e.getTraceID());
            }

            if (!tempIDs.isEmpty()) {
                traceIDs.add(tempIDs);
            }
        }

        if (traceIDs.isEmpty()) {
            return Collections.emptyMap();
        }

        // Filter through all of the IDs and keep only
        // the ones that intersect with the selected nodes.
        Set<Integer> intersectionOfIDs = traceIDs.get(0);
        for (int i = 1; i < traceIDs.size(); i++) {
            intersectionOfIDs.retainAll(traceIDs.get(i));
        }

        // If there are no traces through the selected partitions.
        if (intersectionOfIDs.isEmpty()) {
            return Collections.emptyMap();
        }

        final Map<Integer, List<Partition>> paths = new HashMap<Integer, List<Partition>>();

        // For each initial event, add the entire trace that it belongs to.
        for (EventNode initE : dummyInitialNode.getAllSuccessors()) {
            int traceID = initE.getTraceID();
            if (intersectionOfIDs.contains(traceID)) {
                paths.put(traceID, getInitialLogTraceFromEventNode(initE));
            }
        }

        return paths;
    }

    /**
     * Returns a reference to a partition node based on the ID of the node
     * passed. If the node is not found within the graph, null is returned.
     */
    public Partition getNodeByID(int id) {
        for (Partition p : this.getNodes()) {
            if (p.hashCode() == id)
                return p;
        }

        return null;
    }

    /** Returns the initial trace graph. */
    public ChainsTraceGraph getTraceGraph() {
        return traceGraph;
    }
}<|MERGE_RESOLUTION|>--- conflicted
+++ resolved
@@ -1,671 +1,609 @@
-package synoptic.model;
-
-import java.util.ArrayList;
-import java.util.Collection;
-import java.util.Collections;
-import java.util.HashMap;
-import java.util.HashSet;
-import java.util.Iterator;
-import java.util.LinkedHashMap;
-import java.util.LinkedHashSet;
-import java.util.LinkedList;
-import java.util.List;
-import java.util.Map;
-import java.util.Map.Entry;
-import java.util.Set;
-import java.util.logging.Logger;
-
-import synoptic.algorithms.graph.IOperation;
-import synoptic.algorithms.graph.PartitionMultiSplit;
-import synoptic.invariants.TemporalInvariantSet;
-import synoptic.model.interfaces.IGraph;
-import synoptic.model.interfaces.INode;
-import synoptic.model.interfaces.ITransition;
-import synoptic.util.InternalSynopticException;
-
-/**
- * This class implements a partition graph. Nodes are {@code Partition}
- * instances, which are sets of messages -- ( {@code EventNode}) -- and edges
- * are not maintained explicitly, but generated on-the-fly by class
- * {@code Partition}. PartitionGraphs can only be modified via the method
- * {@code apply} which takes a object implementing {@code IOperation}.
- * Operations must perform changes on both representations.
- * 
- * @author sigurd
- */
-public class PartitionGraph implements IGraph<Partition> {
-
-    @SuppressWarnings("unused")
-    private static Logger logger = Logger.getLogger("PartitionGraph Logger");
-
-    /** Holds all partitions in this graph. */
-    private LinkedHashSet<Partition> partitions = null;
-
-    /**
-     * Holds the initial messages in this graph, grouped by the relation w.r.t.
-     * which they are initial. We keep track of initial partitions by keeping
-     * track of the initial messages but we need to do this for every relation,
-     * which is specified by the first argument to the hash-map.
-     */
-    private EventNode dummyInitialNode = null;
-
-    /**
-     * Holds the terminal messages in this graph. Like the initialMessages
-     * above, this hash-map maintains them w.r.t the relations.
-     */
-    private final LinkedHashMap<String, Set<EventNode>> terminalEvents = new LinkedHashMap<String, Set<EventNode>>();
-
-    /** Holds synoptic.invariants that were mined when the graph was created. */
-    private TemporalInvariantSet invariants = null;
-
-    /** Holds all relations known to exist in this graph. */
-    private final Set<String> relations = new LinkedHashSet<String>();
-
-    /** A cache of inter-partition transitions. */
-    private final LinkedHashMap<Partition, Set<Partition>> transitionCache = new LinkedHashMap<Partition, Set<Partition>>();
-
-    /** An ordered list of all partition splits applied to the graph so far. */
-    private final LinkedList<PartitionMultiSplit> appliedSplits = new LinkedList<PartitionMultiSplit>();
-
-    /** Initial trace graph. */
-    private ChainsTraceGraph traceGraph;
-
-    /**
-     * Construct a PartitionGraph. Invariants from {@code g} will be extracted
-     * and stored. If partitionByLabel is true, all messages with identical
-     * labels in {@code g} will become one partition. Otherwise, every message
-     * gets its own partition (useful if only coarsening is to be performed).
-     * 
-     * @param g
-     *            The initial graph
-     * @param partitionByLabel
-     *            Whether initial partitioning by label should be done
-     */
-    public PartitionGraph(ChainsTraceGraph g, boolean partitionByLabel,
-            TemporalInvariantSet invariants) {
-        this(g, invariants);
-
-        if (partitionByLabel) {
-            partitionByLabels(g.getNodes());
-        } else {
-            partitionSeparately(g.getNodes());
-        }
-    }
-
-    public PartitionGraph(ChainsTraceGraph g,
-            List<LinkedHashSet<Integer>> partitioningIndexSets,
-            TemporalInvariantSet invariants) {
-        this(g, invariants);
-
-        partitionByIndexSetsAndLabels(g.getNodes(), partitioningIndexSets);
-    }
-
-    /**
-     * Creates a partition graph without any partitions. Takes care of setting
-     * up the internal initialEvents, invariants, and traceGraph data
-     * structures.
-     * 
-     * @param g
-     * @param invariants
-     */
-    private PartitionGraph(ChainsTraceGraph g, TemporalInvariantSet invariants) {
-        dummyInitialNode = g.getDummyInitialNode();
-        relations.addAll(g.getRelations());
-
-        this.invariants = invariants;
-        this.traceGraph = g;
-    }
-
-    public TemporalInvariantSet getInvariants() {
-        return invariants;
-    }
-
-    public Partition partitionFromMessage(EventNode message) {
-        return message.getParent();
-    }
-
-    public IOperation apply(IOperation op) {
-        if (op.getClass() == PartitionMultiSplit.class) {
-            // if a PartitionSplit, add to cache of splits
-            appliedSplits.push((PartitionMultiSplit) op);
-        }
-        return op.commit(this);
-    }
-
-    /**
-     * Returns the most recently applied PartitionMultiSplit, null if no splits
-     * have been made
-     */
-    public PartitionMultiSplit getMostRecentSplit() {
-        return appliedSplits.peek();
-    }
-
-    /**
-     * Returns a set of partitions that are adjacent to pNode. Uses the internal
-     * transitionCache for speed.
-     * 
-     * @param pNode
-     * @return set of adjacent partitions to pNode
-     */
-    @Override
-    public Set<Partition> getAdjacentNodes(Partition pNode) {
-        if (transitionCache.containsKey(pNode)) {
-            return transitionCache.get(pNode);
-        }
-
-        Set<Partition> adjPartitions = pNode.getAllSuccessors();
-        transitionCache.put(pNode, adjPartitions);
-        return adjPartitions;
-    }
-
-    /**
-     * All messages with identical labels are mapped to the same partition.
-     * 
-     * @param events
-     *            Set of message which to be partitioned
-     */
-    private void partitionByLabels(Collection<EventNode> events) {
-        Map<EventType, Set<EventNode>> prepartitions = new LinkedHashMap<EventType, Set<EventNode>>();
-        for (EventNode e : events) {
-            // Add the event node to a set corresponding to it's event type.
-            EventType eType = e.getEType();
-            if (!prepartitions.containsKey(eType)) {
-                Set<EventNode> eNodes = new LinkedHashSet<EventNode>();
-                prepartitions.put(eType, eNodes);
-            }
-            prepartitions.get(eType).add(e);
-        }
-
-        // For each set of event nodes with the same event type, create
-        // one partition.
-        partitions = new LinkedHashSet<Partition>();
-        // for (EventType eType : prepartitions.keySet()) {
-        for (Entry<EventType, Set<EventNode>> entry : prepartitions.entrySet()) {
-            partitions.add(new Partition(entry.getValue()));
-        }
-
-        transitionCache.clear();
-    }
-
-    private void partitionByIndexSetsAndLabels(Collection<EventNode> events,
-            List<LinkedHashSet<Integer>> partitioningIndexSets) {
-        // 1. partition by labels.
-        partitionByLabels(events);
-        // 2. Map each message to a node in the system.
-
-        // TODO: do this using the new algorithm.
-        LinkedHashMap<EventNode, Integer> messageIndexMap = new LinkedHashMap<EventNode, Integer>();
-
-        LinkedHashSet<Partition> newPartitions = new LinkedHashSet<Partition>();
-
-        // 3. consider each of the label-partitions and divide these up
-        // according to each set of indices.
-        for (Partition p : partitions) {
-
-            Partition[] subPartitions = new Partition[partitioningIndexSets
-                    .size()];
-
-            for (EventNode m : p.events) {
-                Integer index = messageIndexMap.get(m);
-                if (index == null) {
-                    throw new InternalSynopticException(
-                            "Failed to map LogEvent [" + m.toString()
-                                    + "] to a node index.");
-                }
-                int i = 0;
-                boolean added = false;
-                for (LinkedHashSet<Integer> indexPartition : partitioningIndexSets) {
-                    if (indexPartition.contains(index)) {
-                        if (subPartitions[i] == null) {
-                            subPartitions[i] = new Partition(m);
-                        } else {
-                            subPartitions[i].addOneEventNode(m);
-                        }
-                        added = true;
-                        break;
-                    }
-                    i++;
-                }
-
-                if (!added) {
-                    throw new InternalSynopticException(
-                            "Unable to find index in the partitioning -- they must be complete!");
-                }
-
-                // TODO: consider the case where all the messages remain in the
-                // same partition -- just keep it then?
-                //
-
-                // Add the newly created partitions, if any.
-                for (Partition subPartition : subPartitions) {
-                    if (subPartition != null) {
-                        newPartitions.add(subPartition);
-                    }
-                }
-            }
-        }
-
-    }
-
-    private void partitionByLabelsAndInitial(Collection<EventNode> events,
-            Set<EventNode> initial) {
-        partitions = new LinkedHashSet<Partition>();
-        final Map<EventType, Partition> prepartitions = new LinkedHashMap<EventType, Partition>();
-        for (EventNode message : events) {
-            if (!prepartitions.containsKey(message.getEType())) {
-                final Partition partition = new Partition(
-                        new LinkedHashSet<EventNode>());
-                prepartitions.put(message.getEType(), partition);
-            }
-            prepartitions.get(message.getEType()).addOneEventNode(message);
-        }
-        for (Partition t : prepartitions.values()) {
-            LinkedHashSet<EventNode> iSet = new LinkedHashSet<EventNode>();
-            for (EventNode e : t.getEventNodes()) {
-                if (initial.contains(e)) {
-                    iSet.add(e);
-                }
-            }
-            if (iSet.size() == 0) {
-                partitions.add(t);
-            } else {
-                t.removeEventNodes(iSet);
-                partitions.add(t);
-                partitions.add(new Partition(iSet));
-            }
-        }
-    }
-
-    /**
-     * Each event is mapped to its own unique partition. This is the most direct
-     * means of mapping a graph into a partition graph.
-     * 
-     * @param events
-     *            Set of message to map
-     */
-    private void partitionSeparately(Collection<EventNode> events) {
-        partitions = new LinkedHashSet<Partition>();
-        Set<EventNode> seenENodes = new LinkedHashSet<EventNode>();
-        for (EventNode e : events) {
-            if (seenENodes.contains(e)) {
-                continue;
-            }
-            Partition partition = new Partition(e);
-            partitions.add(partition);
-            seenENodes.add(e);
-        }
-        transitionCache.clear();
-    }
-
-    @Override
-    public Set<Partition> getNodes() {
-        return partitions;
-    }
-
-    /**
-     * Returns a set of partitions that corresponds to EventNodes in the union
-     * of the sets of the input map.values.
-     */
-    // private Set<Partition> getEventNodePartitions(
-    // LinkedHashMap<String, Set<EventNode>> map) {
-    // Set<Partition> ret = new LinkedHashSet<Partition>();
-    // for (Set<EventNode> eNodes : map.values()) {
-    // ret.addAll(getEventNodePartitions(eNodes));
-    // }
-    // return ret;
-    // }
-
-    /**
-     * Returns a set of partitions that corresponds to the input eNodes.
-     */
-    private Set<Partition> getEventNodePartitions(Set<EventNode> eNodes) {
-        Set<Partition> ret = new LinkedHashSet<Partition>();
-        for (EventNode m : eNodes) {
-            ret.add(m.getParent());
-        }
-        return ret;
-    }
-
-    @Override
-    public Partition getDummyInitialNode() {
-        return dummyInitialNode.getParent();
-    }
-
-    // public Set<Partition> getTerminalNodes() {
-    // return getEventNodePartitions(terminalEvents);
-    // }
-
-    public Set<Partition> getTerminalNodes(String relation) {
-        if (!terminalEvents.containsKey(relation)) {
-            return Collections.emptySet();
-        }
-        return getEventNodePartitions(terminalEvents.get(relation));
-    }
-
-    @Override
-    public Set<String> getRelations() {
-        return relations;
-    }
-
-    @Override
-    public void add(Partition node) {
-        for (EventNode m : node.getEventNodes()) {
-            relations.addAll(m.getNodeRelations());
-        }
-        partitions.add(node);
-
-        clearNodeAdjacentsCache(node);
-    }
-
-    public void mergeAdjacentsCache(Partition from, Partition to) {
-        for (Iterator<Entry<Partition, Set<Partition>>> pIter = transitionCache
-                .entrySet().iterator(); pIter.hasNext();) {
-            Set<Partition> parts = pIter.next().getValue();
-            if (parts.contains(from)) {
-                parts.remove(from);
-                parts.add(to);
-            }
-        }
-    }
-
-    public void clearNodeAdjacentsCache(Partition node) {
-        transitionCache.remove(node);
-        // System.out.println("Cache size: " + transitionCache.size());
-        for (Iterator<Entry<Partition, Set<Partition>>> pIter = transitionCache
-                .entrySet().iterator(); pIter.hasNext();) {
-            if (pIter.next().getValue().contains(node)) {
-                // System.out.println("cache rm");
-                pIter.remove();
-            }
-        }
-        // System.out.println("Cache' size: " + transitionCache.size());
-    }
-
-    public void removeFromCache(Partition node) {
-        transitionCache.remove(node);
-    }
-
-    public void removePartition(Partition node) {
-        partitions.remove(node);
-    }
-
-    /**
-     * Check that all partitions are non-empty and disjunct.
-     */
-    public void checkSanity() {
-        int totalCount = 0;
-        Set<EventNode> all = new LinkedHashSet<EventNode>();
-        for (Partition p : getNodes()) {
-            if (p.size() == 0) {
-                throw new InternalSynopticException(
-                        "bisim produced empty partition!");
-            }
-            all.addAll(p.getEventNodes());
-            totalCount += p.size();
-        }
-        if (totalCount != all.size()) {
-            throw new InternalSynopticException(
-                    "partitions are not partitioning messages (overlap)!");
-        }
-    }
-
-    /**
-     * Extracts any synthetic traces from the initial log. A synthetic trace is
-     * identified as any path in the partition graph that does not match an
-     * initial trace from the log.
-     * 
-     * @return traces Set<List<Partition>> containing the synthetic traces
-     */
-    public Set<List<Partition>> getSyntheticTraces() {
-        Set<List<Partition>> traces = getAllTraces();
-        traces.removeAll(getInitialLogTraces());
-        return traces;
-    }
-
-    /**
-     * Traverses the partition graph and returns a set of all possible traces.
-     * 
-     * @return
-     */
-    public Set<List<Partition>> getAllTraces() {
-        // This will contain all the traces
-        Set<List<Partition>> allTraces = new HashSet<List<Partition>>();
-        // Constructs the set of all traces
-        recursivelyAddTracesToSet(dummyInitialNode.getParent(), allTraces,
-                new ArrayList<Partition>());
-        return allTraces;
-    }
-
-    /**
-     * Helper method for {@code getAllTraces}. Recursively finds all possible
-     * paths from the partition graph and adds them to a set.
-     * 
-     * <pre>
-     * TODO: This will calculate any subset of nodes multiple times if the topmost
-     * node of said subset has multiple parent nodes. A cache should be used for
-     * these nodes to make this process more efficient.
-     * 
-     * TODO: Return a set rather than alter a pointer.
-     * 
-     * TODO: Make a proper cycle-checking algorithm.
-     * </pre>
-     * 
-     * @param pNode
-     *            The current node
-     * @param allTraces
-     *            The pointer to the set of all paths.
-     * @param prefixTrace
-     *            The path of all preceding nodes.
-     * @see findAllTraces
-     */
-    private void recursivelyAddTracesToSet(Partition pNode,
-            Set<List<Partition>> allTraces, List<Partition> prefixTrace) {
-        Set<Partition> adjPartitions = getAdjacentNodes(pNode);
-        // Check to see if the path has had a single cycle.
-        boolean isCyclic = prefixTrace.contains(pNode);
-        // Add the node to the prefix.
-        prefixTrace.add(pNode);
-        // If the node is terminal, then we have a path and it can
-        // be added to the set.
-        if (pNode.isTerminal()) {
-            List<Partition> trace = new ArrayList<Partition>();
-            trace.addAll(prefixTrace);
-            allTraces.add(trace);
-            return;
-        }
-
-        // Process all adjacent nodes.
-        for (Partition adjPNode : adjPartitions) {
-            // Negation of:
-            // "If there has been a cycle and the next
-            // node is one that has been encountered."
-            if (!isCyclic || !prefixTrace.contains(adjPNode)) {
-                recursivelyAddTracesToSet(adjPNode, allTraces, prefixTrace);
-                // Remove anything on the end after returning from the call
-                // stack.
-                prefixTrace.remove(prefixTrace.size() - 1);
-            }
-        }
-    }
-
-    /**
-     * Assumes a total-ordered log input. Returns the set of initial log traces.
-     * That is, each list of partitions contains some input trace (a sequence of
-     * EventNodes containing Event instance with the same trace id).
-     * 
-     * @return initialTraces
-     */
-    public Set<List<Partition>> getInitialLogTraces() {
-        // Will contain all of the initial traces
-        Set<List<Partition>> initialTraces = new HashSet<List<Partition>>();
-
-        // For each initial event, add the entire trace that it belongs to.
-        for (EventNode initE : dummyInitialNode.getAllSuccessors()) {
-            initialTraces.add(getInitialLogTraceFromEventNode(initE));
-        }
-        return initialTraces;
-    }
-
-    public List<Partition> getInitialLogTraceFromEventNode(EventNode initE) {
-        // TODO: this assert sometimes does not hold during testing (on
-        // purpose), but it must hold true in deployment.
-        //
-        // assert initE.isInitial();
-
-        List<Partition> currentTrace = new ArrayList<Partition>();
-        currentTrace.add(dummyInitialNode.getParent());
-
-        EventNode currentEvent = initE;
-        while (!currentEvent.isTerminal()) {
-            currentTrace.add(currentEvent.getParent());
-            // We are assuming a totally-ordered input.
-            Set<EventNode> nextEvents = currentEvent.getAllSuccessors();
-            assert nextEvents.size() == 1;
-            currentEvent = nextEvents.iterator().next();
-        }
-
-        currentTrace.add(currentEvent.getParent());
-        return currentTrace;
-    }
-
-<<<<<<< HEAD
-    /*
-     * Traverses the model. If the current partition has not yet been examined,
-     * updates canFollow, a mapping from EventType to the events that can
-     * immediately follow, and recurses.
-     */
-    private void traverseAndMineCIFbys(Partition current, Set<Partition> seen,
-            Map<EventType, Set<EventType>> canFollow) {
-        if (!seen.contains(current)) {
-            seen.add(current);
-            EventType type = current.getEType();
-            canFollow.put(type, new HashSet<EventType>());
-            for (ITransition<Partition> transition : current
-                    .getAllTransitions()) {
-                canFollow.get(type).add(transition.getTarget().getEType());
-                traverseAndMineCIFbys(transition.getTarget(), seen, canFollow);
-            }
-        }
-    }
-
-    /**
-     * Walks this PartitionGraph and returns a set of all of the NIFby
-     * invariants.
-     */
-    public TemporalInvariantSet getNIFbyInvariants() {
-
-        // Tracks which partitions have been visited.
-        Set<Partition> seen = new HashSet<Partition>();
-
-        // Maps each EventType to the set of EventTypes that immediately follow
-        // it.
-        Map<EventType, Set<EventType>> canFollow = new HashMap<EventType, Set<EventType>>();
-
-        // Traverse the graph starting from each initial node (only one in
-        // totally-ordered case).
-        traverseAndMineCIFbys(dummyInitialNode.getParent(), seen, canFollow);
-
-        // Create invariants
-        TemporalInvariantSet invs = new TemporalInvariantSet();
-
-        // canFollow.keySet() will contain all events types because each node in
-        // the partition graph is visited and added to canFollow during
-        // traverseAndMineCIFbys().
-        allEvents = canFollow.keySet();
-
-        for (Entry<EventType, Set<EventType>> entry : canFollow.entrySet()) {
-            EventType source = entry.getKey();
-            Set<EventType> followedBy = entry.getValue();
-            for (EventType target : allEvents) {
-                if (!followedBy.contains(target)) {
-                    invs.add(new NeverImmediatelyFollowedInvariant(source,
-                            target, Event.defaultTimeRelationString));
-                }
-            }
-        }
-        return invs;
-    }
-
-=======
->>>>>>> 987d72ed
-    /**
-     * Returns paths through a set of partition nodes in the form of a map. The
-     * returned map maps a traceID to a path (list of partitions) that passes
-     * through ALL of the input set of partitions.
-     * 
-     * @param parts
-     * @return A mapping of trace IDs to a set of transitions that make up a
-     *         path
-     */
-    public Map<Integer, List<Partition>> getPathsThroughPartitions(
-            Set<INode<Partition>> parts) {
-
-        if (parts == null || parts.isEmpty()) {
-            throw new IllegalArgumentException(
-                    "Expected a non-null and non-empty set of partition nodes.");
-        }
-
-        // The list of trace IDs that go through the selected partitions.
-        List<Set<Integer>> traceIDs = new ArrayList<Set<Integer>>();
-
-        // Loop over all the partitions, and collect the trace IDs of the events
-        // in the partitions into a list.
-        for (INode<Partition> p : parts) {
-            // Temporary trace IDs to be added to the overall list.
-            Set<Integer> tempIDs = new HashSet<Integer>();
-            for (EventNode e : ((Partition) p).getEventNodes()) {
-                tempIDs.add(e.getTraceID());
-            }
-
-            if (!tempIDs.isEmpty()) {
-                traceIDs.add(tempIDs);
-            }
-        }
-
-        if (traceIDs.isEmpty()) {
-            return Collections.emptyMap();
-        }
-
-        // Filter through all of the IDs and keep only
-        // the ones that intersect with the selected nodes.
-        Set<Integer> intersectionOfIDs = traceIDs.get(0);
-        for (int i = 1; i < traceIDs.size(); i++) {
-            intersectionOfIDs.retainAll(traceIDs.get(i));
-        }
-
-        // If there are no traces through the selected partitions.
-        if (intersectionOfIDs.isEmpty()) {
-            return Collections.emptyMap();
-        }
-
-        final Map<Integer, List<Partition>> paths = new HashMap<Integer, List<Partition>>();
-
-        // For each initial event, add the entire trace that it belongs to.
-        for (EventNode initE : dummyInitialNode.getAllSuccessors()) {
-            int traceID = initE.getTraceID();
-            if (intersectionOfIDs.contains(traceID)) {
-                paths.put(traceID, getInitialLogTraceFromEventNode(initE));
-            }
-        }
-
-        return paths;
-    }
-
-    /**
-     * Returns a reference to a partition node based on the ID of the node
-     * passed. If the node is not found within the graph, null is returned.
-     */
-    public Partition getNodeByID(int id) {
-        for (Partition p : this.getNodes()) {
-            if (p.hashCode() == id)
-                return p;
-        }
-
-        return null;
-    }
-
-    /** Returns the initial trace graph. */
-    public ChainsTraceGraph getTraceGraph() {
-        return traceGraph;
-    }
+package synoptic.model;
+
+import java.util.ArrayList;
+import java.util.Collection;
+import java.util.Collections;
+import java.util.HashMap;
+import java.util.HashSet;
+import java.util.Iterator;
+import java.util.LinkedHashMap;
+import java.util.LinkedHashSet;
+import java.util.LinkedList;
+import java.util.List;
+import java.util.Map;
+import java.util.Map.Entry;
+import java.util.Set;
+import java.util.logging.Logger;
+
+import synoptic.algorithms.graph.IOperation;
+import synoptic.algorithms.graph.PartitionMultiSplit;
+import synoptic.invariants.TemporalInvariantSet;
+import synoptic.model.interfaces.IGraph;
+import synoptic.model.interfaces.INode;
+import synoptic.util.InternalSynopticException;
+
+/**
+ * This class implements a partition graph. Nodes are {@code Partition}
+ * instances, which are sets of messages -- ( {@code EventNode}) -- and edges
+ * are not maintained explicitly, but generated on-the-fly by class
+ * {@code Partition}. PartitionGraphs can only be modified via the method
+ * {@code apply} which takes a object implementing {@code IOperation}.
+ * Operations must perform changes on both representations.
+ * 
+ * @author sigurd
+ */
+public class PartitionGraph implements IGraph<Partition> {
+
+    @SuppressWarnings("unused")
+    private static Logger logger = Logger.getLogger("PartitionGraph Logger");
+
+    /** Holds all partitions in this graph. */
+    private LinkedHashSet<Partition> partitions = null;
+
+    /**
+     * Holds the initial messages in this graph, grouped by the relation w.r.t.
+     * which they are initial. We keep track of initial partitions by keeping
+     * track of the initial messages but we need to do this for every relation,
+     * which is specified by the first argument to the hash-map.
+     */
+    private EventNode dummyInitialNode = null;
+
+    /**
+     * Holds the terminal messages in this graph. Like the initialMessages
+     * above, this hash-map maintains them w.r.t the relations.
+     */
+    private final LinkedHashMap<String, Set<EventNode>> terminalEvents = new LinkedHashMap<String, Set<EventNode>>();
+
+    /** Holds synoptic.invariants that were mined when the graph was created. */
+    private TemporalInvariantSet invariants = null;
+
+    /** Holds all relations known to exist in this graph. */
+    private final Set<String> relations = new LinkedHashSet<String>();
+
+    /** A cache of inter-partition transitions. */
+    private final LinkedHashMap<Partition, Set<Partition>> transitionCache = new LinkedHashMap<Partition, Set<Partition>>();
+
+    /** An ordered list of all partition splits applied to the graph so far. */
+    private final LinkedList<PartitionMultiSplit> appliedSplits = new LinkedList<PartitionMultiSplit>();
+
+    /** Initial trace graph. */
+    private ChainsTraceGraph traceGraph;
+
+    /**
+     * Construct a PartitionGraph. Invariants from {@code g} will be extracted
+     * and stored. If partitionByLabel is true, all messages with identical
+     * labels in {@code g} will become one partition. Otherwise, every message
+     * gets its own partition (useful if only coarsening is to be performed).
+     * 
+     * @param g
+     *            The initial graph
+     * @param partitionByLabel
+     *            Whether initial partitioning by label should be done
+     */
+    public PartitionGraph(ChainsTraceGraph g, boolean partitionByLabel,
+            TemporalInvariantSet invariants) {
+        this(g, invariants);
+
+        if (partitionByLabel) {
+            partitionByLabels(g.getNodes());
+        } else {
+            partitionSeparately(g.getNodes());
+        }
+    }
+
+    public PartitionGraph(ChainsTraceGraph g,
+            List<LinkedHashSet<Integer>> partitioningIndexSets,
+            TemporalInvariantSet invariants) {
+        this(g, invariants);
+
+        partitionByIndexSetsAndLabels(g.getNodes(), partitioningIndexSets);
+    }
+
+    /**
+     * Creates a partition graph without any partitions. Takes care of setting
+     * up the internal initialEvents, invariants, and traceGraph data
+     * structures.
+     * 
+     * @param g
+     * @param invariants
+     */
+    private PartitionGraph(ChainsTraceGraph g, TemporalInvariantSet invariants) {
+        dummyInitialNode = g.getDummyInitialNode();
+        relations.addAll(g.getRelations());
+
+        this.invariants = invariants;
+        this.traceGraph = g;
+    }
+
+    public TemporalInvariantSet getInvariants() {
+        return invariants;
+    }
+
+    public Partition partitionFromMessage(EventNode message) {
+        return message.getParent();
+    }
+
+    public IOperation apply(IOperation op) {
+        if (op.getClass() == PartitionMultiSplit.class) {
+            // if a PartitionSplit, add to cache of splits
+            appliedSplits.push((PartitionMultiSplit) op);
+        }
+        return op.commit(this);
+    }
+
+    /**
+     * Returns the most recently applied PartitionMultiSplit, null if no splits
+     * have been made
+     */
+    public PartitionMultiSplit getMostRecentSplit() {
+        return appliedSplits.peek();
+    }
+
+    /**
+     * Returns a set of partitions that are adjacent to pNode. Uses the internal
+     * transitionCache for speed.
+     * 
+     * @param pNode
+     * @return set of adjacent partitions to pNode
+     */
+    @Override
+    public Set<Partition> getAdjacentNodes(Partition pNode) {
+        if (transitionCache.containsKey(pNode)) {
+            return transitionCache.get(pNode);
+        }
+
+        Set<Partition> adjPartitions = pNode.getAllSuccessors();
+        transitionCache.put(pNode, adjPartitions);
+        return adjPartitions;
+    }
+
+    /**
+     * All messages with identical labels are mapped to the same partition.
+     * 
+     * @param events
+     *            Set of message which to be partitioned
+     */
+    private void partitionByLabels(Collection<EventNode> events) {
+        Map<EventType, Set<EventNode>> prepartitions = new LinkedHashMap<EventType, Set<EventNode>>();
+        for (EventNode e : events) {
+            // Add the event node to a set corresponding to it's event type.
+            EventType eType = e.getEType();
+            if (!prepartitions.containsKey(eType)) {
+                Set<EventNode> eNodes = new LinkedHashSet<EventNode>();
+                prepartitions.put(eType, eNodes);
+            }
+            prepartitions.get(eType).add(e);
+        }
+
+        // For each set of event nodes with the same event type, create
+        // one partition.
+        partitions = new LinkedHashSet<Partition>();
+        for (Set<EventNode> eNodes : prepartitions.values()) {
+            partitions.add(new Partition(eNodes));
+        }
+
+        transitionCache.clear();
+    }
+
+    private void partitionByIndexSetsAndLabels(Collection<EventNode> events,
+            List<LinkedHashSet<Integer>> partitioningIndexSets) {
+        // 1. partition by labels.
+        partitionByLabels(events);
+        // 2. Map each message to a node in the system.
+
+        // TODO: do this using the new algorithm.
+        LinkedHashMap<EventNode, Integer> messageIndexMap = new LinkedHashMap<EventNode, Integer>();
+
+        LinkedHashSet<Partition> newPartitions = new LinkedHashSet<Partition>();
+
+        // 3. consider each of the label-partitions and divide these up
+        // according to each set of indices.
+        for (Partition p : partitions) {
+
+            Partition[] subPartitions = new Partition[partitioningIndexSets
+                    .size()];
+
+            for (EventNode m : p.events) {
+                Integer index = messageIndexMap.get(m);
+                if (index == null) {
+                    throw new InternalSynopticException(
+                            "Failed to map LogEvent [" + m.toString()
+                                    + "] to a node index.");
+                }
+                int i = 0;
+                boolean added = false;
+                for (LinkedHashSet<Integer> indexPartition : partitioningIndexSets) {
+                    if (indexPartition.contains(index)) {
+                        if (subPartitions[i] == null) {
+                            subPartitions[i] = new Partition(m);
+                        } else {
+                            subPartitions[i].addOneEventNode(m);
+                        }
+                        added = true;
+                        break;
+                    }
+                    i++;
+                }
+
+                if (!added) {
+                    throw new InternalSynopticException(
+                            "Unable to find index in the partitioning -- they must be complete!");
+                }
+
+                // TODO: consider the case where all the messages remain in the
+                // same partition -- just keep it then?
+                //
+
+                // Add the newly created partitions, if any.
+                for (Partition subPartition : subPartitions) {
+                    if (subPartition != null) {
+                        newPartitions.add(subPartition);
+                    }
+                }
+            }
+        }
+
+    }
+
+    private void partitionByLabelsAndInitial(Collection<EventNode> events,
+            Set<EventNode> initial) {
+        partitions = new LinkedHashSet<Partition>();
+        final Map<EventType, Partition> prepartitions = new LinkedHashMap<EventType, Partition>();
+        for (EventNode message : events) {
+            if (!prepartitions.containsKey(message.getEType())) {
+                final Partition partition = new Partition(
+                        new LinkedHashSet<EventNode>());
+                prepartitions.put(message.getEType(), partition);
+            }
+            prepartitions.get(message.getEType()).addOneEventNode(message);
+        }
+        for (Partition t : prepartitions.values()) {
+            LinkedHashSet<EventNode> iSet = new LinkedHashSet<EventNode>();
+            for (EventNode e : t.getEventNodes()) {
+                if (initial.contains(e)) {
+                    iSet.add(e);
+                }
+            }
+            if (iSet.size() == 0) {
+                partitions.add(t);
+            } else {
+                t.removeEventNodes(iSet);
+                partitions.add(t);
+                partitions.add(new Partition(iSet));
+            }
+        }
+    }
+
+    /**
+     * Each event is mapped to its own unique partition. This is the most direct
+     * means of mapping a graph into a partition graph.
+     * 
+     * @param events
+     *            Set of message to map
+     */
+    private void partitionSeparately(Collection<EventNode> events) {
+        partitions = new LinkedHashSet<Partition>();
+        Set<EventNode> seenENodes = new LinkedHashSet<EventNode>();
+        for (EventNode e : events) {
+            if (seenENodes.contains(e)) {
+                continue;
+            }
+            Partition partition = new Partition(e);
+            partitions.add(partition);
+            seenENodes.add(e);
+        }
+        transitionCache.clear();
+    }
+
+    @Override
+    public Set<Partition> getNodes() {
+        return partitions;
+    }
+
+    /**
+     * Returns a set of partitions that corresponds to EventNodes in the union
+     * of the sets of the input map.values.
+     */
+    // private Set<Partition> getEventNodePartitions(
+    // LinkedHashMap<String, Set<EventNode>> map) {
+    // Set<Partition> ret = new LinkedHashSet<Partition>();
+    // for (Set<EventNode> eNodes : map.values()) {
+    // ret.addAll(getEventNodePartitions(eNodes));
+    // }
+    // return ret;
+    // }
+
+    /**
+     * Returns a set of partitions that corresponds to the input eNodes.
+     */
+    private Set<Partition> getEventNodePartitions(Set<EventNode> eNodes) {
+        Set<Partition> ret = new LinkedHashSet<Partition>();
+        for (EventNode m : eNodes) {
+            ret.add(m.getParent());
+        }
+        return ret;
+    }
+
+    @Override
+    public Partition getDummyInitialNode() {
+        return dummyInitialNode.getParent();
+    }
+
+    // public Set<Partition> getTerminalNodes() {
+    // return getEventNodePartitions(terminalEvents);
+    // }
+
+    public Set<Partition> getTerminalNodes(String relation) {
+        if (!terminalEvents.containsKey(relation)) {
+            return Collections.emptySet();
+        }
+        return getEventNodePartitions(terminalEvents.get(relation));
+    }
+
+    @Override
+    public Set<String> getRelations() {
+        return relations;
+    }
+
+    @Override
+    public void add(Partition node) {
+        for (EventNode m : node.getEventNodes()) {
+            relations.addAll(m.getNodeRelations());
+        }
+        partitions.add(node);
+
+        clearNodeAdjacentsCache(node);
+    }
+
+    public void mergeAdjacentsCache(Partition from, Partition to) {
+        for (Iterator<Entry<Partition, Set<Partition>>> pIter = transitionCache
+                .entrySet().iterator(); pIter.hasNext();) {
+            Set<Partition> parts = pIter.next().getValue();
+            if (parts.contains(from)) {
+                parts.remove(from);
+                parts.add(to);
+            }
+        }
+    }
+
+    public void clearNodeAdjacentsCache(Partition node) {
+        transitionCache.remove(node);
+        // System.out.println("Cache size: " + transitionCache.size());
+        for (Iterator<Entry<Partition, Set<Partition>>> pIter = transitionCache
+                .entrySet().iterator(); pIter.hasNext();) {
+            if (pIter.next().getValue().contains(node)) {
+                // System.out.println("cache rm");
+                pIter.remove();
+            }
+        }
+        // System.out.println("Cache' size: " + transitionCache.size());
+    }
+
+    public void removeFromCache(Partition node) {
+        transitionCache.remove(node);
+    }
+
+    public void removePartition(Partition node) {
+        partitions.remove(node);
+    }
+
+    /**
+     * Check that all partitions are non-empty and disjunct.
+     */
+    public void checkSanity() {
+        int totalCount = 0;
+        Set<EventNode> all = new LinkedHashSet<EventNode>();
+        for (Partition p : getNodes()) {
+            if (p.size() == 0) {
+                throw new InternalSynopticException(
+                        "bisim produced empty partition!");
+            }
+            all.addAll(p.getEventNodes());
+            totalCount += p.size();
+        }
+        if (totalCount != all.size()) {
+            throw new InternalSynopticException(
+                    "partitions are not partitioning messages (overlap)!");
+        }
+    }
+
+    /**
+     * Extracts any synthetic traces from the initial log. A synthetic trace is
+     * identified as any path in the partition graph that does not match an
+     * initial trace from the log.
+     * 
+     * @return traces Set<List<Partition>> containing the synthetic traces
+     */
+    public Set<List<Partition>> getSyntheticTraces() {
+        Set<List<Partition>> traces = getAllTraces();
+        traces.removeAll(getInitialLogTraces());
+        return traces;
+    }
+
+    /**
+     * Traverses the partition graph and returns a set of all possible traces.
+     * 
+     * @return
+     */
+    public Set<List<Partition>> getAllTraces() {
+        // This will contain all the traces
+        Set<List<Partition>> allTraces = new HashSet<List<Partition>>();
+        // Constructs the set of all traces
+        recursivelyAddTracesToSet(dummyInitialNode.getParent(), allTraces,
+                new ArrayList<Partition>());
+        return allTraces;
+    }
+
+    /**
+     * Helper method for {@code getAllTraces}. Recursively finds all possible
+     * paths from the partition graph and adds them to a set.
+     * 
+     * <pre>
+     * TODO: This will calculate any subset of nodes multiple times if the topmost
+     * node of said subset has multiple parent nodes. A cache should be used for
+     * these nodes to make this process more efficient.
+     * 
+     * TODO: Return a set rather than alter a pointer.
+     * 
+     * TODO: Make a proper cycle-checking algorithm.
+     * </pre>
+     * 
+     * @param pNode
+     *            The current node
+     * @param allTraces
+     *            The pointer to the set of all paths.
+     * @param prefixTrace
+     *            The path of all preceding nodes.
+     * @see findAllTraces
+     */
+    private void recursivelyAddTracesToSet(Partition pNode,
+            Set<List<Partition>> allTraces, List<Partition> prefixTrace) {
+        Set<Partition> adjPartitions = getAdjacentNodes(pNode);
+        // Check to see if the path has had a single cycle.
+        boolean isCyclic = prefixTrace.contains(pNode);
+        // Add the node to the prefix.
+        prefixTrace.add(pNode);
+        // If the node is terminal, then we have a path and it can
+        // be added to the set.
+        if (pNode.isTerminal()) {
+            List<Partition> trace = new ArrayList<Partition>();
+            trace.addAll(prefixTrace);
+            allTraces.add(trace);
+            return;
+        }
+
+        // Process all adjacent nodes.
+        for (Partition adjPNode : adjPartitions) {
+            // Negation of:
+            // "If there has been a cycle and the next
+            // node is one that has been encountered."
+            if (!isCyclic || !prefixTrace.contains(adjPNode)) {
+                recursivelyAddTracesToSet(adjPNode, allTraces, prefixTrace);
+                // Remove anything on the end after returning from the call
+                // stack.
+                prefixTrace.remove(prefixTrace.size() - 1);
+            }
+        }
+    }
+
+    /**
+     * Assumes a total-ordered log input. Returns the set of initial log traces.
+     * That is, each list of partitions contains some input trace (a sequence of
+     * EventNodes containing Event instance with the same trace id).
+     * 
+     * @return initialTraces
+     */
+    public Set<List<Partition>> getInitialLogTraces() {
+        // Will contain all of the initial traces
+        Set<List<Partition>> initialTraces = new HashSet<List<Partition>>();
+
+        // For each initial event, add the entire trace that it belongs to.
+        for (EventNode initE : dummyInitialNode.getAllSuccessors()) {
+            initialTraces.add(getInitialLogTraceFromEventNode(initE));
+        }
+        return initialTraces;
+    }
+
+    public List<Partition> getInitialLogTraceFromEventNode(EventNode initE) {
+        // TODO: this assert sometimes does not hold during testing (on
+        // purpose), but it must hold true in deployment.
+        //
+        // assert initE.isInitial();
+
+        List<Partition> currentTrace = new ArrayList<Partition>();
+        currentTrace.add(dummyInitialNode.getParent());
+
+        EventNode currentEvent = initE;
+        while (!currentEvent.isTerminal()) {
+            currentTrace.add(currentEvent.getParent());
+            // We are assuming a totally-ordered input.
+            Set<EventNode> nextEvents = currentEvent.getAllSuccessors();
+            assert nextEvents.size() == 1;
+            currentEvent = nextEvents.iterator().next();
+        }
+
+        currentTrace.add(currentEvent.getParent());
+        return currentTrace;
+    }
+
+    /**
+     * Returns paths through a set of partition nodes in the form of a map. The
+     * returned map maps a traceID to a path (list of partitions) that passes
+     * through ALL of the input set of partitions.
+     * 
+     * @param parts
+     * @return A mapping of trace IDs to a set of transitions that make up a
+     *         path
+     */
+    public Map<Integer, List<Partition>> getPathsThroughPartitions(
+            Set<INode<Partition>> parts) {
+
+        if (parts == null || parts.isEmpty()) {
+            throw new IllegalArgumentException(
+                    "Expected a non-null and non-empty set of partition nodes.");
+        }
+
+        // The list of trace IDs that go through the selected partitions.
+        List<Set<Integer>> traceIDs = new ArrayList<Set<Integer>>();
+
+        // Loop over all the partitions, and collect the trace IDs of the events
+        // in the partitions into a list.
+        for (INode<Partition> p : parts) {
+            // Temporary trace IDs to be added to the overall list.
+            Set<Integer> tempIDs = new HashSet<Integer>();
+            for (EventNode e : ((Partition) p).getEventNodes()) {
+                tempIDs.add(e.getTraceID());
+            }
+
+            if (!tempIDs.isEmpty()) {
+                traceIDs.add(tempIDs);
+            }
+        }
+
+        if (traceIDs.isEmpty()) {
+            return Collections.emptyMap();
+        }
+
+        // Filter through all of the IDs and keep only
+        // the ones that intersect with the selected nodes.
+        Set<Integer> intersectionOfIDs = traceIDs.get(0);
+        for (int i = 1; i < traceIDs.size(); i++) {
+            intersectionOfIDs.retainAll(traceIDs.get(i));
+        }
+
+        // If there are no traces through the selected partitions.
+        if (intersectionOfIDs.isEmpty()) {
+            return Collections.emptyMap();
+        }
+
+        final Map<Integer, List<Partition>> paths = new HashMap<Integer, List<Partition>>();
+
+        // For each initial event, add the entire trace that it belongs to.
+        for (EventNode initE : dummyInitialNode.getAllSuccessors()) {
+            int traceID = initE.getTraceID();
+            if (intersectionOfIDs.contains(traceID)) {
+                paths.put(traceID, getInitialLogTraceFromEventNode(initE));
+            }
+        }
+
+        return paths;
+    }
+
+    /**
+     * Returns a reference to a partition node based on the ID of the node
+     * passed. If the node is not found within the graph, null is returned.
+     */
+    public Partition getNodeByID(int id) {
+        for (Partition p : this.getNodes()) {
+            if (p.hashCode() == id)
+                return p;
+        }
+
+        return null;
+    }
+
+    /** Returns the initial trace graph. */
+    public ChainsTraceGraph getTraceGraph() {
+        return traceGraph;
+    }
 }