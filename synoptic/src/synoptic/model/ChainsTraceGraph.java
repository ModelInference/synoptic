--- conflicted
+++ resolved
@@ -71,17 +71,14 @@
      * 
      * @param events
      *            List of EventNodes in trace order
-     * @param eventRelation 
+     * @param eventRelations
      * @throws ParseException
      *             if two events have identical timestamp.
      */
-<<<<<<< HEAD
-    public void addTrace(List<EventNode> events, Map<EventNode, Set<Relation>> eventRelation) throws ParseException {
-=======
-    public void addTrace(List<EventNode> events) throws ParseException {
+    public void addTrace(List<EventNode> events,
+            Map<EventNode, Set<Relation>> eventRelations) throws ParseException {
         assert events.size() > 0;
 
->>>>>>> 4c9599fd
         // Sort the events in this group/trace.
         Collections.sort(events, new Comparator<EventNode>() {
             @Override
@@ -90,12 +87,10 @@
             }
         });
 
-
-
         Map<String, EventNode> lastSeenNodeForRelation = new HashMap<String, EventNode>();
         EventNode firstNode = events.get(0);
         EventNode prevNode = null;
-        
+
         Trace trace = new Trace();
         traces.add(trace);
 
@@ -111,21 +106,6 @@
          * to curNode
          * </pre>
          */
-<<<<<<< HEAD
-        for (Relation relation : eventRelation.get(prevNode)) {
-            relations.add(relation.getRelation());
-            tagInitial(prevNode, relation.getRelation());
-            lastSeenNodeForRelation.put(relation.getRelation(), prevNode);
-            trace.addRelationPath(relation.getRelation(), prevNode, false);
-        }
-=======
-        // for (Relation relation : prevNode.getEventRelations()) {
-        // lastSeenNodeForRelation.put(relation.getRelation(), prevNode);
-        // trace.addRelationPath(relation.getRelation(), prevNode, false);
-        // }
-        // tagInitial(prevNode, prevNode.getEventStringRelations());
->>>>>>> 4c9599fd
-
         // Create transitions to connect the nodes in the sorted trace.
         // for (EventNode curNode : events.subList(1, events.size())) {
         for (EventNode curNode : events) {
@@ -139,14 +119,12 @@
             }
 
             // Process node's relations:
-<<<<<<< HEAD
-            for (Relation relation : eventRelation.get(curNode)) {
-                relations.add(relation.getRelation());
-=======
             Map<EventNode, Set<String>> srcNodeToTxRelations = new LinkedHashMap<EventNode, Set<String>>();
->>>>>>> 4c9599fd
-
-            for (Relation relation : curNode.getEventRelationsObjects()) {
+
+            // for (Relation relation : eventRelation.get(curNode)) {
+            // relations.add(relation.getRelation());
+
+            for (Relation relation : eventRelations.get(curNode)) {
 
                 EventNode txNode;
                 if (relation.isClosure()) {
@@ -183,11 +161,11 @@
                     // we tag curNode as initial and add a new relation path to
                     // the trace.
                     tagInitial(curNode, relations);
-//                    boolean initialConnected = (curNode == firstNode);
-//
-//                    for (String r : relations) {
-//                        trace.addRelationPath(r, curNode, initialConnected);
-//                    }
+                    // boolean initialConnected = (curNode == firstNode);
+                    //
+                    // for (String r : relations) {
+                    // trace.addRelationPath(r, curNode, initialConnected);
+                    // }
                 } else {
                     // Otherwise, there is a specific previous srcNode, and we
                     // connect curNode to this node.
@@ -203,14 +181,11 @@
         }
 
         // Tag the final node as terminal:
-<<<<<<< HEAD
-        for (Relation relation : eventRelation.get(prevNode)) {
-            relations.add(relation.getRelation());
-            tagTerminal(prevNode, relation.getRelation());
-        }
-=======
-        tagTerminal(prevNode, prevNode.getEventRelationsStrings());
->>>>>>> 4c9599fd
+        Set<String> s = new LinkedHashSet<String>();
+        for (Relation r : eventRelations.get(prevNode)) {
+            s.add(r.getRelation());
+        }
+        tagTerminal(prevNode, s);
 
         /*
          * If trace doesn't contain a relation path for a relation r, then r was
@@ -234,10 +209,10 @@
          * connected to the terminal node and do not need to be counted beyond
          * the last node containing the given relation type.
          */
-//        for (String relation : lastSeenNodeForRelation.keySet()) {
-//            EventNode finalNode = lastSeenNodeForRelation.get(relation);
-//            trace.markRelationPathFinalNode(relation, finalNode);
-//        }
+        // for (String relation : lastSeenNodeForRelation.keySet()) {
+        // EventNode finalNode = lastSeenNodeForRelation.get(relation);
+        // trace.markRelationPathFinalNode(relation, finalNode);
+        // }
     }
 
     /**
