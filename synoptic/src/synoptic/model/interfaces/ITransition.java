--- conflicted
+++ resolved
@@ -1,11 +1,9 @@
 package synoptic.model.interfaces;
 
-<<<<<<< HEAD
+import java.util.Set;
+
 import synoptic.util.time.ITime;
 import synoptic.util.time.ITimeSeries;
-=======
-import java.util.Set;
->>>>>>> 2876a649
 
 /**
  * A generic interface for a transition. This interface provides method to
