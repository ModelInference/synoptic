package synoptic.model;

import java.io.File;
import java.util.ArrayList;
import java.util.Collection;
import java.util.Collections;
import java.util.LinkedHashMap;
import java.util.LinkedHashSet;
import java.util.List;
import java.util.Set;

import synoptic.model.interfaces.INode;
import synoptic.model.interfaces.ITransition;
import synoptic.util.time.EqualVectorTimestampsException;
import synoptic.util.time.ITime;

/**
 * The event node class -- a node in a graph that contains an event.
 * 
 * @author Sigurd Schneider
 */
public class EventNode implements INode<EventNode> {
    /**
     * The partition that contains the event node
     */
    private Partition parent;

    /**
     * The event this Node corresponds to
     */
    private final Event event;

    /**
     * A Unique trace identifier
     */
    private int traceID = 0;

<<<<<<< HEAD
=======
    // TODO: For totally ordered traces, the transitions becomes a single
    // element, and transitionsByEvents becomes superfluous.

    // private Set<String> transitionRelations;

>>>>>>> 4c9599fd
    List<Transition<EventNode>> transitions = new ArrayList<Transition<EventNode>>();

    /**
     * A map from a relation to a list of transitions that are associated with
     * the relation. A transition may be associated with multiple relations, and
     * may therefore appear in multiple sets.
     */
    LinkedHashMap<String, Set<Transition<EventNode>>> transitionsWithRelation = new LinkedHashMap<String, Set<Transition<EventNode>>>();

    public EventNode(EventNode copyFrom) {
        assert copyFrom != null;

        parent = copyFrom.parent;
        event = copyFrom.event;
<<<<<<< HEAD
=======
        // transitionRelations = new HashSet<String>();
>>>>>>> 4c9599fd
    }

    public EventNode(Event eventArg) {
        assert eventArg != null;

        event = eventArg;
        parent = null;
<<<<<<< HEAD
=======
        // transitionRelations = new HashSet<String>();
>>>>>>> 4c9599fd
    }

    @Override
    public Partition getParent() {
        return parent;
    }

    @Override
    public void setParent(Partition parent) {
        this.parent = parent;
    }

    @Override
    public String toString() {
        return "[" + getEvent().getEType() + "]";
    }

    /**
     * Add a transition from this node to node dest with multiple relations.
     * 
     * @param dest
     *            The destination of the transition.
     * @param relation
     *            The relation for which this transition is valid
     */
    public void addTransition(EventNode dest, Set<String> relations) {
        assert dest != null : "Transition Target cannot be null";
<<<<<<< HEAD
        addTransition(new Transition<EventNode>(this, dest, relation));
=======

        addTransition(new Transition<EventNode>(this, dest, relations));
>>>>>>> 4c9599fd
    }

    /**
     * Add a transition from this node to node dest, with a single relation.
     * 
     * @param dest
     *            The destination of the transition.
     * @param relation
     *            The relation for which this transition is valid
     */
    public void addTransition(EventNode dest, String relation) {
        assert dest != null : "Transition Target cannot be null";

        Set<String> relations = new LinkedHashSet<String>();
        relations.add(relation);
        addTransition(new Transition<EventNode>(this, dest, relations));
    }

    /**
     * Find all direct successors of all events. For an event e1, direct
     * successors are successors (in terms of vector-clock) that are not
     * preceded by any other successors of e1. That is, if e1 < x then x is a
     * direct successor if there is no other successor y to e1 such that y < x.
     * 
     * @param e1
     * @param group
     * @return
     */
    public static Set<EventNode> getDirectPOSuccessors(EventNode e1,
            List<EventNode> group) {
        LinkedHashSet<EventNode> e1DirectSuccessors = new LinkedHashSet<EventNode>();

        // Events in group are partially ordered. We have to do more
        // work in this case.

        // The first loop runs in O(n) and the second loop runs in
        // O(m^2) where m is the length of e1AllSuccessors list.
        // So the worst case run time is: O(n) + O(m^2) = O(m^2)

        // First find all all events that succeed e1, store this set in
        // e1AllSuccessors.
        LinkedHashSet<EventNode> e1AllSuccessors = new LinkedHashSet<EventNode>();
        for (EventNode e2 : group) {
            if (e1 == e2) {
                continue;
            }

            if (e1.getTime().lessThan(e2.getTime())) {
                e1AllSuccessors.add(e2);
            } else if (e1.getTime().equals(e2.getTime())) {
                throw new EqualVectorTimestampsException(e1.getTime(),
                        e2.getTime());
            }
        }

        // Now out of all successors find all direct successors of e1.
        for (EventNode e1Succ1 : e1AllSuccessors) {
            boolean directSuccessor = true; // whether or not e1Succ1 is
                                            // a direct successor of e2
            for (EventNode e1Succ2 : e1AllSuccessors) {
                if (e1Succ1 == e1Succ2) {
                    continue;
                }

                if (e1Succ2.getTime().lessThan(e1Succ1.getTime())) {
                    directSuccessor = false;
                    break;
                }
            }
            if (directSuccessor) {
                e1DirectSuccessors.add(e1Succ1);
            }
        }

        return e1DirectSuccessors;
    }

    /**
     * Adds a new transition to the event node.
     */
    public void addTransition(Transition<EventNode> transition) {
        // Check if transitionRelations and relations of the transition
        // intersect. If yes, then throw an exception since we do not allow a
        // node to have multiple transitions with same relation.
        //
        // NOTE: this doesn't work since transitionRelations are Relation
        // instances, not String instances.
        //
        // for (String r : transition.getRelations()) {
        // if (transitionRelations.contains(r)) {
        // throw new InternalSynopticException(
        // "Duplicate transition relation: " + r);
        // }
        // }

        transitions.add(transition);
        for (String r : transition.getRelations()) {
            // For each relation associated with the new transition update the
            // mapping of relations to transitions that carry those relations.
            Set<Transition<EventNode>> ref = transitionsWithRelation.get(r);
            if (ref == null) {
                ref = new LinkedHashSet<Transition<EventNode>>();
                transitionsWithRelation.put(r, ref);
            }
            ref.add(transition);
        }
    }

    // public void removeTransitions(List<Transition<LogEvent>> transitions) {
    // this.transitions.removeAll(transitions);
    // for (Transition<LogEvent> transition : transitions) {
    //
    // if (transitionsByEvent.containsKey(transition.getRelation())) {
    // transitionsByEvent.get(transition.getRelation()).remove(
    // transition);
    // }
    //
    // if (transitionsByEventAndTarget.containsKey(transition
    // .getRelation())
    // && transitionsByEventAndTarget.get(
    // transition.getRelation()).containsKey(
    // transition.getTarget())) {
    // transitionsByEventAndTarget.get(transition.getRelation())
    // .get(transition.getTarget()).remove(transition);
    // }
    // }
    //
    // }

    /**
     * Check that all transitions are in local cache.
     */
    public void checkConsistency() {
        for (ITransition<EventNode> t : transitions) {
            assert (transitionsWithRelation.get(t.getRelations()).contains(t)) : "inconsistent transitions in message";
        }
    }

    // public List<Transition<LogEvent>> getTransitions(Partition target,
    // String relation) {
    // List<Transition<LogEvent>> forEvent = transitionsByEvent
    // .get(relation);
    // if (forEvent == null) {
    // return Collections.emptyList();
    // }
    //
    // List<Transition<LogEvent>> res = new ArrayList<Transition<LogEvent>>();
    // for (Transition<LogEvent> t : forEvent) {
    // if (t.getTarget().getParent() == target) {
    // res.add(t);
    // }
    // }
    // return res;
    // }

    // public List<Transition<LogEvent>> getTransitions(LogEvent target,
    // String relation) {
    // LinkedHashMap<LogEvent, List<Transition<LogEvent>>> forEvent =
    // transitionsByEventAndTarget
    // .get(relation);
    // if (forEvent == null) {
    // return Collections.emptyList();
    // }
    // List<Transition<LogEvent>> res = forEvent.get(target);
    // if (res == null) {
    // return Collections.emptyList();
    // }
    // return res;
    // }

    public void addTransitions(Collection<Transition<EventNode>> transCollection) {
        for (Transition<EventNode> t : transCollection) {
            this.addTransition(t);
        }
    }

    public void setTransitions(ArrayList<Transition<EventNode>> t) {
        transitions.clear();
        transitions.addAll(t);
    }

    public String toStringFull() {
        return "[EventNode: " + getEvent() + " (" + hashCode() + ")" + "]";
    }

    // @Override
    // public IIterableIterator<Transition<EventNode>> getTransitionsIterator()
    // {
    // return IterableAdapter.make(getTransitions().iterator());
    // }
    //
    // @Override
    // public IIterableIterator<Transition<EventNode>> getTransitionsIterator(
    // Set<String> relation) {
    // return IterableAdapter.make(getTransitions(relation).iterator());
    // }

    public Event getEvent() {
        return event;
    }

    public Set<String> getNodeRelations() {
        return transitionsWithRelation.keySet();
    }

<<<<<<< HEAD
=======
    public Set<Relation> getEventRelationsObjects() {
        return event.getRelations();
    }

    public Set<String> getEventRelationsStrings() {
        Set<String> relations = new LinkedHashSet<String>();
        for (Relation r : event.getRelations()) {
            relations.add(r.getRelation());
        }
        return relations;
    }

>>>>>>> 4c9599fd
    /**
     * Get the timestamp associated with the event.
     */
    public ITime getTime() {
        return event.getTime();
    }

    /**
     * Return the label associated with the event.
     */
    @Override
    public EventType getEType() {
        return event.getEType();
    }

    // public Set<EventNode> getSuccessors(Set<String> relations) {
    // // TODO: avoid creating a new LinkedHashSet here
    // Set<EventNode> successors = new LinkedHashSet<EventNode>();
    // for (Transition<EventNode> e : getTransitionsIterator(relations)) {
    // successors.add(e.getTarget());
    // }
    // return successors;
    // }

    @Override
    public Set<EventNode> getAllSuccessors() {
        Set<EventNode> successors = new LinkedHashSet<EventNode>();
        for (Transition<EventNode> e : transitions) {
            successors.add(e.getTarget());
        }
        return successors;
    }

    @Override
    public boolean isTerminal() {
        return event.getEType().isTerminalEventType();
    }

    @Override
    public boolean isInitial() {
        return event.getEType().isInitialEventType();
    }

    @Override
    public int compareTo(EventNode other) {
        if (this == other) {
            return 0;
        }

        // compare labels of the two message events
        int labelCmp = event.getEType().compareTo(other.getEType());
        if (labelCmp != 0) {
            return labelCmp;
        }

        // compare number of children
        int transitionCntCmp = Integer.valueOf(transitions.size()).compareTo(
                other.transitions.size());
        if (transitionCntCmp != 0) {
            return transitionCntCmp;
        }

        // compare transitions to children
        ArrayList<WeightedTransition<EventNode>> thisTrans = new ArrayList<WeightedTransition<EventNode>>(
                this.getWeightedTransitions());
        ArrayList<WeightedTransition<EventNode>> otherTrans = new ArrayList<WeightedTransition<EventNode>>(
                other.getWeightedTransitions());

        Collections.sort(thisTrans);
        Collections.sort(otherTrans);
        for (int i = 0; i < thisTrans.size(); i++) {
            int transCmp = thisTrans.get(i).compareTo(otherTrans.get(i));
            if (transCmp != 0) {
                return transCmp;
            }
        }
        return 0;
    }

    public String getLine() {
        return event.getLine();
    }

    public void setTraceID(int traceID) {
        this.traceID = traceID;
    }

    public int getTraceID() {
        return traceID;
    }

    public String getFullFileName() {
        return event.getFileName();
    }

    public String getShortFileName() {
        // Extract and return just the filename from the path.
        return new File(getFullFileName()).getName();
    }

    public int getLineNum() {
        return event.getLineNum();
    }

    // private List<WeightedTransition<EventNode>> getWeightedTransitions(
    // List<Transition<EventNode>> trans) {
    // List<WeightedTransition<EventNode>> result = new
    // ArrayList<WeightedTransition<EventNode>>();
    // int totalTrans = trans.size();
    // for (Transition<EventNode> tr : trans) {
    // double freq = (double) 1 / (double) totalTrans;
    // WeightedTransition<EventNode> trWeighted = new
    // WeightedTransition<EventNode>(
    // tr.getSource(), tr.getTarget(), tr.getRelations(), freq, 1);
    // result.add(trWeighted);
    // }
    // return result;
    // }

    /**
     * This method returns the set of transitions augmenting each transition
     * with information about frequency and number of observations.
     */
    @Override
    public List<WeightedTransition<EventNode>> getWeightedTransitions() {
        // return getWeightedTransitions(getAllTransitions());
        // List<Transition<EventNode>> trans
        List<WeightedTransition<EventNode>> result = new ArrayList<WeightedTransition<EventNode>>();
        int totalTrans = transitions.size();
        for (Transition<EventNode> tr : transitions) {
            double freq = (double) 1 / (double) totalTrans;
            WeightedTransition<EventNode> trWeighted = new WeightedTransition<EventNode>(
                    tr.getSource(), tr.getTarget(), tr.getRelations(), freq, 1);
            result.add(trWeighted);
        }
        return result;
    }

    // @Override
    // public List<WeightedTransition<EventNode>> getWeightedTransitions(
    // Set<String> relations) {
    // return getWeightedTransitions(getTransitions(relations));
    // }

    // @Override
    // public ITransition<EventNode> getTransition(EventNode node,
    // Set<String> relations) {
    // for (ITransition<EventNode> t : getTransitions(relations)) {
    // if (t.getTarget().equals(node)) {
    // return t;
    // }
    // }
    // return null;
    // }

    @Override
    public List<Transition<EventNode>> getAllTransitions() {
        return transitions;
    }

    @Override
    public List<? extends ITransition<EventNode>> getTransitionsWithExactRelations(
            Set<String> relations) {
        Set<Transition<EventNode>> ret = null;
        // Iterate through all transitions, adding those to ret that have
        // exactly the input relations associated with them.
        for (Transition<EventNode> t : transitions) {
            if (t.getRelations().equals(relations)) {
                if (ret == null) {
                    ret = new LinkedHashSet<Transition<EventNode>>();
                }
                ret.add(t);
            }
        }
        if (ret == null) {
            return Collections.emptyList();
        }
        return new ArrayList<Transition<EventNode>>(ret);
    }

    @Override
    public List<? extends ITransition<EventNode>> getTransitionsWithSubsetRelations(
            Set<String> relations) {
        Set<Transition<EventNode>> ret = null;
        // Iterate through all transitions, adding those to ret that have
        // exactly a subset of relations associated with them.
        for (Transition<EventNode> t : transitions) {
            if (relations.containsAll(t.getRelations())) {
                if (ret == null) {
                    ret = new LinkedHashSet<Transition<EventNode>>();
                }
                ret.add(t);
            }
        }
        if (ret == null) {
            return Collections.emptyList();
        }
        return new ArrayList<Transition<EventNode>>(ret);
    }

    @Override
    public List<? extends ITransition<EventNode>> getTransitionsWithIntersectingRelations(
            Set<String> relations) {
        Set<Transition<EventNode>> ret = null;
        for (String r : relations) {
            if (transitionsWithRelation.containsKey(r)) {
                if (ret == null) {
                    ret = new LinkedHashSet<Transition<EventNode>>();
                }
                ret.addAll(transitionsWithRelation.get(r));
            }
        }
        if (ret == null) {
            return Collections.emptyList();
        }
        return new ArrayList<Transition<EventNode>>(ret);
    }
}
<|MERGE_RESOLUTION|>--- conflicted
+++ resolved
@@ -1,545 +1,510 @@
-package synoptic.model;
-
-import java.io.File;
-import java.util.ArrayList;
-import java.util.Collection;
-import java.util.Collections;
-import java.util.LinkedHashMap;
-import java.util.LinkedHashSet;
-import java.util.List;
-import java.util.Set;
-
-import synoptic.model.interfaces.INode;
-import synoptic.model.interfaces.ITransition;
-import synoptic.util.time.EqualVectorTimestampsException;
-import synoptic.util.time.ITime;
-
-/**
- * The event node class -- a node in a graph that contains an event.
- * 
- * @author Sigurd Schneider
- */
-public class EventNode implements INode<EventNode> {
-    /**
-     * The partition that contains the event node
-     */
-    private Partition parent;
-
-    /**
-     * The event this Node corresponds to
-     */
-    private final Event event;
-
-    /**
-     * A Unique trace identifier
-     */
-    private int traceID = 0;
-
-<<<<<<< HEAD
-=======
-    // TODO: For totally ordered traces, the transitions becomes a single
-    // element, and transitionsByEvents becomes superfluous.
-
-    // private Set<String> transitionRelations;
-
->>>>>>> 4c9599fd
-    List<Transition<EventNode>> transitions = new ArrayList<Transition<EventNode>>();
-
-    /**
-     * A map from a relation to a list of transitions that are associated with
-     * the relation. A transition may be associated with multiple relations, and
-     * may therefore appear in multiple sets.
-     */
-    LinkedHashMap<String, Set<Transition<EventNode>>> transitionsWithRelation = new LinkedHashMap<String, Set<Transition<EventNode>>>();
-
-    public EventNode(EventNode copyFrom) {
-        assert copyFrom != null;
-
-        parent = copyFrom.parent;
-        event = copyFrom.event;
-<<<<<<< HEAD
-=======
-        // transitionRelations = new HashSet<String>();
->>>>>>> 4c9599fd
-    }
-
-    public EventNode(Event eventArg) {
-        assert eventArg != null;
-
-        event = eventArg;
-        parent = null;
-<<<<<<< HEAD
-=======
-        // transitionRelations = new HashSet<String>();
->>>>>>> 4c9599fd
-    }
-
-    @Override
-    public Partition getParent() {
-        return parent;
-    }
-
-    @Override
-    public void setParent(Partition parent) {
-        this.parent = parent;
-    }
-
-    @Override
-    public String toString() {
-        return "[" + getEvent().getEType() + "]";
-    }
-
-    /**
-     * Add a transition from this node to node dest with multiple relations.
-     * 
-     * @param dest
-     *            The destination of the transition.
-     * @param relation
-     *            The relation for which this transition is valid
-     */
-    public void addTransition(EventNode dest, Set<String> relations) {
-        assert dest != null : "Transition Target cannot be null";
-<<<<<<< HEAD
-        addTransition(new Transition<EventNode>(this, dest, relation));
-=======
-
-        addTransition(new Transition<EventNode>(this, dest, relations));
->>>>>>> 4c9599fd
-    }
-
-    /**
-     * Add a transition from this node to node dest, with a single relation.
-     * 
-     * @param dest
-     *            The destination of the transition.
-     * @param relation
-     *            The relation for which this transition is valid
-     */
-    public void addTransition(EventNode dest, String relation) {
-        assert dest != null : "Transition Target cannot be null";
-
-        Set<String> relations = new LinkedHashSet<String>();
-        relations.add(relation);
-        addTransition(new Transition<EventNode>(this, dest, relations));
-    }
-
-    /**
-     * Find all direct successors of all events. For an event e1, direct
-     * successors are successors (in terms of vector-clock) that are not
-     * preceded by any other successors of e1. That is, if e1 < x then x is a
-     * direct successor if there is no other successor y to e1 such that y < x.
-     * 
-     * @param e1
-     * @param group
-     * @return
-     */
-    public static Set<EventNode> getDirectPOSuccessors(EventNode e1,
-            List<EventNode> group) {
-        LinkedHashSet<EventNode> e1DirectSuccessors = new LinkedHashSet<EventNode>();
-
-        // Events in group are partially ordered. We have to do more
-        // work in this case.
-
-        // The first loop runs in O(n) and the second loop runs in
-        // O(m^2) where m is the length of e1AllSuccessors list.
-        // So the worst case run time is: O(n) + O(m^2) = O(m^2)
-
-        // First find all all events that succeed e1, store this set in
-        // e1AllSuccessors.
-        LinkedHashSet<EventNode> e1AllSuccessors = new LinkedHashSet<EventNode>();
-        for (EventNode e2 : group) {
-            if (e1 == e2) {
-                continue;
-            }
-
-            if (e1.getTime().lessThan(e2.getTime())) {
-                e1AllSuccessors.add(e2);
-            } else if (e1.getTime().equals(e2.getTime())) {
-                throw new EqualVectorTimestampsException(e1.getTime(),
-                        e2.getTime());
-            }
-        }
-
-        // Now out of all successors find all direct successors of e1.
-        for (EventNode e1Succ1 : e1AllSuccessors) {
-            boolean directSuccessor = true; // whether or not e1Succ1 is
-                                            // a direct successor of e2
-            for (EventNode e1Succ2 : e1AllSuccessors) {
-                if (e1Succ1 == e1Succ2) {
-                    continue;
-                }
-
-                if (e1Succ2.getTime().lessThan(e1Succ1.getTime())) {
-                    directSuccessor = false;
-                    break;
-                }
-            }
-            if (directSuccessor) {
-                e1DirectSuccessors.add(e1Succ1);
-            }
-        }
-
-        return e1DirectSuccessors;
-    }
-
-    /**
-     * Adds a new transition to the event node.
-     */
-    public void addTransition(Transition<EventNode> transition) {
-        // Check if transitionRelations and relations of the transition
-        // intersect. If yes, then throw an exception since we do not allow a
-        // node to have multiple transitions with same relation.
-        //
-        // NOTE: this doesn't work since transitionRelations are Relation
-        // instances, not String instances.
-        //
-        // for (String r : transition.getRelations()) {
-        // if (transitionRelations.contains(r)) {
-        // throw new InternalSynopticException(
-        // "Duplicate transition relation: " + r);
-        // }
-        // }
-
-        transitions.add(transition);
-        for (String r : transition.getRelations()) {
-            // For each relation associated with the new transition update the
-            // mapping of relations to transitions that carry those relations.
-            Set<Transition<EventNode>> ref = transitionsWithRelation.get(r);
-            if (ref == null) {
-                ref = new LinkedHashSet<Transition<EventNode>>();
-                transitionsWithRelation.put(r, ref);
-            }
-            ref.add(transition);
-        }
-    }
-
-    // public void removeTransitions(List<Transition<LogEvent>> transitions) {
-    // this.transitions.removeAll(transitions);
-    // for (Transition<LogEvent> transition : transitions) {
-    //
-    // if (transitionsByEvent.containsKey(transition.getRelation())) {
-    // transitionsByEvent.get(transition.getRelation()).remove(
-    // transition);
-    // }
-    //
-    // if (transitionsByEventAndTarget.containsKey(transition
-    // .getRelation())
-    // && transitionsByEventAndTarget.get(
-    // transition.getRelation()).containsKey(
-    // transition.getTarget())) {
-    // transitionsByEventAndTarget.get(transition.getRelation())
-    // .get(transition.getTarget()).remove(transition);
-    // }
-    // }
-    //
-    // }
-
-    /**
-     * Check that all transitions are in local cache.
-     */
-    public void checkConsistency() {
-        for (ITransition<EventNode> t : transitions) {
-            assert (transitionsWithRelation.get(t.getRelations()).contains(t)) : "inconsistent transitions in message";
-        }
-    }
-
-    // public List<Transition<LogEvent>> getTransitions(Partition target,
-    // String relation) {
-    // List<Transition<LogEvent>> forEvent = transitionsByEvent
-    // .get(relation);
-    // if (forEvent == null) {
-    // return Collections.emptyList();
-    // }
-    //
-    // List<Transition<LogEvent>> res = new ArrayList<Transition<LogEvent>>();
-    // for (Transition<LogEvent> t : forEvent) {
-    // if (t.getTarget().getParent() == target) {
-    // res.add(t);
-    // }
-    // }
-    // return res;
-    // }
-
-    // public List<Transition<LogEvent>> getTransitions(LogEvent target,
-    // String relation) {
-    // LinkedHashMap<LogEvent, List<Transition<LogEvent>>> forEvent =
-    // transitionsByEventAndTarget
-    // .get(relation);
-    // if (forEvent == null) {
-    // return Collections.emptyList();
-    // }
-    // List<Transition<LogEvent>> res = forEvent.get(target);
-    // if (res == null) {
-    // return Collections.emptyList();
-    // }
-    // return res;
-    // }
-
-    public void addTransitions(Collection<Transition<EventNode>> transCollection) {
-        for (Transition<EventNode> t : transCollection) {
-            this.addTransition(t);
-        }
-    }
-
-    public void setTransitions(ArrayList<Transition<EventNode>> t) {
-        transitions.clear();
-        transitions.addAll(t);
-    }
-
-    public String toStringFull() {
-        return "[EventNode: " + getEvent() + " (" + hashCode() + ")" + "]";
-    }
-
-    // @Override
-    // public IIterableIterator<Transition<EventNode>> getTransitionsIterator()
-    // {
-    // return IterableAdapter.make(getTransitions().iterator());
-    // }
-    //
-    // @Override
-    // public IIterableIterator<Transition<EventNode>> getTransitionsIterator(
-    // Set<String> relation) {
-    // return IterableAdapter.make(getTransitions(relation).iterator());
-    // }
-
-    public Event getEvent() {
-        return event;
-    }
-
-    public Set<String> getNodeRelations() {
-        return transitionsWithRelation.keySet();
-    }
-
-<<<<<<< HEAD
-=======
-    public Set<Relation> getEventRelationsObjects() {
-        return event.getRelations();
-    }
-
-    public Set<String> getEventRelationsStrings() {
-        Set<String> relations = new LinkedHashSet<String>();
-        for (Relation r : event.getRelations()) {
-            relations.add(r.getRelation());
-        }
-        return relations;
-    }
-
->>>>>>> 4c9599fd
-    /**
-     * Get the timestamp associated with the event.
-     */
-    public ITime getTime() {
-        return event.getTime();
-    }
-
-    /**
-     * Return the label associated with the event.
-     */
-    @Override
-    public EventType getEType() {
-        return event.getEType();
-    }
-
-    // public Set<EventNode> getSuccessors(Set<String> relations) {
-    // // TODO: avoid creating a new LinkedHashSet here
-    // Set<EventNode> successors = new LinkedHashSet<EventNode>();
-    // for (Transition<EventNode> e : getTransitionsIterator(relations)) {
-    // successors.add(e.getTarget());
-    // }
-    // return successors;
-    // }
-
-    @Override
-    public Set<EventNode> getAllSuccessors() {
-        Set<EventNode> successors = new LinkedHashSet<EventNode>();
-        for (Transition<EventNode> e : transitions) {
-            successors.add(e.getTarget());
-        }
-        return successors;
-    }
-
-    @Override
-    public boolean isTerminal() {
-        return event.getEType().isTerminalEventType();
-    }
-
-    @Override
-    public boolean isInitial() {
-        return event.getEType().isInitialEventType();
-    }
-
-    @Override
-    public int compareTo(EventNode other) {
-        if (this == other) {
-            return 0;
-        }
-
-        // compare labels of the two message events
-        int labelCmp = event.getEType().compareTo(other.getEType());
-        if (labelCmp != 0) {
-            return labelCmp;
-        }
-
-        // compare number of children
-        int transitionCntCmp = Integer.valueOf(transitions.size()).compareTo(
-                other.transitions.size());
-        if (transitionCntCmp != 0) {
-            return transitionCntCmp;
-        }
-
-        // compare transitions to children
-        ArrayList<WeightedTransition<EventNode>> thisTrans = new ArrayList<WeightedTransition<EventNode>>(
-                this.getWeightedTransitions());
-        ArrayList<WeightedTransition<EventNode>> otherTrans = new ArrayList<WeightedTransition<EventNode>>(
-                other.getWeightedTransitions());
-
-        Collections.sort(thisTrans);
-        Collections.sort(otherTrans);
-        for (int i = 0; i < thisTrans.size(); i++) {
-            int transCmp = thisTrans.get(i).compareTo(otherTrans.get(i));
-            if (transCmp != 0) {
-                return transCmp;
-            }
-        }
-        return 0;
-    }
-
-    public String getLine() {
-        return event.getLine();
-    }
-
-    public void setTraceID(int traceID) {
-        this.traceID = traceID;
-    }
-
-    public int getTraceID() {
-        return traceID;
-    }
-
-    public String getFullFileName() {
-        return event.getFileName();
-    }
-
-    public String getShortFileName() {
-        // Extract and return just the filename from the path.
-        return new File(getFullFileName()).getName();
-    }
-
-    public int getLineNum() {
-        return event.getLineNum();
-    }
-
-    // private List<WeightedTransition<EventNode>> getWeightedTransitions(
-    // List<Transition<EventNode>> trans) {
-    // List<WeightedTransition<EventNode>> result = new
-    // ArrayList<WeightedTransition<EventNode>>();
-    // int totalTrans = trans.size();
-    // for (Transition<EventNode> tr : trans) {
-    // double freq = (double) 1 / (double) totalTrans;
-    // WeightedTransition<EventNode> trWeighted = new
-    // WeightedTransition<EventNode>(
-    // tr.getSource(), tr.getTarget(), tr.getRelations(), freq, 1);
-    // result.add(trWeighted);
-    // }
-    // return result;
-    // }
-
-    /**
-     * This method returns the set of transitions augmenting each transition
-     * with information about frequency and number of observations.
-     */
-    @Override
-    public List<WeightedTransition<EventNode>> getWeightedTransitions() {
-        // return getWeightedTransitions(getAllTransitions());
-        // List<Transition<EventNode>> trans
-        List<WeightedTransition<EventNode>> result = new ArrayList<WeightedTransition<EventNode>>();
-        int totalTrans = transitions.size();
-        for (Transition<EventNode> tr : transitions) {
-            double freq = (double) 1 / (double) totalTrans;
-            WeightedTransition<EventNode> trWeighted = new WeightedTransition<EventNode>(
-                    tr.getSource(), tr.getTarget(), tr.getRelations(), freq, 1);
-            result.add(trWeighted);
-        }
-        return result;
-    }
-
-    // @Override
-    // public List<WeightedTransition<EventNode>> getWeightedTransitions(
-    // Set<String> relations) {
-    // return getWeightedTransitions(getTransitions(relations));
-    // }
-
-    // @Override
-    // public ITransition<EventNode> getTransition(EventNode node,
-    // Set<String> relations) {
-    // for (ITransition<EventNode> t : getTransitions(relations)) {
-    // if (t.getTarget().equals(node)) {
-    // return t;
-    // }
-    // }
-    // return null;
-    // }
-
-    @Override
-    public List<Transition<EventNode>> getAllTransitions() {
-        return transitions;
-    }
-
-    @Override
-    public List<? extends ITransition<EventNode>> getTransitionsWithExactRelations(
-            Set<String> relations) {
-        Set<Transition<EventNode>> ret = null;
-        // Iterate through all transitions, adding those to ret that have
-        // exactly the input relations associated with them.
-        for (Transition<EventNode> t : transitions) {
-            if (t.getRelations().equals(relations)) {
-                if (ret == null) {
-                    ret = new LinkedHashSet<Transition<EventNode>>();
-                }
-                ret.add(t);
-            }
-        }
-        if (ret == null) {
-            return Collections.emptyList();
-        }
-        return new ArrayList<Transition<EventNode>>(ret);
-    }
-
-    @Override
-    public List<? extends ITransition<EventNode>> getTransitionsWithSubsetRelations(
-            Set<String> relations) {
-        Set<Transition<EventNode>> ret = null;
-        // Iterate through all transitions, adding those to ret that have
-        // exactly a subset of relations associated with them.
-        for (Transition<EventNode> t : transitions) {
-            if (relations.containsAll(t.getRelations())) {
-                if (ret == null) {
-                    ret = new LinkedHashSet<Transition<EventNode>>();
-                }
-                ret.add(t);
-            }
-        }
-        if (ret == null) {
-            return Collections.emptyList();
-        }
-        return new ArrayList<Transition<EventNode>>(ret);
-    }
-
-    @Override
-    public List<? extends ITransition<EventNode>> getTransitionsWithIntersectingRelations(
-            Set<String> relations) {
-        Set<Transition<EventNode>> ret = null;
-        for (String r : relations) {
-            if (transitionsWithRelation.containsKey(r)) {
-                if (ret == null) {
-                    ret = new LinkedHashSet<Transition<EventNode>>();
-                }
-                ret.addAll(transitionsWithRelation.get(r));
-            }
-        }
-        if (ret == null) {
-            return Collections.emptyList();
-        }
-        return new ArrayList<Transition<EventNode>>(ret);
-    }
-}
+package synoptic.model;
+
+import java.io.File;
+import java.util.ArrayList;
+import java.util.Collection;
+import java.util.Collections;
+import java.util.LinkedHashMap;
+import java.util.LinkedHashSet;
+import java.util.List;
+import java.util.Set;
+
+import synoptic.model.interfaces.INode;
+import synoptic.model.interfaces.ITransition;
+import synoptic.util.time.EqualVectorTimestampsException;
+import synoptic.util.time.ITime;
+
+/**
+ * The event node class -- a node in a graph that contains an event.
+ * 
+ * @author Sigurd Schneider
+ */
+public class EventNode implements INode<EventNode> {
+    /**
+     * The partition that contains the event node
+     */
+    private Partition parent;
+
+    /**
+     * The event this Node corresponds to
+     */
+    private final Event event;
+
+    /**
+     * A Unique trace identifier
+     */
+    private int traceID = 0;
+
+    List<Transition<EventNode>> transitions = new ArrayList<Transition<EventNode>>();
+
+    /**
+     * A map from a relation to a list of transitions that are associated with
+     * the relation. A transition may be associated with multiple relations, and
+     * may therefore appear in multiple sets.
+     */
+    LinkedHashMap<String, Set<Transition<EventNode>>> transitionsWithRelation = new LinkedHashMap<String, Set<Transition<EventNode>>>();
+
+    public EventNode(EventNode copyFrom) {
+        assert copyFrom != null;
+
+        parent = copyFrom.parent;
+        event = copyFrom.event;
+    }
+
+    public EventNode(Event eventArg) {
+        assert eventArg != null;
+
+        event = eventArg;
+        parent = null;
+    }
+
+    @Override
+    public Partition getParent() {
+        return parent;
+    }
+
+    @Override
+    public void setParent(Partition parent) {
+        this.parent = parent;
+    }
+
+    @Override
+    public String toString() {
+        return "[" + getEvent().getEType() + "]";
+    }
+
+    /**
+     * Add a transition from this node to node dest with multiple relations.
+     * 
+     * @param dest
+     *            The destination of the transition.
+     * @param relation
+     *            The relation for which this transition is valid
+     */
+    public void addTransition(EventNode dest, Set<String> relations) {
+        assert dest != null : "Transition Target cannot be null";
+
+        addTransition(new Transition<EventNode>(this, dest, relations));
+    }
+
+    /**
+     * Add a transition from this node to node dest, with a single relation.
+     * 
+     * @param dest
+     *            The destination of the transition.
+     * @param relation
+     *            The relation for which this transition is valid
+     */
+    public void addTransition(EventNode dest, String relation) {
+        assert dest != null : "Transition Target cannot be null";
+
+        Set<String> relations = new LinkedHashSet<String>();
+        relations.add(relation);
+        addTransition(new Transition<EventNode>(this, dest, relations));
+    }
+
+    /**
+     * Find all direct successors of all events. For an event e1, direct
+     * successors are successors (in terms of vector-clock) that are not
+     * preceded by any other successors of e1. That is, if e1 < x then x is a
+     * direct successor if there is no other successor y to e1 such that y < x.
+     * 
+     * @param e1
+     * @param group
+     * @return
+     */
+    public static Set<EventNode> getDirectPOSuccessors(EventNode e1,
+            List<EventNode> group) {
+        LinkedHashSet<EventNode> e1DirectSuccessors = new LinkedHashSet<EventNode>();
+
+        // Events in group are partially ordered. We have to do more
+        // work in this case.
+
+        // The first loop runs in O(n) and the second loop runs in
+        // O(m^2) where m is the length of e1AllSuccessors list.
+        // So the worst case run time is: O(n) + O(m^2) = O(m^2)
+
+        // First find all all events that succeed e1, store this set in
+        // e1AllSuccessors.
+        LinkedHashSet<EventNode> e1AllSuccessors = new LinkedHashSet<EventNode>();
+        for (EventNode e2 : group) {
+            if (e1 == e2) {
+                continue;
+            }
+
+            if (e1.getTime().lessThan(e2.getTime())) {
+                e1AllSuccessors.add(e2);
+            } else if (e1.getTime().equals(e2.getTime())) {
+                throw new EqualVectorTimestampsException(e1.getTime(),
+                        e2.getTime());
+            }
+        }
+
+        // Now out of all successors find all direct successors of e1.
+        for (EventNode e1Succ1 : e1AllSuccessors) {
+            boolean directSuccessor = true; // whether or not e1Succ1 is
+                                            // a direct successor of e2
+            for (EventNode e1Succ2 : e1AllSuccessors) {
+                if (e1Succ1 == e1Succ2) {
+                    continue;
+                }
+
+                if (e1Succ2.getTime().lessThan(e1Succ1.getTime())) {
+                    directSuccessor = false;
+                    break;
+                }
+            }
+            if (directSuccessor) {
+                e1DirectSuccessors.add(e1Succ1);
+            }
+        }
+
+        return e1DirectSuccessors;
+    }
+
+    /**
+     * Adds a new transition to the event node.
+     */
+    public void addTransition(Transition<EventNode> transition) {
+        // Check if transitionRelations and relations of the transition
+        // intersect. If yes, then throw an exception since we do not allow a
+        // node to have multiple transitions with same relation.
+        //
+        // NOTE: this doesn't work since transitionRelations are Relation
+        // instances, not String instances.
+        //
+        // for (String r : transition.getRelations()) {
+        // if (transitionRelations.contains(r)) {
+        // throw new InternalSynopticException(
+        // "Duplicate transition relation: " + r);
+        // }
+        // }
+
+        transitions.add(transition);
+        for (String r : transition.getRelations()) {
+            // For each relation associated with the new transition update the
+            // mapping of relations to transitions that carry those relations.
+            Set<Transition<EventNode>> ref = transitionsWithRelation.get(r);
+            if (ref == null) {
+                ref = new LinkedHashSet<Transition<EventNode>>();
+                transitionsWithRelation.put(r, ref);
+            }
+            ref.add(transition);
+        }
+    }
+
+    // public void removeTransitions(List<Transition<LogEvent>> transitions) {
+    // this.transitions.removeAll(transitions);
+    // for (Transition<LogEvent> transition : transitions) {
+    //
+    // if (transitionsByEvent.containsKey(transition.getRelation())) {
+    // transitionsByEvent.get(transition.getRelation()).remove(
+    // transition);
+    // }
+    //
+    // if (transitionsByEventAndTarget.containsKey(transition
+    // .getRelation())
+    // && transitionsByEventAndTarget.get(
+    // transition.getRelation()).containsKey(
+    // transition.getTarget())) {
+    // transitionsByEventAndTarget.get(transition.getRelation())
+    // .get(transition.getTarget()).remove(transition);
+    // }
+    // }
+    //
+    // }
+
+    /**
+     * Check that all transitions are in local cache.
+     */
+    public void checkConsistency() {
+        for (ITransition<EventNode> t : transitions) {
+            assert (transitionsWithRelation.get(t.getRelations()).contains(t)) : "inconsistent transitions in message";
+        }
+    }
+
+    // public List<Transition<LogEvent>> getTransitions(Partition target,
+    // String relation) {
+    // List<Transition<LogEvent>> forEvent = transitionsByEvent
+    // .get(relation);
+    // if (forEvent == null) {
+    // return Collections.emptyList();
+    // }
+    //
+    // List<Transition<LogEvent>> res = new ArrayList<Transition<LogEvent>>();
+    // for (Transition<LogEvent> t : forEvent) {
+    // if (t.getTarget().getParent() == target) {
+    // res.add(t);
+    // }
+    // }
+    // return res;
+    // }
+
+    // public List<Transition<LogEvent>> getTransitions(LogEvent target,
+    // String relation) {
+    // LinkedHashMap<LogEvent, List<Transition<LogEvent>>> forEvent =
+    // transitionsByEventAndTarget
+    // .get(relation);
+    // if (forEvent == null) {
+    // return Collections.emptyList();
+    // }
+    // List<Transition<LogEvent>> res = forEvent.get(target);
+    // if (res == null) {
+    // return Collections.emptyList();
+    // }
+    // return res;
+    // }
+
+    public void addTransitions(Collection<Transition<EventNode>> transCollection) {
+        for (Transition<EventNode> t : transCollection) {
+            this.addTransition(t);
+        }
+    }
+
+    public void setTransitions(ArrayList<Transition<EventNode>> t) {
+        transitions.clear();
+        transitions.addAll(t);
+    }
+
+    public String toStringFull() {
+        return "[EventNode: " + getEvent() + " (" + hashCode() + ")" + "]";
+    }
+
+    // @Override
+    // public IIterableIterator<Transition<EventNode>> getTransitionsIterator()
+    // {
+    // return IterableAdapter.make(getTransitions().iterator());
+    // }
+    //
+    // @Override
+    // public IIterableIterator<Transition<EventNode>> getTransitionsIterator(
+    // Set<String> relation) {
+    // return IterableAdapter.make(getTransitions(relation).iterator());
+    // }
+
+    public Event getEvent() {
+        return event;
+    }
+
+    public Set<String> getNodeRelations() {
+        return transitionsWithRelation.keySet();
+    }
+
+    /**
+     * Get the timestamp associated with the event.
+     */
+    public ITime getTime() {
+        return event.getTime();
+    }
+
+    /**
+     * Return the label associated with the event.
+     */
+    @Override
+    public EventType getEType() {
+        return event.getEType();
+    }
+
+    // public Set<EventNode> getSuccessors(Set<String> relations) {
+    // // TODO: avoid creating a new LinkedHashSet here
+    // Set<EventNode> successors = new LinkedHashSet<EventNode>();
+    // for (Transition<EventNode> e : getTransitionsIterator(relations)) {
+    // successors.add(e.getTarget());
+    // }
+    // return successors;
+    // }
+
+    @Override
+    public Set<EventNode> getAllSuccessors() {
+        Set<EventNode> successors = new LinkedHashSet<EventNode>();
+        for (Transition<EventNode> e : transitions) {
+            successors.add(e.getTarget());
+        }
+        return successors;
+    }
+
+    @Override
+    public boolean isTerminal() {
+        return event.getEType().isTerminalEventType();
+    }
+
+    @Override
+    public boolean isInitial() {
+        return event.getEType().isInitialEventType();
+    }
+
+    @Override
+    public int compareTo(EventNode other) {
+        if (this == other) {
+            return 0;
+        }
+
+        // compare labels of the two message events
+        int labelCmp = event.getEType().compareTo(other.getEType());
+        if (labelCmp != 0) {
+            return labelCmp;
+        }
+
+        // compare number of children
+        int transitionCntCmp = Integer.valueOf(transitions.size()).compareTo(
+                other.transitions.size());
+        if (transitionCntCmp != 0) {
+            return transitionCntCmp;
+        }
+
+        // compare transitions to children
+        ArrayList<WeightedTransition<EventNode>> thisTrans = new ArrayList<WeightedTransition<EventNode>>(
+                this.getWeightedTransitions());
+        ArrayList<WeightedTransition<EventNode>> otherTrans = new ArrayList<WeightedTransition<EventNode>>(
+                other.getWeightedTransitions());
+
+        Collections.sort(thisTrans);
+        Collections.sort(otherTrans);
+        for (int i = 0; i < thisTrans.size(); i++) {
+            int transCmp = thisTrans.get(i).compareTo(otherTrans.get(i));
+            if (transCmp != 0) {
+                return transCmp;
+            }
+        }
+        return 0;
+    }
+
+    public String getLine() {
+        return event.getLine();
+    }
+
+    public void setTraceID(int traceID) {
+        this.traceID = traceID;
+    }
+
+    public int getTraceID() {
+        return traceID;
+    }
+
+    public String getFullFileName() {
+        return event.getFileName();
+    }
+
+    public String getShortFileName() {
+        // Extract and return just the filename from the path.
+        return new File(getFullFileName()).getName();
+    }
+
+    public int getLineNum() {
+        return event.getLineNum();
+    }
+
+    // private List<WeightedTransition<EventNode>> getWeightedTransitions(
+    // List<Transition<EventNode>> trans) {
+    // List<WeightedTransition<EventNode>> result = new
+    // ArrayList<WeightedTransition<EventNode>>();
+    // int totalTrans = trans.size();
+    // for (Transition<EventNode> tr : trans) {
+    // double freq = (double) 1 / (double) totalTrans;
+    // WeightedTransition<EventNode> trWeighted = new
+    // WeightedTransition<EventNode>(
+    // tr.getSource(), tr.getTarget(), tr.getRelations(), freq, 1);
+    // result.add(trWeighted);
+    // }
+    // return result;
+    // }
+
+    /**
+     * This method returns the set of transitions augmenting each transition
+     * with information about frequency and number of observations.
+     */
+    @Override
+    public List<WeightedTransition<EventNode>> getWeightedTransitions() {
+        // return getWeightedTransitions(getAllTransitions());
+        // List<Transition<EventNode>> trans
+        List<WeightedTransition<EventNode>> result = new ArrayList<WeightedTransition<EventNode>>();
+        int totalTrans = transitions.size();
+        for (Transition<EventNode> tr : transitions) {
+            double freq = (double) 1 / (double) totalTrans;
+            WeightedTransition<EventNode> trWeighted = new WeightedTransition<EventNode>(
+                    tr.getSource(), tr.getTarget(), tr.getRelations(), freq, 1);
+            result.add(trWeighted);
+        }
+        return result;
+    }
+
+    // @Override
+    // public List<WeightedTransition<EventNode>> getWeightedTransitions(
+    // Set<String> relations) {
+    // return getWeightedTransitions(getTransitions(relations));
+    // }
+
+    // @Override
+    // public ITransition<EventNode> getTransition(EventNode node,
+    // Set<String> relations) {
+    // for (ITransition<EventNode> t : getTransitions(relations)) {
+    // if (t.getTarget().equals(node)) {
+    // return t;
+    // }
+    // }
+    // return null;
+    // }
+
+    @Override
+    public List<Transition<EventNode>> getAllTransitions() {
+        return transitions;
+    }
+
+    @Override
+    public List<? extends ITransition<EventNode>> getTransitionsWithExactRelations(
+            Set<String> relations) {
+        Set<Transition<EventNode>> ret = null;
+        // Iterate through all transitions, adding those to ret that have
+        // exactly the input relations associated with them.
+        for (Transition<EventNode> t : transitions) {
+            if (t.getRelations().equals(relations)) {
+                if (ret == null) {
+                    ret = new LinkedHashSet<Transition<EventNode>>();
+                }
+                ret.add(t);
+            }
+        }
+        if (ret == null) {
+            return Collections.emptyList();
+        }
+        return new ArrayList<Transition<EventNode>>(ret);
+    }
+
+    @Override
+    public List<? extends ITransition<EventNode>> getTransitionsWithSubsetRelations(
+            Set<String> relations) {
+        Set<Transition<EventNode>> ret = null;
+        // Iterate through all transitions, adding those to ret that have
+        // exactly a subset of relations associated with them.
+        for (Transition<EventNode> t : transitions) {
+            if (relations.containsAll(t.getRelations())) {
+                if (ret == null) {
+                    ret = new LinkedHashSet<Transition<EventNode>>();
+                }
+                ret.add(t);
+            }
+        }
+        if (ret == null) {
+            return Collections.emptyList();
+        }
+        return new ArrayList<Transition<EventNode>>(ret);
+    }
+
+    @Override
+    public List<? extends ITransition<EventNode>> getTransitionsWithIntersectingRelations(
+            Set<String> relations) {
+        Set<Transition<EventNode>> ret = null;
+        for (String r : relations) {
+            if (transitionsWithRelation.containsKey(r)) {
+                if (ret == null) {
+                    ret = new LinkedHashSet<Transition<EventNode>>();
+                }
+                ret.addAll(transitionsWithRelation.get(r));
+            }
+        }
+        if (ret == null) {
+            return Collections.emptyList();
+        }
+        return new ArrayList<Transition<EventNode>>(ret);
+    }
+}