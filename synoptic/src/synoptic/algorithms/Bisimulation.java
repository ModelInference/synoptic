/*
 * This code is in part based on the code from Clemens Hammacher's
 * implementation of a partition refinement algorithm for Bisimulation
 * minimization.
 * 
 * Source: https://ccs.hammacher.name
 * 
 * License: Eclipse Public License v1.0.
 */

package synoptic.algorithms;

import java.util.ArrayList;
import java.util.Collections;
import java.util.HashMap;
import java.util.HashSet;
import java.util.LinkedHashMap;
import java.util.LinkedHashSet;
import java.util.List;
import java.util.Map;
import java.util.Set;
import java.util.logging.Logger;

import synoptic.algorithms.graphops.IOperation;
import synoptic.algorithms.graphops.PartitionMerge;
import synoptic.algorithms.graphops.PartitionMultiSplit;
import synoptic.algorithms.graphops.PartitionSplit;
import synoptic.benchmarks.PerformanceMetrics;
import synoptic.benchmarks.TimedTask;
import synoptic.invariants.CExamplePath;
import synoptic.invariants.ITemporalInvariant;
import synoptic.invariants.TemporalInvariantSet;
import synoptic.invariants.constraints.TempConstrainedInvariant;
import synoptic.main.SynopticMain;
import synoptic.model.EventNode;
import synoptic.model.Partition;
import synoptic.model.PartitionGraph;
import synoptic.model.interfaces.ITransition;
import synoptic.util.InternalSynopticException;
import synoptic.util.time.ITime;

/**
 * Partition graphs can be transformed using two algorithms -- coarsening and
 * refinement. This class implements refinement using the Bisim algorithm (
 * {@code Bisimulation.splitUntilAllInvsSatisfied}). Coarsening is implemented
 * with a modified version of the kTails algorithm (
 * {@code Bisimulation.mergePartitions}). This algorithm merges partitions in
 * the partition graph without unsatisfying invariants that are satisfied.
 */
public class Bisimulation {
    public static Logger logger = Logger.getLogger("Bisimulation");

    /**
     * Consider incoming transitions for splitting TODO: expose this as a
     * command line option
     */
    private static boolean incomingTransitionSplit = true;

    /** Suppress default constructor for non-instantiability */
    private Bisimulation() {
        throw new AssertionError();
    }

    /**
     * Splits the partitions in {@code pGraph} until ALL synoptic.invariants
     * returned by {@code pGraph.getInvariants()} are satisfied.
     * 
     * @param pGraph
     *            the partition graph to refine\split
     */
    public static void splitUntilAllInvsSatisfied(PartitionGraph pGraph) {
        // TODO: assert that the pGraph represents totally ordered traces.

        TimedTask refinement = PerformanceMetrics.createTask("refinement",
                false);
        SynopticMain syn = SynopticMain.getInstanceWithExistenceCheck();
        if (syn.options.dumpIntermediateStages) {
            syn.exportNonInitialGraph(syn.getIntermediateDumpFilename("r", 0),
                    pGraph);
        }

        int numSplitSteps = 0;
        int prevNumSplitSteps = 0;

        Set<ITemporalInvariant> unsatisfiedInvariants = new LinkedHashSet<ITemporalInvariant>();
        unsatisfiedInvariants.addAll(pGraph.getInvariants().getSet());
        Set<ITemporalInvariant> satisfiedInvariants = new LinkedHashSet<ITemporalInvariant>();

        List<CExamplePath<Partition>> counterExampleTraces = null;

        while (true) {
            // Recompute the counter-examples for the unsatisfied invariants.
            counterExampleTraces = new TemporalInvariantSet(
                    unsatisfiedInvariants).getAllCounterExamples(pGraph);

            if (counterExampleTraces == null
                    || counterExampleTraces.size() == 0) {
                logger.fine("Invariants satisfied. Stopping.");
                break;
            }

            // /////////
            // Update the sets with satisfied/unsatisfied invariants.

            // NOTE: By performing a split we might satisfy more than just the
            // invariant the split was intended to satisfy. Therefore, by just
            // considering these invariants we would be under-approximating the
            // invariants we've satisfied, and over-approximating unsatisfied
            // invariants. Instead, we re-compute counter-examples AFTER all the
            // splits and rely on these for determining the set of
            // satisfied/unsatisfied invariants.

            unsatisfiedInvariants.clear();
            for (CExamplePath<Partition> relPath : counterExampleTraces) {
                unsatisfiedInvariants.add(relPath.invariant);
            }
            satisfiedInvariants.clear();
            satisfiedInvariants.addAll(pGraph.getInvariants().getSet());
            satisfiedInvariants.removeAll(unsatisfiedInvariants);
            // /////////
            // logger.fine("New graph size: " + pGraph.getNodes().size()
            // + ", unsat invs remaining: " + unsatisfiedInvariants.size());

            // Perform the splitting.
            prevNumSplitSteps = numSplitSteps;
            numSplitSteps = performSplits(numSplitSteps, pGraph,
                    counterExampleTraces);

            if (numSplitSteps == prevNumSplitSteps) {
                // No splits were performed, which means that we could not
                // eliminate the present counter-examples. Since this function
                // should only be applied to totally ordered traces, this is a
                // bug (this is known to be possible for partially ordered
                // traces).

                throw new InternalSynopticException(
                        "Could not satisfy invariants: "
                                + unsatisfiedInvariants);
            }

        }

        if (syn.options.dumpIntermediateStages) {
            syn.exportNonInitialGraph(
                    syn.getIntermediateDumpFilename("r", numSplitSteps), pGraph);
        }

        PerformanceMetrics.get().record("numOfSplitSteps", numSplitSteps);
        refinement.stop();
    }

    /**
     * Performs a single arbitrary split if we could not find any splits that
     * satisfy a previously unsatisfied invariant. If we did find such splits,
     * then we perform ALL of them. Returns the updated numSplitSteps count,
     * which is incremented by the number of splits applied to the pGraph.
     * 
     * @param numSplitSteps
     *            The number of split steps made so far.
     * @param pGraph
     *            The graph, whose partitions we will split.
     * @param counterExampleTraces
     *            A list of counter-example traces that we attempt to eliminate
     *            by splitting.
     * @return The updated numSplitSteps count.
     */
    public static int performSplits(int numSplitSteps, PartitionGraph pGraph,
            List<CExamplePath<Partition>> counterExampleTraces) {

        // Stores all splits that cause an invariant to be satisfied, indexed by
        // partition to which they are applied.
        LinkedHashMap<Partition, PartitionMultiSplit> splitsToDoByPartition = new LinkedHashMap<Partition, PartitionMultiSplit>();

        // If we have no counterexamples, then we are done.
        if (counterExampleTraces == null || counterExampleTraces.size() == 0) {
            return numSplitSteps;
        }

        // Permute the counter-examples, but do so deterministically for the
        // same random seed argument.
        Collections.shuffle(counterExampleTraces,
                SynopticMain.getInstanceWithExistenceCheck().random);

        // logger.fine("" + counterExampleTraces.size()
        // + " unsatisfied invariants and counter-examples: "
        // + counterExampleTraces);

        // The set of all invariants for which we have a split that makes the
        // graph satisfy the invariant.
        LinkedHashSet<ITemporalInvariant> newlySatisfiedInvariants = new LinkedHashSet<ITemporalInvariant>();

        // Contains the first valid split, which will be performed if no other
        // split (that would resolve an invariant) is available.
        IOperation arbitrarySplit;

        arbitrarySplit = getInvSatisfyingSplits(counterExampleTraces, pGraph,
                splitsToDoByPartition, newlySatisfiedInvariants);

        // String logStr;
        if (splitsToDoByPartition.size() == 0) {
            // We have no splits that resolve invariants. Perform an arbitrary
            // split, if we have one.
            if (arbitrarySplit == null) {
                logger.fine("no valid split available, exiting.");
                return numSplitSteps;
            }
            // logStr = "split[" + numSplitSteps + "] : arbitrary split: "
            // + arbitrarySplit;

            pGraph.apply(arbitrarySplit);

        } else {
            // We have splits that resolve invariants, perform all of them.
            // int i = 0;
            for (PartitionMultiSplit split : splitsToDoByPartition.values()) {
                pGraph.apply(split);
                // logger.fine("split[" + numSplitSteps + "." + i + "] : " +
                // split);
                // i++;
            }

            // logStr = "split[" + numSplitSteps + "] " + "new invs satisfied: "
            // + newlySatisfiedInvariants.size();
        }

        // logger.fine(logStr);

        if (SynopticMain.getInstanceWithExistenceCheck().options.dumpIntermediateStages) {
            SynopticMain.getInstanceWithExistenceCheck()
                    .exportNonInitialGraph(
                            SynopticMain.getInstanceWithExistenceCheck()
                                    .getIntermediateDumpFilename("r",
                                            numSplitSteps + 1), pGraph);
        }

        return numSplitSteps + 1;

    }

    /**
     * Merge partitions in pGraph that are k-equal (kTails equality), with k=0
     * without unsatisfying any of the pGraph invariants..
     * 
     * @param pGraph
     */
    public static void mergePartitions(PartitionGraph pGraph) {
        TemporalInvariantSet invariants = pGraph.getInvariants();
        mergePartitions(pGraph, invariants, 1);
    }

    /**************************************************************************/
    /** Private methods below. */

    /**
     * Compute possible splits to resolve the invariant violation shown by path
     * counterexampleTrace.
     * 
     * @param counterexampleTrace
     *            The path to remove
     * @param pGraph
     *            The graph from which the path shall be removed
     * @return A list of partition splits that resolve the invariant violation
     */
    private static List<PartitionSplit> getSplits(
            CExamplePath<Partition> counterexampleTrace, PartitionGraph pGraph) {

        // Constrained invariant
        if (counterexampleTrace.invariant instanceof TempConstrainedInvariant<?>) {
            return getSplitsConstrained(counterexampleTrace, pGraph);
        }

        // Unconstrained invariant
        {
            return getSplitsUnconstrained(counterexampleTrace, pGraph);
        }
    }

    /**
     * Compute possible splits to resolve the constrained invariant violation
     * shown by path counterexampleTrace. This is done by
     */
    private static List<PartitionSplit> getSplitsConstrained(
            CExamplePath<Partition> counterexampleTrace, PartitionGraph pGraph) {

        // Holds the return values.
        List<PartitionSplit> candidateSplits = new ArrayList<PartitionSplit>();

        // jPart traverses the violation subpath from its last partition to its
        // third (any further is not helpful), and iPart traverses the violation
        // subpath from jPart to its second partition. Partition being
        // considered for splitting is iPart.
        Partition iPart = null;
        Partition jPart = null;

        // This method must only be passed counter-example paths for
        // constrained invariants
        assert counterexampleTrace.invariant instanceof TempConstrainedInvariant<?>;
        TempConstrainedInvariant<?> inv = (TempConstrainedInvariant<?>) counterexampleTrace.invariant;

<<<<<<< HEAD
        // Check if this is a lower-bound constrained invariant
        // TODO: Uncomment when the lower-bound subtypes are implemented (Issue
        // 329)
=======
        // TODO: Uncomment when the lower-bound subtypes are implemented
        // Check if this is a lower-bound constrained invariant
>>>>>>> 4dbe4483
        // boolean isLower = false;
        // if (inv instanceof APLowerTracingSet || inv instanceof
        // AFbyLowerTracingSet) {
        // isLower = true;
        // }

        // Get the single relation of the invariant
        Set<String> invRelation = new HashSet<String>(1);
        invRelation.add(inv.getRelation());

        // Retrieve the counter-example path, its size (excluding terminal)
        List<Partition> cExPath = counterexampleTrace.path;
        int pathSize = counterexampleTrace.path.size() - 1;

<<<<<<< HEAD
        // Get the last partition in the violation subpath, and check for null
        endPart = cExPath.get(counterexampleTrace.violationEnd);
        if (endPart == null) {
            throw new InternalSynopticException(
                    "Counter-example path with null violation end Partition");
        }

=======
>>>>>>> 4dbe4483
        // Retrieve the time deltas and the violated time bound
        List<ITime> tDeltas = counterexampleTrace.tDeltas;
        ITime tBound = inv.getConstraint().getThreshold();

        // Event paths between iPart and jPart which, if replacing the
        // iPart->jPart currently followed by the counter-example path, would
        // resolve the violation
        Set<List<EventNode>> legalSubpaths;
        // Event paths between iPart and jPart which retain the violation
        Set<List<EventNode>> illegalSubpaths;

<<<<<<< HEAD
        // Walk the path in reverse
        for (int i = counterexampleTrace.violationEnd - 1; i > counterexampleTrace.violationStart; --i) {
=======
        // Traverses the violation subpath from its last partition to its
        // third. Any further is not helpful because iPart (where we might
        // split) must be before jPart in the path, and we cannot resolve the
        // violation by splitting the first partition in the violation subpath.
        for (int i = pathSize - 2; i > 0; --i) {
>>>>>>> 4dbe4483

            // Get the current partition, and check for null
            iPart = cExPath.get(i);
            if (iPart == null) {
                throw new InternalSynopticException(
                        "Counter-example path with a null Partition");
            }

            // Only consider splitting on this partition if there is a stitch of
            // min/max transitions into and out of this partition
            if (!stitchExists(counterexampleTrace, i)) {
                continue;
            }

            legalSubpaths = new HashSet<List<EventNode>>();
            illegalSubpaths = new HashSet<List<EventNode>>();

            // Time to get to current partition from t=0 state
            ITime curTime = tDeltas.get(i);

            // Check if we're already over the time bound
            if (tBound.lessThan(curTime)) {
                continue;
            }

            // Any subpath <= this target time is legal
            ITime targetSubpathTime = tBound.computeDelta(curTime);
            curTime = null;

            // Walk through paths of EventNodes, finding any that run from
            // firstPart to secondPart and placing them in the list of
            // either legal or illegal subpaths
            for (EventNode curEv : iPart.getEventNodes()) {
                EventNode ev = curEv;

                // Initialize the current, ongoing subpath and its time
                List<EventNode> currentSubpath = new ArrayList<EventNode>();
                currentSubpath.add(ev);
                ITime currentSubpathTime = tBound.getZeroTime();

                // Walk the event path until an event within endPart is
                // encountered or the path ends
                while (!ev.isTerminal()) {

                    // Get the only transition out of this event with the
                    // relation of this invariant
                    ITransition<EventNode> trans = ev
                            .getTransitionsWithExactRelations(invRelation).get(
                                    0);

                    // Move to the next event, and update the subpath and
                    // running subpath time
                    ev = trans.getTarget();
                    currentSubpath.add(ev);
                    currentSubpathTime = currentSubpathTime.incrBy(trans
                            .getTimeDelta());

                    // We've found a curPart->endPart path if the new event is
                    // in endPart
<<<<<<< HEAD
                    if (ev.getParent() == endPart) {
                        // TODO: Make this lower-bound-friendly (Issue 329)
=======
                    if (ev.getParent() == jPart) {
                        // TODO: Make this lower-bound-friendly
>>>>>>> 4dbe4483

                        // Illegal path which would not resolve the violation
                        if (targetSubpathTime.lessThan(currentSubpathTime)) {
                            illegalSubpaths.add(currentSubpath);
                        }

                        // Legal path which would resolve the violation
                        else {
                            legalSubpaths.add(currentSubpath);
                        }
                        break;
                    }
                }
            }

            // Both lists must be non-empty for a valid split to exist
            if (legalSubpaths.isEmpty() || illegalSubpaths.isEmpty()) {
                continue;
            }

            // TODO: Split on curPart
        }

        return candidateSplits;
    }

    /**
     * Check if the partition at index in the counter-example trace contains a
     * stitch, which means that the targets of all min/max transitions into this
     * partition and the sources of all min/max transitions out of this
     * partition are not equal sets.
     */
    private static boolean stitchExists(
            CExamplePath<Partition> counterexampleTrace, int index) {

        // Targets of all min/max transitions into this partition
        Set<EventNode> arrivingEvents = new HashSet<EventNode>();
        // Sources of all min/max transitions out of this partition
        Set<EventNode> departingEvents = new HashSet<EventNode>();

        // Populate events at which we can arrive from the previous partition in
        // the path
        for (ITransition<EventNode> arrivingTrans : counterexampleTrace.transitionsList
                .get(index)) {
            arrivingEvents.add(arrivingTrans.getTarget());
        }

        // Populate events from which we can depart to reach the next partition
        // in the path
        for (ITransition<EventNode> departingTrans : counterexampleTrace.transitionsList
                .get(index + 1)) {
            departingEvents.add(departingTrans.getSource());
        }

        // Non-equal sets means there is a stitch
        if (arrivingEvents.equals(departingEvents)) {
            return false;
        }
        return true;
    }

    /**
     * Compute possible splits to resolve the unconstrained invariant violation
     * shown by path counterexampleTrace. This is done by following the path in
     * the original (event) graph and determining the point where the partition
     * graph allows a transition it should not allow. The event graph is
     * accessed via the events stored by the partitions.
     */
    private static List<PartitionSplit> getSplitsUnconstrained(
            CExamplePath<Partition> counterexampleTrace, PartitionGraph pGraph) {
        /**
         * Holds the return values.
         */
        List<PartitionSplit> candidateSplits = new ArrayList<PartitionSplit>();
        /**
         * The messages (i.e. nodes in the original graph) that are on the
         * counterexampleTrace.
         */
        LinkedHashSet<EventNode> hot = new LinkedHashSet<EventNode>();
        hot.addAll(counterexampleTrace.path.get(0).getEventNodes());
        Partition prevPartition = null;
        Partition nextPartition = null;
        Partition curPartition = null;
        // logger.fine("" + counterexampleTrace.path);

        // TODO: retrieve an interned copy of this set
        String relation = counterexampleTrace.invariant.getRelation();
        Set<String> relationSet = new LinkedHashSet<String>();
        relationSet.add(relation);

        // Walk along the path
        for (Partition part : counterexampleTrace.path) {
            if (part == null) {
                throw new InternalSynopticException(
                        "Relation path with a null Partition");
            }
            prevPartition = curPartition;
            curPartition = nextPartition;
            nextPartition = part;
            hot.retainAll(part.getEventNodes());
            // If we cannot follow further, then we found the partition we need
            // to split.
            if (hot.size() == 0) {
                break;
            }
            // Compute the valid successor messages in the original trace.
            LinkedHashSet<EventNode> successorEvents = new LinkedHashSet<EventNode>();

            for (EventNode m : hot) {
                for (ITransition<EventNode> t : m
                        .getTransitionsWithIntersectingRelations(relationSet)) {
                    // successorEvents.addAll(m.getSuccessors(relations));
                    successorEvents.add(t.getTarget());
                }
            }
            hot = successorEvents;
        }

        ITransition<Partition> outgoingTransition = curPartition
                .getTransitionWithExactRelation(nextPartition, relationSet);
        ITransition<Partition> incomingTransition = null;
        if (prevPartition != null) {
            incomingTransition = prevPartition.getTransitionWithExactRelation(
                    curPartition, relationSet);
        }
        if (outgoingTransition != null) {
            // logger.fine("outgoingTrans:" + outgoingTransition);
            PartitionSplit newSplit = curPartition
                    .getCandidateSplitBasedOnOutgoing(outgoingTransition);
            // logger.fine("outgoingSplit:" + newSplit);
            if (newSplit != null) {
                candidateSplits.add(newSplit);
            }

        }
        if (incomingTransition != null && incomingTransitionSplit) {
            // logger.fine("incomingTrans:" + incomingTransition);

            Set<String> relations = incomingTransition.getRelation();
            PartitionSplit newSplit;
            if (relations.size() == 1) {
                // Single relation case.
                newSplit = curPartition.getCandidateSplitBasedOnIncoming(
                        prevPartition, relations);
            } else {
                // Multi-relational case.
                newSplit = curPartition.getCandidateSplitBasedOnIncoming(
                        prevPartition, relations);
            }

            // logger.fine("incomingSplit:" + newSplit);
            if (newSplit != null) {
                candidateSplits.add(newSplit);
            }
        }
        return candidateSplits;
    }

    /**
     * Performs the splitOp on the pGraph to see whether or not the resulting
     * graph has no other counter-examples for the invariant inv (i.e. whether
     * or not the graph after the split satisfies inv).
     * 
     * @param inv
     *            The invariant to check for satisfiability after the splitOp.
     * @param pGraph
     *            The partition graph to apply to the splitOp to.
     * @param splitOp
     *            The split operation to apply to pGraph
     * @return true if the split makes the graph satisfy the invariant, and
     *         false otherwise.
     */
    private static boolean splitSatisfiesInvariantGlobally(
            ITemporalInvariant inv, PartitionGraph pGraph,
            PartitionMultiSplit splitOp) {

        // Perform the split.
        IOperation rewindOperation = pGraph.apply(splitOp);

        // See if splitting resolved the violation.
        CExamplePath<Partition> violation = TemporalInvariantSet
                .getCounterExample(inv, pGraph);

        // Undo the split (rewind) to get back the input graph.
        pGraph.apply(rewindOperation);

        // The invariant has more violations after the split.
        if (violation != null) {
            return false;
        }
        // The split has no other violations once the split is
        // performed.
        return true;
    }

    /**
     * Returns an arbitrary split that resolves an arbitrary counter-example
     * trace in counterexampleTraces. Populates the splitsToDoByPartition map
     * with those splits that make a previously unsatisfied invariant true in
     * the new (refined) graph.
     * 
     * @param counterexampleTraces
     * @param pGraph
     * @param splitsToDoByPartition
     *            The HashMap recording splits by partition -- updated to
     *            include all splits that make the graph satisfy previously
     *            unsatisfied invariants.
     * @param newlySatisfiedInvariants
     * @return an arbitrary split that may be useful in the case that
     *         splitsToDoByPartition is empty and there are no splits that lead
     *         to new invariant satisfaction.
     */
    private static IOperation getInvSatisfyingSplits(
            List<CExamplePath<Partition>> counterexampleTraces,
            PartitionGraph pGraph,
            HashMap<Partition, PartitionMultiSplit> splitsToDoByPartition,
            Set<ITemporalInvariant> newlySatisfiedInvariants) {

        IOperation arbitrarySplit = null;
        SynopticMain syn = SynopticMain.getInstanceWithExistenceCheck();

        // TODO: we are considering counter-example traces in an arbitrary
        // order. This heuristic should be turned into a customizable strategy.
        for (CExamplePath<Partition> counterexampleTrace : counterexampleTraces) {
            // logger.fine("Considering counterexample: "
            // + counterexampleTrace.toString());

            // The invariant that we will attempt to satisfy globally with a
            // single split.
            ITemporalInvariant inv = counterexampleTrace.invariant;

            // Skip to next counter-example if we have previously recorded a
            // split that satisfies the invariant corresponding to this
            // counter-example (and which therefore satisfies this
            // counter-example, too).
            if (newlySatisfiedInvariants.contains(inv)) {
                continue;
            }

            // Get the possible splits that might resolve this counter-example.
            List<PartitionSplit> candidateSplits = getSplits(
                    counterexampleTrace, pGraph);

            // Permute the list of candidates.
            Collections.shuffle(candidateSplits, syn.random);

            // Save an arbitrary split to return to caller, if we haven't saved
            // one already.
            if (arbitrarySplit == null && !candidateSplits.isEmpty()) {
                arbitrarySplit = candidateSplits.get(0);
            }

            // logger.fine("candidateSplits are: " +
            // candidateSplits.toString());

            // Find a single split in candidateSplits that makes the
            // invariant corresponding to the counter-example true in the
            // entire graph.
            //
            // a. If no such split exists, then continue to the next
            // counter-example.
            //
            // b. If such a split exists, integrate it into whatever splits we
            // might have found earlier (for previous counter-examples).
            //
            for (PartitionSplit candidateSplit : candidateSplits) {
                if (syn.options.performExtraChecks) {
                    // getSplits() should never generate invalid splits.
                    if (!candidateSplit.isValid()) {
                        throw new InternalSynopticException(
                                "getSplits() generated an invalid split.");
                    }
                }

                PartitionMultiSplit splitOp = new PartitionMultiSplit(
                        candidateSplit);
                Partition partitionBeingSplit = candidateSplit.getPartition();

                // TODO: we check satisfiability of each split _independently_.
                // This means that we are looking for very rare splits that
                // satisfy _different_ invariants individually. A more realistic
                // search would (1) apply each split that satisfies an
                // invariant, and (2) continue searching for more such splits on
                // the _mutated_ pGraph.

                if (splitSatisfiesInvariantGlobally(inv, pGraph, splitOp)) {
                    // If we already have a split for that partition,
                    // incorporate the new split into it.
                    if (splitsToDoByPartition.containsKey(partitionBeingSplit)) {
                        splitsToDoByPartition.get(partitionBeingSplit)
                                .incorporate(splitOp);
                        logger.info("Incorporating new split by partition: "
                                + splitOp.toString());
                    } else {
                        // Otherwise, record this split as the only one for this
                        // partition
                        splitsToDoByPartition.put(partitionBeingSplit, splitOp);
                        // logger.info("New split by partition: " +
                        // splitOp.toString());
                    }

                    // Remember that we can resolve this invariant
                    // violation.
                    newlySatisfiedInvariants.add(inv);
                    // Found the split that completely satisfies the
                    // invariant, no need to consider other splits.
                    break;
                }
            }
        }
        return arbitrarySplit;
    }

    /**
     * This is basically the k-Tails algorithm except that it respects
     * invariants -- if any are violated during a merge, the particular merge is
     * aborted.
     * 
     * @param pGraph
     *            the graph to coarsen
     * @param invariants
     *            the invariants to maintain during merge, can be null
     * @param k
     *            the k parameter for k-equality
     */
    private static void mergePartitions(PartitionGraph pGraph,
            TemporalInvariantSet invariants, int k) {
        int outerItters = 0;

        // The blacklist keeps a history of partitions we've attempted to merge
        // and which did not work out because they resulted in invariant
        // violations.
        Map<Partition, Set<Partition>> mergeBlacklist = new LinkedHashMap<Partition, Set<Partition>>();

        SynopticMain syn = SynopticMain.getInstanceWithExistenceCheck();
        while (true) {
            if (syn.options.dumpIntermediateStages) {
                syn.exportNonInitialGraph(
                        syn.getIntermediateDumpFilename("c", outerItters),
                        pGraph);
            }
            outerItters++;

            logger.fine("--------------------------------");
            if (!mergePartitions(pGraph, mergeBlacklist, invariants, k)) {
                break;
            }
        }

        if (syn.options.dumpIntermediateStages) {
            syn.exportNonInitialGraph(
                    syn.getIntermediateDumpFilename("c", outerItters), pGraph);
        }
    }

    /**
     * Attempts to merge partitions that are k-equivalent, while respecting
     * invariants. Tries all pairs of partitions from pGraph, except for those
     * that are in the mergeBlacklist (these have been attempted previously and
     * are known to violate invariants). Returns true if at least one merge was
     * performed, otherwise returns false.
     * 
     * @param pGraph
     * @param mergeBlacklist
     * @param invariants
     * @param k
     * @return
     */
    private static boolean mergePartitions(PartitionGraph pGraph,
            Map<Partition, Set<Partition>> mergeBlacklist,
            TemporalInvariantSet invariants, int k) {
        ArrayList<Partition> partitions = new ArrayList<Partition>();
        partitions.addAll(pGraph.getNodes());

        // Attempt to merge all pairs of partitions in the current graph.
        for (Partition p : partitions) {
            for (Partition q : partitions) {
                // 1. Can't merge a partition with itself
                if (p == q) {
                    continue;
                }

                logger.fine("Attempting to merge: " + p + "(hash: "
                        + p.hashCode() + ") + " + q + "(hash: " + q.hashCode()
                        + ")");

                // 2. Only merge partitions that are k-equivalent
                if (!KTails.kEquals(p, q, k)) {
                    logger.fine("Partitions are not k-equivalent(k=" + k + ")");
                    continue;
                }

                // 3. Ignore partition pairs that were previously tried (are
                // in blacklist)
                if ((mergeBlacklist.containsKey(p) && mergeBlacklist.get(p)
                        .contains(q))
                        || (mergeBlacklist.containsKey(q) && mergeBlacklist
                                .get(q).contains(p))) {
                    logger.fine("Partitions are in the merge blacklist.");
                    continue;
                }

                Set<Partition> parts = new LinkedHashSet<Partition>();
                parts.addAll(pGraph.getNodes());
                IOperation rewindOperation = pGraph.apply(new PartitionMerge(p,
                        q));

                CExamplePath<Partition> cExample = null;

                if (invariants != null) {
                    cExample = invariants.getFirstCounterExample(pGraph);
                }

                if (cExample != null) {
                    // The merge created a violation. Remember this pair of
                    // partitions so that we don't try it again.
                    logger.fine("Merge violates invariant: "
                            + cExample.toString());

                    if (!mergeBlacklist.containsKey(p)) {
                        mergeBlacklist.put(p, new LinkedHashSet<Partition>());
                    }
                    mergeBlacklist.get(p).add(q);

                    // Undo the merge.
                    pGraph.apply(rewindOperation);

                    if (SynopticMain.getInstanceWithExistenceCheck().options.performExtraChecks) {
                        pGraph.checkSanity();
                    }

                    // We cannot change the partition sets because we are
                    // iterating over the partitions. Therefore, check that
                    // the resulting partition set is the same as the
                    // original partition set.
                    if (!(parts.containsAll(pGraph.getNodes()) && pGraph
                            .getNodes().containsAll(parts))) {
                        throw new InternalSynopticException(
                                "partition set changed due to rewind: "
                                        + rewindOperation);
                    }

                } else {
                    logger.fine("Merge of partitions " + p.getEType()
                            + " nodes maintains invs, accepted.");
                    return true;
                }
            }
        }

        // Unable to find any k-equivalent partitions; we're done.
        return false;
    }
}<|MERGE_RESOLUTION|>--- conflicted
+++ resolved
@@ -1,872 +1,846 @@
-/*
- * This code is in part based on the code from Clemens Hammacher's
- * implementation of a partition refinement algorithm for Bisimulation
- * minimization.
- * 
- * Source: https://ccs.hammacher.name
- * 
- * License: Eclipse Public License v1.0.
- */
-
-package synoptic.algorithms;
-
-import java.util.ArrayList;
-import java.util.Collections;
-import java.util.HashMap;
-import java.util.HashSet;
-import java.util.LinkedHashMap;
-import java.util.LinkedHashSet;
-import java.util.List;
-import java.util.Map;
-import java.util.Set;
-import java.util.logging.Logger;
-
-import synoptic.algorithms.graphops.IOperation;
-import synoptic.algorithms.graphops.PartitionMerge;
-import synoptic.algorithms.graphops.PartitionMultiSplit;
-import synoptic.algorithms.graphops.PartitionSplit;
-import synoptic.benchmarks.PerformanceMetrics;
-import synoptic.benchmarks.TimedTask;
-import synoptic.invariants.CExamplePath;
-import synoptic.invariants.ITemporalInvariant;
-import synoptic.invariants.TemporalInvariantSet;
-import synoptic.invariants.constraints.TempConstrainedInvariant;
-import synoptic.main.SynopticMain;
-import synoptic.model.EventNode;
-import synoptic.model.Partition;
-import synoptic.model.PartitionGraph;
-import synoptic.model.interfaces.ITransition;
-import synoptic.util.InternalSynopticException;
-import synoptic.util.time.ITime;
-
-/**
- * Partition graphs can be transformed using two algorithms -- coarsening and
- * refinement. This class implements refinement using the Bisim algorithm (
- * {@code Bisimulation.splitUntilAllInvsSatisfied}). Coarsening is implemented
- * with a modified version of the kTails algorithm (
- * {@code Bisimulation.mergePartitions}). This algorithm merges partitions in
- * the partition graph without unsatisfying invariants that are satisfied.
- */
-public class Bisimulation {
-    public static Logger logger = Logger.getLogger("Bisimulation");
-
-    /**
-     * Consider incoming transitions for splitting TODO: expose this as a
-     * command line option
-     */
-    private static boolean incomingTransitionSplit = true;
-
-    /** Suppress default constructor for non-instantiability */
-    private Bisimulation() {
-        throw new AssertionError();
-    }
-
-    /**
-     * Splits the partitions in {@code pGraph} until ALL synoptic.invariants
-     * returned by {@code pGraph.getInvariants()} are satisfied.
-     * 
-     * @param pGraph
-     *            the partition graph to refine\split
-     */
-    public static void splitUntilAllInvsSatisfied(PartitionGraph pGraph) {
-        // TODO: assert that the pGraph represents totally ordered traces.
-
-        TimedTask refinement = PerformanceMetrics.createTask("refinement",
-                false);
-        SynopticMain syn = SynopticMain.getInstanceWithExistenceCheck();
-        if (syn.options.dumpIntermediateStages) {
-            syn.exportNonInitialGraph(syn.getIntermediateDumpFilename("r", 0),
-                    pGraph);
-        }
-
-        int numSplitSteps = 0;
-        int prevNumSplitSteps = 0;
-
-        Set<ITemporalInvariant> unsatisfiedInvariants = new LinkedHashSet<ITemporalInvariant>();
-        unsatisfiedInvariants.addAll(pGraph.getInvariants().getSet());
-        Set<ITemporalInvariant> satisfiedInvariants = new LinkedHashSet<ITemporalInvariant>();
-
-        List<CExamplePath<Partition>> counterExampleTraces = null;
-
-        while (true) {
-            // Recompute the counter-examples for the unsatisfied invariants.
-            counterExampleTraces = new TemporalInvariantSet(
-                    unsatisfiedInvariants).getAllCounterExamples(pGraph);
-
-            if (counterExampleTraces == null
-                    || counterExampleTraces.size() == 0) {
-                logger.fine("Invariants satisfied. Stopping.");
-                break;
-            }
-
-            // /////////
-            // Update the sets with satisfied/unsatisfied invariants.
-
-            // NOTE: By performing a split we might satisfy more than just the
-            // invariant the split was intended to satisfy. Therefore, by just
-            // considering these invariants we would be under-approximating the
-            // invariants we've satisfied, and over-approximating unsatisfied
-            // invariants. Instead, we re-compute counter-examples AFTER all the
-            // splits and rely on these for determining the set of
-            // satisfied/unsatisfied invariants.
-
-            unsatisfiedInvariants.clear();
-            for (CExamplePath<Partition> relPath : counterExampleTraces) {
-                unsatisfiedInvariants.add(relPath.invariant);
-            }
-            satisfiedInvariants.clear();
-            satisfiedInvariants.addAll(pGraph.getInvariants().getSet());
-            satisfiedInvariants.removeAll(unsatisfiedInvariants);
-            // /////////
-            // logger.fine("New graph size: " + pGraph.getNodes().size()
-            // + ", unsat invs remaining: " + unsatisfiedInvariants.size());
-
-            // Perform the splitting.
-            prevNumSplitSteps = numSplitSteps;
-            numSplitSteps = performSplits(numSplitSteps, pGraph,
-                    counterExampleTraces);
-
-            if (numSplitSteps == prevNumSplitSteps) {
-                // No splits were performed, which means that we could not
-                // eliminate the present counter-examples. Since this function
-                // should only be applied to totally ordered traces, this is a
-                // bug (this is known to be possible for partially ordered
-                // traces).
-
-                throw new InternalSynopticException(
-                        "Could not satisfy invariants: "
-                                + unsatisfiedInvariants);
-            }
-
-        }
-
-        if (syn.options.dumpIntermediateStages) {
-            syn.exportNonInitialGraph(
-                    syn.getIntermediateDumpFilename("r", numSplitSteps), pGraph);
-        }
-
-        PerformanceMetrics.get().record("numOfSplitSteps", numSplitSteps);
-        refinement.stop();
-    }
-
-    /**
-     * Performs a single arbitrary split if we could not find any splits that
-     * satisfy a previously unsatisfied invariant. If we did find such splits,
-     * then we perform ALL of them. Returns the updated numSplitSteps count,
-     * which is incremented by the number of splits applied to the pGraph.
-     * 
-     * @param numSplitSteps
-     *            The number of split steps made so far.
-     * @param pGraph
-     *            The graph, whose partitions we will split.
-     * @param counterExampleTraces
-     *            A list of counter-example traces that we attempt to eliminate
-     *            by splitting.
-     * @return The updated numSplitSteps count.
-     */
-    public static int performSplits(int numSplitSteps, PartitionGraph pGraph,
-            List<CExamplePath<Partition>> counterExampleTraces) {
-
-        // Stores all splits that cause an invariant to be satisfied, indexed by
-        // partition to which they are applied.
-        LinkedHashMap<Partition, PartitionMultiSplit> splitsToDoByPartition = new LinkedHashMap<Partition, PartitionMultiSplit>();
-
-        // If we have no counterexamples, then we are done.
-        if (counterExampleTraces == null || counterExampleTraces.size() == 0) {
-            return numSplitSteps;
-        }
-
-        // Permute the counter-examples, but do so deterministically for the
-        // same random seed argument.
-        Collections.shuffle(counterExampleTraces,
-                SynopticMain.getInstanceWithExistenceCheck().random);
-
-        // logger.fine("" + counterExampleTraces.size()
-        // + " unsatisfied invariants and counter-examples: "
-        // + counterExampleTraces);
-
-        // The set of all invariants for which we have a split that makes the
-        // graph satisfy the invariant.
-        LinkedHashSet<ITemporalInvariant> newlySatisfiedInvariants = new LinkedHashSet<ITemporalInvariant>();
-
-        // Contains the first valid split, which will be performed if no other
-        // split (that would resolve an invariant) is available.
-        IOperation arbitrarySplit;
-
-        arbitrarySplit = getInvSatisfyingSplits(counterExampleTraces, pGraph,
-                splitsToDoByPartition, newlySatisfiedInvariants);
-
-        // String logStr;
-        if (splitsToDoByPartition.size() == 0) {
-            // We have no splits that resolve invariants. Perform an arbitrary
-            // split, if we have one.
-            if (arbitrarySplit == null) {
-                logger.fine("no valid split available, exiting.");
-                return numSplitSteps;
-            }
-            // logStr = "split[" + numSplitSteps + "] : arbitrary split: "
-            // + arbitrarySplit;
-
-            pGraph.apply(arbitrarySplit);
-
-        } else {
-            // We have splits that resolve invariants, perform all of them.
-            // int i = 0;
-            for (PartitionMultiSplit split : splitsToDoByPartition.values()) {
-                pGraph.apply(split);
-                // logger.fine("split[" + numSplitSteps + "." + i + "] : " +
-                // split);
-                // i++;
-            }
-
-            // logStr = "split[" + numSplitSteps + "] " + "new invs satisfied: "
-            // + newlySatisfiedInvariants.size();
-        }
-
-        // logger.fine(logStr);
-
-        if (SynopticMain.getInstanceWithExistenceCheck().options.dumpIntermediateStages) {
-            SynopticMain.getInstanceWithExistenceCheck()
-                    .exportNonInitialGraph(
-                            SynopticMain.getInstanceWithExistenceCheck()
-                                    .getIntermediateDumpFilename("r",
-                                            numSplitSteps + 1), pGraph);
-        }
-
-        return numSplitSteps + 1;
-
-    }
-
-    /**
-     * Merge partitions in pGraph that are k-equal (kTails equality), with k=0
-     * without unsatisfying any of the pGraph invariants..
-     * 
-     * @param pGraph
-     */
-    public static void mergePartitions(PartitionGraph pGraph) {
-        TemporalInvariantSet invariants = pGraph.getInvariants();
-        mergePartitions(pGraph, invariants, 1);
-    }
-
-    /**************************************************************************/
-    /** Private methods below. */
-
-    /**
-     * Compute possible splits to resolve the invariant violation shown by path
-     * counterexampleTrace.
-     * 
-     * @param counterexampleTrace
-     *            The path to remove
-     * @param pGraph
-     *            The graph from which the path shall be removed
-     * @return A list of partition splits that resolve the invariant violation
-     */
-    private static List<PartitionSplit> getSplits(
-            CExamplePath<Partition> counterexampleTrace, PartitionGraph pGraph) {
-
-        // Constrained invariant
-        if (counterexampleTrace.invariant instanceof TempConstrainedInvariant<?>) {
-            return getSplitsConstrained(counterexampleTrace, pGraph);
-        }
-
-        // Unconstrained invariant
-        {
-            return getSplitsUnconstrained(counterexampleTrace, pGraph);
-        }
-    }
-
-    /**
-     * Compute possible splits to resolve the constrained invariant violation
-     * shown by path counterexampleTrace. This is done by
-     */
-    private static List<PartitionSplit> getSplitsConstrained(
-            CExamplePath<Partition> counterexampleTrace, PartitionGraph pGraph) {
-
-        // Holds the return values.
-        List<PartitionSplit> candidateSplits = new ArrayList<PartitionSplit>();
-
-        // jPart traverses the violation subpath from its last partition to its
-        // third (any further is not helpful), and iPart traverses the violation
-        // subpath from jPart to its second partition. Partition being
-        // considered for splitting is iPart.
-        Partition iPart = null;
-        Partition jPart = null;
-
-        // This method must only be passed counter-example paths for
-        // constrained invariants
-        assert counterexampleTrace.invariant instanceof TempConstrainedInvariant<?>;
-        TempConstrainedInvariant<?> inv = (TempConstrainedInvariant<?>) counterexampleTrace.invariant;
-
-<<<<<<< HEAD
-        // Check if this is a lower-bound constrained invariant
-        // TODO: Uncomment when the lower-bound subtypes are implemented (Issue
-        // 329)
-=======
-        // TODO: Uncomment when the lower-bound subtypes are implemented
-        // Check if this is a lower-bound constrained invariant
->>>>>>> 4dbe4483
-        // boolean isLower = false;
-        // if (inv instanceof APLowerTracingSet || inv instanceof
-        // AFbyLowerTracingSet) {
-        // isLower = true;
-        // }
-
-        // Get the single relation of the invariant
-        Set<String> invRelation = new HashSet<String>(1);
-        invRelation.add(inv.getRelation());
-
-        // Retrieve the counter-example path, its size (excluding terminal)
-        List<Partition> cExPath = counterexampleTrace.path;
-        int pathSize = counterexampleTrace.path.size() - 1;
-
-<<<<<<< HEAD
-        // Get the last partition in the violation subpath, and check for null
-        endPart = cExPath.get(counterexampleTrace.violationEnd);
-        if (endPart == null) {
-            throw new InternalSynopticException(
-                    "Counter-example path with null violation end Partition");
-        }
-
-=======
->>>>>>> 4dbe4483
-        // Retrieve the time deltas and the violated time bound
-        List<ITime> tDeltas = counterexampleTrace.tDeltas;
-        ITime tBound = inv.getConstraint().getThreshold();
-
-        // Event paths between iPart and jPart which, if replacing the
-        // iPart->jPart currently followed by the counter-example path, would
-        // resolve the violation
-        Set<List<EventNode>> legalSubpaths;
-        // Event paths between iPart and jPart which retain the violation
-        Set<List<EventNode>> illegalSubpaths;
-
-<<<<<<< HEAD
-        // Walk the path in reverse
-        for (int i = counterexampleTrace.violationEnd - 1; i > counterexampleTrace.violationStart; --i) {
-=======
-        // Traverses the violation subpath from its last partition to its
-        // third. Any further is not helpful because iPart (where we might
-        // split) must be before jPart in the path, and we cannot resolve the
-        // violation by splitting the first partition in the violation subpath.
-        for (int i = pathSize - 2; i > 0; --i) {
->>>>>>> 4dbe4483
-
-            // Get the current partition, and check for null
-            iPart = cExPath.get(i);
-            if (iPart == null) {
-                throw new InternalSynopticException(
-                        "Counter-example path with a null Partition");
-            }
-
-            // Only consider splitting on this partition if there is a stitch of
-            // min/max transitions into and out of this partition
-            if (!stitchExists(counterexampleTrace, i)) {
-                continue;
-            }
-
-            legalSubpaths = new HashSet<List<EventNode>>();
-            illegalSubpaths = new HashSet<List<EventNode>>();
-
-            // Time to get to current partition from t=0 state
-            ITime curTime = tDeltas.get(i);
-
-            // Check if we're already over the time bound
-            if (tBound.lessThan(curTime)) {
-                continue;
-            }
-
-            // Any subpath <= this target time is legal
-            ITime targetSubpathTime = tBound.computeDelta(curTime);
-            curTime = null;
-
-            // Walk through paths of EventNodes, finding any that run from
-            // firstPart to secondPart and placing them in the list of
-            // either legal or illegal subpaths
-            for (EventNode curEv : iPart.getEventNodes()) {
-                EventNode ev = curEv;
-
-                // Initialize the current, ongoing subpath and its time
-                List<EventNode> currentSubpath = new ArrayList<EventNode>();
-                currentSubpath.add(ev);
-                ITime currentSubpathTime = tBound.getZeroTime();
-
-                // Walk the event path until an event within endPart is
-                // encountered or the path ends
-                while (!ev.isTerminal()) {
-
-                    // Get the only transition out of this event with the
-                    // relation of this invariant
-                    ITransition<EventNode> trans = ev
-                            .getTransitionsWithExactRelations(invRelation).get(
-                                    0);
-
-                    // Move to the next event, and update the subpath and
-                    // running subpath time
-                    ev = trans.getTarget();
-                    currentSubpath.add(ev);
-                    currentSubpathTime = currentSubpathTime.incrBy(trans
-                            .getTimeDelta());
-
-                    // We've found a curPart->endPart path if the new event is
-                    // in endPart
-<<<<<<< HEAD
-                    if (ev.getParent() == endPart) {
-                        // TODO: Make this lower-bound-friendly (Issue 329)
-=======
-                    if (ev.getParent() == jPart) {
-                        // TODO: Make this lower-bound-friendly
->>>>>>> 4dbe4483
-
-                        // Illegal path which would not resolve the violation
-                        if (targetSubpathTime.lessThan(currentSubpathTime)) {
-                            illegalSubpaths.add(currentSubpath);
-                        }
-
-                        // Legal path which would resolve the violation
-                        else {
-                            legalSubpaths.add(currentSubpath);
-                        }
-                        break;
-                    }
-                }
-            }
-
-            // Both lists must be non-empty for a valid split to exist
-            if (legalSubpaths.isEmpty() || illegalSubpaths.isEmpty()) {
-                continue;
-            }
-
-            // TODO: Split on curPart
-        }
-
-        return candidateSplits;
-    }
-
-    /**
-     * Check if the partition at index in the counter-example trace contains a
-     * stitch, which means that the targets of all min/max transitions into this
-     * partition and the sources of all min/max transitions out of this
-     * partition are not equal sets.
-     */
-    private static boolean stitchExists(
-            CExamplePath<Partition> counterexampleTrace, int index) {
-
-        // Targets of all min/max transitions into this partition
-        Set<EventNode> arrivingEvents = new HashSet<EventNode>();
-        // Sources of all min/max transitions out of this partition
-        Set<EventNode> departingEvents = new HashSet<EventNode>();
-
-        // Populate events at which we can arrive from the previous partition in
-        // the path
-        for (ITransition<EventNode> arrivingTrans : counterexampleTrace.transitionsList
-                .get(index)) {
-            arrivingEvents.add(arrivingTrans.getTarget());
-        }
-
-        // Populate events from which we can depart to reach the next partition
-        // in the path
-        for (ITransition<EventNode> departingTrans : counterexampleTrace.transitionsList
-                .get(index + 1)) {
-            departingEvents.add(departingTrans.getSource());
-        }
-
-        // Non-equal sets means there is a stitch
-        if (arrivingEvents.equals(departingEvents)) {
-            return false;
-        }
-        return true;
-    }
-
-    /**
-     * Compute possible splits to resolve the unconstrained invariant violation
-     * shown by path counterexampleTrace. This is done by following the path in
-     * the original (event) graph and determining the point where the partition
-     * graph allows a transition it should not allow. The event graph is
-     * accessed via the events stored by the partitions.
-     */
-    private static List<PartitionSplit> getSplitsUnconstrained(
-            CExamplePath<Partition> counterexampleTrace, PartitionGraph pGraph) {
-        /**
-         * Holds the return values.
-         */
-        List<PartitionSplit> candidateSplits = new ArrayList<PartitionSplit>();
-        /**
-         * The messages (i.e. nodes in the original graph) that are on the
-         * counterexampleTrace.
-         */
-        LinkedHashSet<EventNode> hot = new LinkedHashSet<EventNode>();
-        hot.addAll(counterexampleTrace.path.get(0).getEventNodes());
-        Partition prevPartition = null;
-        Partition nextPartition = null;
-        Partition curPartition = null;
-        // logger.fine("" + counterexampleTrace.path);
-
-        // TODO: retrieve an interned copy of this set
-        String relation = counterexampleTrace.invariant.getRelation();
-        Set<String> relationSet = new LinkedHashSet<String>();
-        relationSet.add(relation);
-
-        // Walk along the path
-        for (Partition part : counterexampleTrace.path) {
-            if (part == null) {
-                throw new InternalSynopticException(
-                        "Relation path with a null Partition");
-            }
-            prevPartition = curPartition;
-            curPartition = nextPartition;
-            nextPartition = part;
-            hot.retainAll(part.getEventNodes());
-            // If we cannot follow further, then we found the partition we need
-            // to split.
-            if (hot.size() == 0) {
-                break;
-            }
-            // Compute the valid successor messages in the original trace.
-            LinkedHashSet<EventNode> successorEvents = new LinkedHashSet<EventNode>();
-
-            for (EventNode m : hot) {
-                for (ITransition<EventNode> t : m
-                        .getTransitionsWithIntersectingRelations(relationSet)) {
-                    // successorEvents.addAll(m.getSuccessors(relations));
-                    successorEvents.add(t.getTarget());
-                }
-            }
-            hot = successorEvents;
-        }
-
-        ITransition<Partition> outgoingTransition = curPartition
-                .getTransitionWithExactRelation(nextPartition, relationSet);
-        ITransition<Partition> incomingTransition = null;
-        if (prevPartition != null) {
-            incomingTransition = prevPartition.getTransitionWithExactRelation(
-                    curPartition, relationSet);
-        }
-        if (outgoingTransition != null) {
-            // logger.fine("outgoingTrans:" + outgoingTransition);
-            PartitionSplit newSplit = curPartition
-                    .getCandidateSplitBasedOnOutgoing(outgoingTransition);
-            // logger.fine("outgoingSplit:" + newSplit);
-            if (newSplit != null) {
-                candidateSplits.add(newSplit);
-            }
-
-        }
-        if (incomingTransition != null && incomingTransitionSplit) {
-            // logger.fine("incomingTrans:" + incomingTransition);
-
-            Set<String> relations = incomingTransition.getRelation();
-            PartitionSplit newSplit;
-            if (relations.size() == 1) {
-                // Single relation case.
-                newSplit = curPartition.getCandidateSplitBasedOnIncoming(
-                        prevPartition, relations);
-            } else {
-                // Multi-relational case.
-                newSplit = curPartition.getCandidateSplitBasedOnIncoming(
-                        prevPartition, relations);
-            }
-
-            // logger.fine("incomingSplit:" + newSplit);
-            if (newSplit != null) {
-                candidateSplits.add(newSplit);
-            }
-        }
-        return candidateSplits;
-    }
-
-    /**
-     * Performs the splitOp on the pGraph to see whether or not the resulting
-     * graph has no other counter-examples for the invariant inv (i.e. whether
-     * or not the graph after the split satisfies inv).
-     * 
-     * @param inv
-     *            The invariant to check for satisfiability after the splitOp.
-     * @param pGraph
-     *            The partition graph to apply to the splitOp to.
-     * @param splitOp
-     *            The split operation to apply to pGraph
-     * @return true if the split makes the graph satisfy the invariant, and
-     *         false otherwise.
-     */
-    private static boolean splitSatisfiesInvariantGlobally(
-            ITemporalInvariant inv, PartitionGraph pGraph,
-            PartitionMultiSplit splitOp) {
-
-        // Perform the split.
-        IOperation rewindOperation = pGraph.apply(splitOp);
-
-        // See if splitting resolved the violation.
-        CExamplePath<Partition> violation = TemporalInvariantSet
-                .getCounterExample(inv, pGraph);
-
-        // Undo the split (rewind) to get back the input graph.
-        pGraph.apply(rewindOperation);
-
-        // The invariant has more violations after the split.
-        if (violation != null) {
-            return false;
-        }
-        // The split has no other violations once the split is
-        // performed.
-        return true;
-    }
-
-    /**
-     * Returns an arbitrary split that resolves an arbitrary counter-example
-     * trace in counterexampleTraces. Populates the splitsToDoByPartition map
-     * with those splits that make a previously unsatisfied invariant true in
-     * the new (refined) graph.
-     * 
-     * @param counterexampleTraces
-     * @param pGraph
-     * @param splitsToDoByPartition
-     *            The HashMap recording splits by partition -- updated to
-     *            include all splits that make the graph satisfy previously
-     *            unsatisfied invariants.
-     * @param newlySatisfiedInvariants
-     * @return an arbitrary split that may be useful in the case that
-     *         splitsToDoByPartition is empty and there are no splits that lead
-     *         to new invariant satisfaction.
-     */
-    private static IOperation getInvSatisfyingSplits(
-            List<CExamplePath<Partition>> counterexampleTraces,
-            PartitionGraph pGraph,
-            HashMap<Partition, PartitionMultiSplit> splitsToDoByPartition,
-            Set<ITemporalInvariant> newlySatisfiedInvariants) {
-
-        IOperation arbitrarySplit = null;
-        SynopticMain syn = SynopticMain.getInstanceWithExistenceCheck();
-
-        // TODO: we are considering counter-example traces in an arbitrary
-        // order. This heuristic should be turned into a customizable strategy.
-        for (CExamplePath<Partition> counterexampleTrace : counterexampleTraces) {
-            // logger.fine("Considering counterexample: "
-            // + counterexampleTrace.toString());
-
-            // The invariant that we will attempt to satisfy globally with a
-            // single split.
-            ITemporalInvariant inv = counterexampleTrace.invariant;
-
-            // Skip to next counter-example if we have previously recorded a
-            // split that satisfies the invariant corresponding to this
-            // counter-example (and which therefore satisfies this
-            // counter-example, too).
-            if (newlySatisfiedInvariants.contains(inv)) {
-                continue;
-            }
-
-            // Get the possible splits that might resolve this counter-example.
-            List<PartitionSplit> candidateSplits = getSplits(
-                    counterexampleTrace, pGraph);
-
-            // Permute the list of candidates.
-            Collections.shuffle(candidateSplits, syn.random);
-
-            // Save an arbitrary split to return to caller, if we haven't saved
-            // one already.
-            if (arbitrarySplit == null && !candidateSplits.isEmpty()) {
-                arbitrarySplit = candidateSplits.get(0);
-            }
-
-            // logger.fine("candidateSplits are: " +
-            // candidateSplits.toString());
-
-            // Find a single split in candidateSplits that makes the
-            // invariant corresponding to the counter-example true in the
-            // entire graph.
-            //
-            // a. If no such split exists, then continue to the next
-            // counter-example.
-            //
-            // b. If such a split exists, integrate it into whatever splits we
-            // might have found earlier (for previous counter-examples).
-            //
-            for (PartitionSplit candidateSplit : candidateSplits) {
-                if (syn.options.performExtraChecks) {
-                    // getSplits() should never generate invalid splits.
-                    if (!candidateSplit.isValid()) {
-                        throw new InternalSynopticException(
-                                "getSplits() generated an invalid split.");
-                    }
-                }
-
-                PartitionMultiSplit splitOp = new PartitionMultiSplit(
-                        candidateSplit);
-                Partition partitionBeingSplit = candidateSplit.getPartition();
-
-                // TODO: we check satisfiability of each split _independently_.
-                // This means that we are looking for very rare splits that
-                // satisfy _different_ invariants individually. A more realistic
-                // search would (1) apply each split that satisfies an
-                // invariant, and (2) continue searching for more such splits on
-                // the _mutated_ pGraph.
-
-                if (splitSatisfiesInvariantGlobally(inv, pGraph, splitOp)) {
-                    // If we already have a split for that partition,
-                    // incorporate the new split into it.
-                    if (splitsToDoByPartition.containsKey(partitionBeingSplit)) {
-                        splitsToDoByPartition.get(partitionBeingSplit)
-                                .incorporate(splitOp);
-                        logger.info("Incorporating new split by partition: "
-                                + splitOp.toString());
-                    } else {
-                        // Otherwise, record this split as the only one for this
-                        // partition
-                        splitsToDoByPartition.put(partitionBeingSplit, splitOp);
-                        // logger.info("New split by partition: " +
-                        // splitOp.toString());
-                    }
-
-                    // Remember that we can resolve this invariant
-                    // violation.
-                    newlySatisfiedInvariants.add(inv);
-                    // Found the split that completely satisfies the
-                    // invariant, no need to consider other splits.
-                    break;
-                }
-            }
-        }
-        return arbitrarySplit;
-    }
-
-    /**
-     * This is basically the k-Tails algorithm except that it respects
-     * invariants -- if any are violated during a merge, the particular merge is
-     * aborted.
-     * 
-     * @param pGraph
-     *            the graph to coarsen
-     * @param invariants
-     *            the invariants to maintain during merge, can be null
-     * @param k
-     *            the k parameter for k-equality
-     */
-    private static void mergePartitions(PartitionGraph pGraph,
-            TemporalInvariantSet invariants, int k) {
-        int outerItters = 0;
-
-        // The blacklist keeps a history of partitions we've attempted to merge
-        // and which did not work out because they resulted in invariant
-        // violations.
-        Map<Partition, Set<Partition>> mergeBlacklist = new LinkedHashMap<Partition, Set<Partition>>();
-
-        SynopticMain syn = SynopticMain.getInstanceWithExistenceCheck();
-        while (true) {
-            if (syn.options.dumpIntermediateStages) {
-                syn.exportNonInitialGraph(
-                        syn.getIntermediateDumpFilename("c", outerItters),
-                        pGraph);
-            }
-            outerItters++;
-
-            logger.fine("--------------------------------");
-            if (!mergePartitions(pGraph, mergeBlacklist, invariants, k)) {
-                break;
-            }
-        }
-
-        if (syn.options.dumpIntermediateStages) {
-            syn.exportNonInitialGraph(
-                    syn.getIntermediateDumpFilename("c", outerItters), pGraph);
-        }
-    }
-
-    /**
-     * Attempts to merge partitions that are k-equivalent, while respecting
-     * invariants. Tries all pairs of partitions from pGraph, except for those
-     * that are in the mergeBlacklist (these have been attempted previously and
-     * are known to violate invariants). Returns true if at least one merge was
-     * performed, otherwise returns false.
-     * 
-     * @param pGraph
-     * @param mergeBlacklist
-     * @param invariants
-     * @param k
-     * @return
-     */
-    private static boolean mergePartitions(PartitionGraph pGraph,
-            Map<Partition, Set<Partition>> mergeBlacklist,
-            TemporalInvariantSet invariants, int k) {
-        ArrayList<Partition> partitions = new ArrayList<Partition>();
-        partitions.addAll(pGraph.getNodes());
-
-        // Attempt to merge all pairs of partitions in the current graph.
-        for (Partition p : partitions) {
-            for (Partition q : partitions) {
-                // 1. Can't merge a partition with itself
-                if (p == q) {
-                    continue;
-                }
-
-                logger.fine("Attempting to merge: " + p + "(hash: "
-                        + p.hashCode() + ") + " + q + "(hash: " + q.hashCode()
-                        + ")");
-
-                // 2. Only merge partitions that are k-equivalent
-                if (!KTails.kEquals(p, q, k)) {
-                    logger.fine("Partitions are not k-equivalent(k=" + k + ")");
-                    continue;
-                }
-
-                // 3. Ignore partition pairs that were previously tried (are
-                // in blacklist)
-                if ((mergeBlacklist.containsKey(p) && mergeBlacklist.get(p)
-                        .contains(q))
-                        || (mergeBlacklist.containsKey(q) && mergeBlacklist
-                                .get(q).contains(p))) {
-                    logger.fine("Partitions are in the merge blacklist.");
-                    continue;
-                }
-
-                Set<Partition> parts = new LinkedHashSet<Partition>();
-                parts.addAll(pGraph.getNodes());
-                IOperation rewindOperation = pGraph.apply(new PartitionMerge(p,
-                        q));
-
-                CExamplePath<Partition> cExample = null;
-
-                if (invariants != null) {
-                    cExample = invariants.getFirstCounterExample(pGraph);
-                }
-
-                if (cExample != null) {
-                    // The merge created a violation. Remember this pair of
-                    // partitions so that we don't try it again.
-                    logger.fine("Merge violates invariant: "
-                            + cExample.toString());
-
-                    if (!mergeBlacklist.containsKey(p)) {
-                        mergeBlacklist.put(p, new LinkedHashSet<Partition>());
-                    }
-                    mergeBlacklist.get(p).add(q);
-
-                    // Undo the merge.
-                    pGraph.apply(rewindOperation);
-
-                    if (SynopticMain.getInstanceWithExistenceCheck().options.performExtraChecks) {
-                        pGraph.checkSanity();
-                    }
-
-                    // We cannot change the partition sets because we are
-                    // iterating over the partitions. Therefore, check that
-                    // the resulting partition set is the same as the
-                    // original partition set.
-                    if (!(parts.containsAll(pGraph.getNodes()) && pGraph
-                            .getNodes().containsAll(parts))) {
-                        throw new InternalSynopticException(
-                                "partition set changed due to rewind: "
-                                        + rewindOperation);
-                    }
-
-                } else {
-                    logger.fine("Merge of partitions " + p.getEType()
-                            + " nodes maintains invs, accepted.");
-                    return true;
-                }
-            }
-        }
-
-        // Unable to find any k-equivalent partitions; we're done.
-        return false;
-    }
+/*
+ * This code is in part based on the code from Clemens Hammacher's
+ * implementation of a partition refinement algorithm for Bisimulation
+ * minimization.
+ * 
+ * Source: https://ccs.hammacher.name
+ * 
+ * License: Eclipse Public License v1.0.
+ */
+
+package synoptic.algorithms;
+
+import java.util.ArrayList;
+import java.util.Collections;
+import java.util.HashMap;
+import java.util.HashSet;
+import java.util.LinkedHashMap;
+import java.util.LinkedHashSet;
+import java.util.List;
+import java.util.Map;
+import java.util.Set;
+import java.util.logging.Logger;
+
+import synoptic.algorithms.graphops.IOperation;
+import synoptic.algorithms.graphops.PartitionMerge;
+import synoptic.algorithms.graphops.PartitionMultiSplit;
+import synoptic.algorithms.graphops.PartitionSplit;
+import synoptic.benchmarks.PerformanceMetrics;
+import synoptic.benchmarks.TimedTask;
+import synoptic.invariants.CExamplePath;
+import synoptic.invariants.ITemporalInvariant;
+import synoptic.invariants.TemporalInvariantSet;
+import synoptic.invariants.constraints.TempConstrainedInvariant;
+import synoptic.main.SynopticMain;
+import synoptic.model.EventNode;
+import synoptic.model.Partition;
+import synoptic.model.PartitionGraph;
+import synoptic.model.interfaces.ITransition;
+import synoptic.util.InternalSynopticException;
+import synoptic.util.time.ITime;
+
+/**
+ * Partition graphs can be transformed using two algorithms -- coarsening and
+ * refinement. This class implements refinement using the Bisim algorithm (
+ * {@code Bisimulation.splitUntilAllInvsSatisfied}). Coarsening is implemented
+ * with a modified version of the kTails algorithm (
+ * {@code Bisimulation.mergePartitions}). This algorithm merges partitions in
+ * the partition graph without unsatisfying invariants that are satisfied.
+ */
+public class Bisimulation {
+    public static Logger logger = Logger.getLogger("Bisimulation");
+
+    /**
+     * Consider incoming transitions for splitting TODO: expose this as a
+     * command line option
+     */
+    private static boolean incomingTransitionSplit = true;
+
+    /** Suppress default constructor for non-instantiability */
+    private Bisimulation() {
+        throw new AssertionError();
+    }
+
+    /**
+     * Splits the partitions in {@code pGraph} until ALL synoptic.invariants
+     * returned by {@code pGraph.getInvariants()} are satisfied.
+     * 
+     * @param pGraph
+     *            the partition graph to refine\split
+     */
+    public static void splitUntilAllInvsSatisfied(PartitionGraph pGraph) {
+        // TODO: assert that the pGraph represents totally ordered traces.
+
+        TimedTask refinement = PerformanceMetrics.createTask("refinement",
+                false);
+        SynopticMain syn = SynopticMain.getInstanceWithExistenceCheck();
+        if (syn.options.dumpIntermediateStages) {
+            syn.exportNonInitialGraph(syn.getIntermediateDumpFilename("r", 0),
+                    pGraph);
+        }
+
+        int numSplitSteps = 0;
+        int prevNumSplitSteps = 0;
+
+        Set<ITemporalInvariant> unsatisfiedInvariants = new LinkedHashSet<ITemporalInvariant>();
+        unsatisfiedInvariants.addAll(pGraph.getInvariants().getSet());
+        Set<ITemporalInvariant> satisfiedInvariants = new LinkedHashSet<ITemporalInvariant>();
+
+        List<CExamplePath<Partition>> counterExampleTraces = null;
+
+        while (true) {
+            // Recompute the counter-examples for the unsatisfied invariants.
+            counterExampleTraces = new TemporalInvariantSet(
+                    unsatisfiedInvariants).getAllCounterExamples(pGraph);
+
+            if (counterExampleTraces == null
+                    || counterExampleTraces.size() == 0) {
+                logger.fine("Invariants satisfied. Stopping.");
+                break;
+            }
+
+            // /////////
+            // Update the sets with satisfied/unsatisfied invariants.
+
+            // NOTE: By performing a split we might satisfy more than just the
+            // invariant the split was intended to satisfy. Therefore, by just
+            // considering these invariants we would be under-approximating the
+            // invariants we've satisfied, and over-approximating unsatisfied
+            // invariants. Instead, we re-compute counter-examples AFTER all the
+            // splits and rely on these for determining the set of
+            // satisfied/unsatisfied invariants.
+
+            unsatisfiedInvariants.clear();
+            for (CExamplePath<Partition> relPath : counterExampleTraces) {
+                unsatisfiedInvariants.add(relPath.invariant);
+            }
+            satisfiedInvariants.clear();
+            satisfiedInvariants.addAll(pGraph.getInvariants().getSet());
+            satisfiedInvariants.removeAll(unsatisfiedInvariants);
+            // /////////
+            // logger.fine("New graph size: " + pGraph.getNodes().size()
+            // + ", unsat invs remaining: " + unsatisfiedInvariants.size());
+
+            // Perform the splitting.
+            prevNumSplitSteps = numSplitSteps;
+            numSplitSteps = performSplits(numSplitSteps, pGraph,
+                    counterExampleTraces);
+
+            if (numSplitSteps == prevNumSplitSteps) {
+                // No splits were performed, which means that we could not
+                // eliminate the present counter-examples. Since this function
+                // should only be applied to totally ordered traces, this is a
+                // bug (this is known to be possible for partially ordered
+                // traces).
+
+                throw new InternalSynopticException(
+                        "Could not satisfy invariants: "
+                                + unsatisfiedInvariants);
+            }
+
+        }
+
+        if (syn.options.dumpIntermediateStages) {
+            syn.exportNonInitialGraph(
+                    syn.getIntermediateDumpFilename("r", numSplitSteps), pGraph);
+        }
+
+        PerformanceMetrics.get().record("numOfSplitSteps", numSplitSteps);
+        refinement.stop();
+    }
+
+    /**
+     * Performs a single arbitrary split if we could not find any splits that
+     * satisfy a previously unsatisfied invariant. If we did find such splits,
+     * then we perform ALL of them. Returns the updated numSplitSteps count,
+     * which is incremented by the number of splits applied to the pGraph.
+     * 
+     * @param numSplitSteps
+     *            The number of split steps made so far.
+     * @param pGraph
+     *            The graph, whose partitions we will split.
+     * @param counterExampleTraces
+     *            A list of counter-example traces that we attempt to eliminate
+     *            by splitting.
+     * @return The updated numSplitSteps count.
+     */
+    public static int performSplits(int numSplitSteps, PartitionGraph pGraph,
+            List<CExamplePath<Partition>> counterExampleTraces) {
+
+        // Stores all splits that cause an invariant to be satisfied, indexed by
+        // partition to which they are applied.
+        LinkedHashMap<Partition, PartitionMultiSplit> splitsToDoByPartition = new LinkedHashMap<Partition, PartitionMultiSplit>();
+
+        // If we have no counterexamples, then we are done.
+        if (counterExampleTraces == null || counterExampleTraces.size() == 0) {
+            return numSplitSteps;
+        }
+
+        // Permute the counter-examples, but do so deterministically for the
+        // same random seed argument.
+        Collections.shuffle(counterExampleTraces,
+                SynopticMain.getInstanceWithExistenceCheck().random);
+
+        // logger.fine("" + counterExampleTraces.size()
+        // + " unsatisfied invariants and counter-examples: "
+        // + counterExampleTraces);
+
+        // The set of all invariants for which we have a split that makes the
+        // graph satisfy the invariant.
+        LinkedHashSet<ITemporalInvariant> newlySatisfiedInvariants = new LinkedHashSet<ITemporalInvariant>();
+
+        // Contains the first valid split, which will be performed if no other
+        // split (that would resolve an invariant) is available.
+        IOperation arbitrarySplit;
+
+        arbitrarySplit = getInvSatisfyingSplits(counterExampleTraces, pGraph,
+                splitsToDoByPartition, newlySatisfiedInvariants);
+
+        // String logStr;
+        if (splitsToDoByPartition.size() == 0) {
+            // We have no splits that resolve invariants. Perform an arbitrary
+            // split, if we have one.
+            if (arbitrarySplit == null) {
+                logger.fine("no valid split available, exiting.");
+                return numSplitSteps;
+            }
+            // logStr = "split[" + numSplitSteps + "] : arbitrary split: "
+            // + arbitrarySplit;
+
+            pGraph.apply(arbitrarySplit);
+
+        } else {
+            // We have splits that resolve invariants, perform all of them.
+            // int i = 0;
+            for (PartitionMultiSplit split : splitsToDoByPartition.values()) {
+                pGraph.apply(split);
+                // logger.fine("split[" + numSplitSteps + "." + i + "] : " +
+                // split);
+                // i++;
+            }
+
+            // logStr = "split[" + numSplitSteps + "] " + "new invs satisfied: "
+            // + newlySatisfiedInvariants.size();
+        }
+
+        // logger.fine(logStr);
+
+        if (SynopticMain.getInstanceWithExistenceCheck().options.dumpIntermediateStages) {
+            SynopticMain.getInstanceWithExistenceCheck()
+                    .exportNonInitialGraph(
+                            SynopticMain.getInstanceWithExistenceCheck()
+                                    .getIntermediateDumpFilename("r",
+                                            numSplitSteps + 1), pGraph);
+        }
+
+        return numSplitSteps + 1;
+
+    }
+
+    /**
+     * Merge partitions in pGraph that are k-equal (kTails equality), with k=0
+     * without unsatisfying any of the pGraph invariants..
+     * 
+     * @param pGraph
+     */
+    public static void mergePartitions(PartitionGraph pGraph) {
+        TemporalInvariantSet invariants = pGraph.getInvariants();
+        mergePartitions(pGraph, invariants, 1);
+    }
+
+    /**************************************************************************/
+    /** Private methods below. */
+
+    /**
+     * Compute possible splits to resolve the invariant violation shown by path
+     * counterexampleTrace.
+     * 
+     * @param counterexampleTrace
+     *            The path to remove
+     * @param pGraph
+     *            The graph from which the path shall be removed
+     * @return A list of partition splits that resolve the invariant violation
+     */
+    private static List<PartitionSplit> getSplits(
+            CExamplePath<Partition> counterexampleTrace, PartitionGraph pGraph) {
+
+        // Constrained invariant
+        if (counterexampleTrace.invariant instanceof TempConstrainedInvariant<?>) {
+            return getSplitsConstrained(counterexampleTrace, pGraph);
+        }
+
+        // Unconstrained invariant
+        {
+            return getSplitsUnconstrained(counterexampleTrace, pGraph);
+        }
+    }
+
+    /**
+     * Compute possible splits to resolve the constrained invariant violation
+     * shown by path counterexampleTrace. This is done by
+     */
+    private static List<PartitionSplit> getSplitsConstrained(
+            CExamplePath<Partition> counterexampleTrace, PartitionGraph pGraph) {
+
+        // Holds the return values.
+        List<PartitionSplit> candidateSplits = new ArrayList<PartitionSplit>();
+
+        // jPart traverses the violation subpath from its last partition to its
+        // third (any further is not helpful), and iPart traverses the violation
+        // subpath from jPart to its second partition. Partition being
+        // considered for splitting is iPart.
+        Partition iPart = null;
+        Partition jPart = null;
+
+        // This method must only be passed counter-example paths for
+        // constrained invariants
+        assert counterexampleTrace.invariant instanceof TempConstrainedInvariant<?>;
+        TempConstrainedInvariant<?> inv = (TempConstrainedInvariant<?>) counterexampleTrace.invariant;
+
+        // TODO: Uncomment when the lower-bound subtypes are implemented
+        // Check if this is a lower-bound constrained invariant
+        // boolean isLower = false;
+        // if (inv instanceof APLowerTracingSet || inv instanceof
+        // AFbyLowerTracingSet) {
+        // isLower = true;
+        // }
+
+        // Get the single relation of the invariant
+        Set<String> invRelation = new HashSet<String>(1);
+        invRelation.add(inv.getRelation());
+
+        // Retrieve the counter-example path, its size (excluding terminal)
+        List<Partition> cExPath = counterexampleTrace.path;
+        int pathSize = counterexampleTrace.path.size() - 1;
+
+        // Retrieve the time deltas and the violated time bound
+        List<ITime> tDeltas = counterexampleTrace.tDeltas;
+        ITime tBound = inv.getConstraint().getThreshold();
+
+        // Event paths between iPart and jPart which, if replacing the
+        // iPart->jPart currently followed by the counter-example path, would
+        // resolve the violation
+        Set<List<EventNode>> legalSubpaths;
+        // Event paths between iPart and jPart which retain the violation
+        Set<List<EventNode>> illegalSubpaths;
+
+        // Traverses the violation subpath from its last partition to its
+        // third. Any further is not helpful because iPart (where we might
+        // split) must be before jPart in the path, and we cannot resolve the
+        // violation by splitting the first partition in the violation subpath.
+        for (int i = counterexampleTrace.violationEnd - 1; i > counterexampleTrace.violationStart; --i) {
+
+            // Get the current partition, and check for null
+            iPart = cExPath.get(i);
+            if (iPart == null) {
+                throw new InternalSynopticException(
+                        "Counter-example path with a null Partition");
+            }
+
+            // Only consider splitting on this partition if there is a stitch of
+            // min/max transitions into and out of this partition
+            if (!stitchExists(counterexampleTrace, i)) {
+                continue;
+            }
+
+            legalSubpaths = new HashSet<List<EventNode>>();
+            illegalSubpaths = new HashSet<List<EventNode>>();
+
+            // Time to get to current partition from t=0 state
+            ITime curTime = tDeltas.get(i);
+
+            // Check if we're already over the time bound
+            if (tBound.lessThan(curTime)) {
+                continue;
+            }
+
+            // Any subpath <= this target time is legal
+            ITime targetSubpathTime = tBound.computeDelta(curTime);
+            curTime = null;
+
+            // Walk through paths of EventNodes, finding any that run from
+            // firstPart to secondPart and placing them in the list of
+            // either legal or illegal subpaths
+            for (EventNode curEv : iPart.getEventNodes()) {
+                EventNode ev = curEv;
+
+                // Initialize the current, ongoing subpath and its time
+                List<EventNode> currentSubpath = new ArrayList<EventNode>();
+                currentSubpath.add(ev);
+                ITime currentSubpathTime = tBound.getZeroTime();
+
+                // Walk the event path until an event within endPart is
+                // encountered or the path ends
+                while (!ev.isTerminal()) {
+
+                    // Get the only transition out of this event with the
+                    // relation of this invariant
+                    ITransition<EventNode> trans = ev
+                            .getTransitionsWithExactRelations(invRelation).get(
+                                    0);
+
+                    // Move to the next event, and update the subpath and
+                    // running subpath time
+                    ev = trans.getTarget();
+                    currentSubpath.add(ev);
+                    currentSubpathTime = currentSubpathTime.incrBy(trans
+                            .getTimeDelta());
+
+                    // We've found a curPart->endPart path if the new event is
+                    // in endPart
+                    if (ev.getParent() == jPart) {
+                        // TODO: Make this lower-bound-friendly (Issue 329)
+
+                        // Illegal path which would not resolve the violation
+                        if (targetSubpathTime.lessThan(currentSubpathTime)) {
+                            illegalSubpaths.add(currentSubpath);
+                        }
+
+                        // Legal path which would resolve the violation
+                        else {
+                            legalSubpaths.add(currentSubpath);
+                        }
+                        break;
+                    }
+                }
+            }
+
+            // Both lists must be non-empty for a valid split to exist
+            if (legalSubpaths.isEmpty() || illegalSubpaths.isEmpty()) {
+                continue;
+            }
+
+            // TODO: Split on curPart
+        }
+
+        return candidateSplits;
+    }
+
+    /**
+     * Check if the partition at index in the counter-example trace contains a
+     * stitch, which means that the targets of all min/max transitions into this
+     * partition and the sources of all min/max transitions out of this
+     * partition are not equal sets.
+     */
+    private static boolean stitchExists(
+            CExamplePath<Partition> counterexampleTrace, int index) {
+
+        // Targets of all min/max transitions into this partition
+        Set<EventNode> arrivingEvents = new HashSet<EventNode>();
+        // Sources of all min/max transitions out of this partition
+        Set<EventNode> departingEvents = new HashSet<EventNode>();
+
+        // Populate events at which we can arrive from the previous partition in
+        // the path
+        for (ITransition<EventNode> arrivingTrans : counterexampleTrace.transitionsList
+                .get(index)) {
+            arrivingEvents.add(arrivingTrans.getTarget());
+        }
+
+        // Populate events from which we can depart to reach the next partition
+        // in the path
+        for (ITransition<EventNode> departingTrans : counterexampleTrace.transitionsList
+                .get(index + 1)) {
+            departingEvents.add(departingTrans.getSource());
+        }
+
+        // Non-equal sets means there is a stitch
+        if (arrivingEvents.equals(departingEvents)) {
+            return false;
+        }
+        return true;
+    }
+
+    /**
+     * Compute possible splits to resolve the unconstrained invariant violation
+     * shown by path counterexampleTrace. This is done by following the path in
+     * the original (event) graph and determining the point where the partition
+     * graph allows a transition it should not allow. The event graph is
+     * accessed via the events stored by the partitions.
+     */
+    private static List<PartitionSplit> getSplitsUnconstrained(
+            CExamplePath<Partition> counterexampleTrace, PartitionGraph pGraph) {
+        /**
+         * Holds the return values.
+         */
+        List<PartitionSplit> candidateSplits = new ArrayList<PartitionSplit>();
+        /**
+         * The messages (i.e. nodes in the original graph) that are on the
+         * counterexampleTrace.
+         */
+        LinkedHashSet<EventNode> hot = new LinkedHashSet<EventNode>();
+        hot.addAll(counterexampleTrace.path.get(0).getEventNodes());
+        Partition prevPartition = null;
+        Partition nextPartition = null;
+        Partition curPartition = null;
+        // logger.fine("" + counterexampleTrace.path);
+
+        // TODO: retrieve an interned copy of this set
+        String relation = counterexampleTrace.invariant.getRelation();
+        Set<String> relationSet = new LinkedHashSet<String>();
+        relationSet.add(relation);
+
+        // Walk along the path
+        for (Partition part : counterexampleTrace.path) {
+            if (part == null) {
+                throw new InternalSynopticException(
+                        "Relation path with a null Partition");
+            }
+            prevPartition = curPartition;
+            curPartition = nextPartition;
+            nextPartition = part;
+            hot.retainAll(part.getEventNodes());
+            // If we cannot follow further, then we found the partition we need
+            // to split.
+            if (hot.size() == 0) {
+                break;
+            }
+            // Compute the valid successor messages in the original trace.
+            LinkedHashSet<EventNode> successorEvents = new LinkedHashSet<EventNode>();
+
+            for (EventNode m : hot) {
+                for (ITransition<EventNode> t : m
+                        .getTransitionsWithIntersectingRelations(relationSet)) {
+                    // successorEvents.addAll(m.getSuccessors(relations));
+                    successorEvents.add(t.getTarget());
+                }
+            }
+            hot = successorEvents;
+        }
+
+        ITransition<Partition> outgoingTransition = curPartition
+                .getTransitionWithExactRelation(nextPartition, relationSet);
+        ITransition<Partition> incomingTransition = null;
+        if (prevPartition != null) {
+            incomingTransition = prevPartition.getTransitionWithExactRelation(
+                    curPartition, relationSet);
+        }
+        if (outgoingTransition != null) {
+            // logger.fine("outgoingTrans:" + outgoingTransition);
+            PartitionSplit newSplit = curPartition
+                    .getCandidateSplitBasedOnOutgoing(outgoingTransition);
+            // logger.fine("outgoingSplit:" + newSplit);
+            if (newSplit != null) {
+                candidateSplits.add(newSplit);
+            }
+
+        }
+        if (incomingTransition != null && incomingTransitionSplit) {
+            // logger.fine("incomingTrans:" + incomingTransition);
+
+            Set<String> relations = incomingTransition.getRelation();
+            PartitionSplit newSplit;
+            if (relations.size() == 1) {
+                // Single relation case.
+                newSplit = curPartition.getCandidateSplitBasedOnIncoming(
+                        prevPartition, relations);
+            } else {
+                // Multi-relational case.
+                newSplit = curPartition.getCandidateSplitBasedOnIncoming(
+                        prevPartition, relations);
+            }
+
+            // logger.fine("incomingSplit:" + newSplit);
+            if (newSplit != null) {
+                candidateSplits.add(newSplit);
+            }
+        }
+        return candidateSplits;
+    }
+
+    /**
+     * Performs the splitOp on the pGraph to see whether or not the resulting
+     * graph has no other counter-examples for the invariant inv (i.e. whether
+     * or not the graph after the split satisfies inv).
+     * 
+     * @param inv
+     *            The invariant to check for satisfiability after the splitOp.
+     * @param pGraph
+     *            The partition graph to apply to the splitOp to.
+     * @param splitOp
+     *            The split operation to apply to pGraph
+     * @return true if the split makes the graph satisfy the invariant, and
+     *         false otherwise.
+     */
+    private static boolean splitSatisfiesInvariantGlobally(
+            ITemporalInvariant inv, PartitionGraph pGraph,
+            PartitionMultiSplit splitOp) {
+
+        // Perform the split.
+        IOperation rewindOperation = pGraph.apply(splitOp);
+
+        // See if splitting resolved the violation.
+        CExamplePath<Partition> violation = TemporalInvariantSet
+                .getCounterExample(inv, pGraph);
+
+        // Undo the split (rewind) to get back the input graph.
+        pGraph.apply(rewindOperation);
+
+        // The invariant has more violations after the split.
+        if (violation != null) {
+            return false;
+        }
+        // The split has no other violations once the split is
+        // performed.
+        return true;
+    }
+
+    /**
+     * Returns an arbitrary split that resolves an arbitrary counter-example
+     * trace in counterexampleTraces. Populates the splitsToDoByPartition map
+     * with those splits that make a previously unsatisfied invariant true in
+     * the new (refined) graph.
+     * 
+     * @param counterexampleTraces
+     * @param pGraph
+     * @param splitsToDoByPartition
+     *            The HashMap recording splits by partition -- updated to
+     *            include all splits that make the graph satisfy previously
+     *            unsatisfied invariants.
+     * @param newlySatisfiedInvariants
+     * @return an arbitrary split that may be useful in the case that
+     *         splitsToDoByPartition is empty and there are no splits that lead
+     *         to new invariant satisfaction.
+     */
+    private static IOperation getInvSatisfyingSplits(
+            List<CExamplePath<Partition>> counterexampleTraces,
+            PartitionGraph pGraph,
+            HashMap<Partition, PartitionMultiSplit> splitsToDoByPartition,
+            Set<ITemporalInvariant> newlySatisfiedInvariants) {
+
+        IOperation arbitrarySplit = null;
+        SynopticMain syn = SynopticMain.getInstanceWithExistenceCheck();
+
+        // TODO: we are considering counter-example traces in an arbitrary
+        // order. This heuristic should be turned into a customizable strategy.
+        for (CExamplePath<Partition> counterexampleTrace : counterexampleTraces) {
+            // logger.fine("Considering counterexample: "
+            // + counterexampleTrace.toString());
+
+            // The invariant that we will attempt to satisfy globally with a
+            // single split.
+            ITemporalInvariant inv = counterexampleTrace.invariant;
+
+            // Skip to next counter-example if we have previously recorded a
+            // split that satisfies the invariant corresponding to this
+            // counter-example (and which therefore satisfies this
+            // counter-example, too).
+            if (newlySatisfiedInvariants.contains(inv)) {
+                continue;
+            }
+
+            // Get the possible splits that might resolve this counter-example.
+            List<PartitionSplit> candidateSplits = getSplits(
+                    counterexampleTrace, pGraph);
+
+            // Permute the list of candidates.
+            Collections.shuffle(candidateSplits, syn.random);
+
+            // Save an arbitrary split to return to caller, if we haven't saved
+            // one already.
+            if (arbitrarySplit == null && !candidateSplits.isEmpty()) {
+                arbitrarySplit = candidateSplits.get(0);
+            }
+
+            // logger.fine("candidateSplits are: " +
+            // candidateSplits.toString());
+
+            // Find a single split in candidateSplits that makes the
+            // invariant corresponding to the counter-example true in the
+            // entire graph.
+            //
+            // a. If no such split exists, then continue to the next
+            // counter-example.
+            //
+            // b. If such a split exists, integrate it into whatever splits we
+            // might have found earlier (for previous counter-examples).
+            //
+            for (PartitionSplit candidateSplit : candidateSplits) {
+                if (syn.options.performExtraChecks) {
+                    // getSplits() should never generate invalid splits.
+                    if (!candidateSplit.isValid()) {
+                        throw new InternalSynopticException(
+                                "getSplits() generated an invalid split.");
+                    }
+                }
+
+                PartitionMultiSplit splitOp = new PartitionMultiSplit(
+                        candidateSplit);
+                Partition partitionBeingSplit = candidateSplit.getPartition();
+
+                // TODO: we check satisfiability of each split _independently_.
+                // This means that we are looking for very rare splits that
+                // satisfy _different_ invariants individually. A more realistic
+                // search would (1) apply each split that satisfies an
+                // invariant, and (2) continue searching for more such splits on
+                // the _mutated_ pGraph.
+
+                if (splitSatisfiesInvariantGlobally(inv, pGraph, splitOp)) {
+                    // If we already have a split for that partition,
+                    // incorporate the new split into it.
+                    if (splitsToDoByPartition.containsKey(partitionBeingSplit)) {
+                        splitsToDoByPartition.get(partitionBeingSplit)
+                                .incorporate(splitOp);
+                        logger.info("Incorporating new split by partition: "
+                                + splitOp.toString());
+                    } else {
+                        // Otherwise, record this split as the only one for this
+                        // partition
+                        splitsToDoByPartition.put(partitionBeingSplit, splitOp);
+                        // logger.info("New split by partition: " +
+                        // splitOp.toString());
+                    }
+
+                    // Remember that we can resolve this invariant
+                    // violation.
+                    newlySatisfiedInvariants.add(inv);
+                    // Found the split that completely satisfies the
+                    // invariant, no need to consider other splits.
+                    break;
+                }
+            }
+        }
+        return arbitrarySplit;
+    }
+
+    /**
+     * This is basically the k-Tails algorithm except that it respects
+     * invariants -- if any are violated during a merge, the particular merge is
+     * aborted.
+     * 
+     * @param pGraph
+     *            the graph to coarsen
+     * @param invariants
+     *            the invariants to maintain during merge, can be null
+     * @param k
+     *            the k parameter for k-equality
+     */
+    private static void mergePartitions(PartitionGraph pGraph,
+            TemporalInvariantSet invariants, int k) {
+        int outerItters = 0;
+
+        // The blacklist keeps a history of partitions we've attempted to merge
+        // and which did not work out because they resulted in invariant
+        // violations.
+        Map<Partition, Set<Partition>> mergeBlacklist = new LinkedHashMap<Partition, Set<Partition>>();
+
+        SynopticMain syn = SynopticMain.getInstanceWithExistenceCheck();
+        while (true) {
+            if (syn.options.dumpIntermediateStages) {
+                syn.exportNonInitialGraph(
+                        syn.getIntermediateDumpFilename("c", outerItters),
+                        pGraph);
+            }
+            outerItters++;
+
+            logger.fine("--------------------------------");
+            if (!mergePartitions(pGraph, mergeBlacklist, invariants, k)) {
+                break;
+            }
+        }
+
+        if (syn.options.dumpIntermediateStages) {
+            syn.exportNonInitialGraph(
+                    syn.getIntermediateDumpFilename("c", outerItters), pGraph);
+        }
+    }
+
+    /**
+     * Attempts to merge partitions that are k-equivalent, while respecting
+     * invariants. Tries all pairs of partitions from pGraph, except for those
+     * that are in the mergeBlacklist (these have been attempted previously and
+     * are known to violate invariants). Returns true if at least one merge was
+     * performed, otherwise returns false.
+     * 
+     * @param pGraph
+     * @param mergeBlacklist
+     * @param invariants
+     * @param k
+     * @return
+     */
+    private static boolean mergePartitions(PartitionGraph pGraph,
+            Map<Partition, Set<Partition>> mergeBlacklist,
+            TemporalInvariantSet invariants, int k) {
+        ArrayList<Partition> partitions = new ArrayList<Partition>();
+        partitions.addAll(pGraph.getNodes());
+
+        // Attempt to merge all pairs of partitions in the current graph.
+        for (Partition p : partitions) {
+            for (Partition q : partitions) {
+                // 1. Can't merge a partition with itself
+                if (p == q) {
+                    continue;
+                }
+
+                logger.fine("Attempting to merge: " + p + "(hash: "
+                        + p.hashCode() + ") + " + q + "(hash: " + q.hashCode()
+                        + ")");
+
+                // 2. Only merge partitions that are k-equivalent
+                if (!KTails.kEquals(p, q, k)) {
+                    logger.fine("Partitions are not k-equivalent(k=" + k + ")");
+                    continue;
+                }
+
+                // 3. Ignore partition pairs that were previously tried (are
+                // in blacklist)
+                if ((mergeBlacklist.containsKey(p) && mergeBlacklist.get(p)
+                        .contains(q))
+                        || (mergeBlacklist.containsKey(q) && mergeBlacklist
+                                .get(q).contains(p))) {
+                    logger.fine("Partitions are in the merge blacklist.");
+                    continue;
+                }
+
+                Set<Partition> parts = new LinkedHashSet<Partition>();
+                parts.addAll(pGraph.getNodes());
+                IOperation rewindOperation = pGraph.apply(new PartitionMerge(p,
+                        q));
+
+                CExamplePath<Partition> cExample = null;
+
+                if (invariants != null) {
+                    cExample = invariants.getFirstCounterExample(pGraph);
+                }
+
+                if (cExample != null) {
+                    // The merge created a violation. Remember this pair of
+                    // partitions so that we don't try it again.
+                    logger.fine("Merge violates invariant: "
+                            + cExample.toString());
+
+                    if (!mergeBlacklist.containsKey(p)) {
+                        mergeBlacklist.put(p, new LinkedHashSet<Partition>());
+                    }
+                    mergeBlacklist.get(p).add(q);
+
+                    // Undo the merge.
+                    pGraph.apply(rewindOperation);
+
+                    if (SynopticMain.getInstanceWithExistenceCheck().options.performExtraChecks) {
+                        pGraph.checkSanity();
+                    }
+
+                    // We cannot change the partition sets because we are
+                    // iterating over the partitions. Therefore, check that
+                    // the resulting partition set is the same as the
+                    // original partition set.
+                    if (!(parts.containsAll(pGraph.getNodes()) && pGraph
+                            .getNodes().containsAll(parts))) {
+                        throw new InternalSynopticException(
+                                "partition set changed due to rewind: "
+                                        + rewindOperation);
+                    }
+
+                } else {
+                    logger.fine("Merge of partitions " + p.getEType()
+                            + " nodes maintains invs, accepted.");
+                    return true;
+                }
+            }
+        }
+
+        // Unable to find any k-equivalent partitions; we're done.
+        return false;
+    }
 }