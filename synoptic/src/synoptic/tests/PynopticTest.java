--- conflicted
+++ resolved
@@ -2,6 +2,7 @@
 
 import java.util.Map;
 
+import org.junit.After;
 import org.junit.Before;
 
 import synoptic.invariants.BinaryInvariant;
@@ -19,6 +20,7 @@
 import synoptic.invariants.fsmcheck.TracingStateSet;
 import synoptic.invariants.miners.ChainWalkingTOInvMiner;
 import synoptic.invariants.miners.ConstrainedInvMiner;
+import synoptic.main.AbstractMain;
 import synoptic.main.parser.ParseException;
 import synoptic.model.ChainsTraceGraph;
 import synoptic.model.Partition;
@@ -40,21 +42,7 @@
     @Override
     public void setUp() throws ParseException {
         // Set up SynopticLib state.
-<<<<<<< HEAD
         super.setUpPerfume();
-=======
-        super.setUp();
-        // Enable performance debugging
-        AbstractMain.getInstanceWithExistenceCheck().options.enablePerfDebugging = true;
-        AbstractMain.getInstanceWithExistenceCheck().options.keepOrder = true;
-    }
-
-    @After
-    public void tearDown() {
-        // Disable performance debugging
-        AbstractMain.getInstanceWithExistenceCheck().options.enablePerfDebugging = false;
-        AbstractMain.getInstanceWithExistenceCheck().options.keepOrder = false;
->>>>>>> 67044a2b
     }
 
     /**
