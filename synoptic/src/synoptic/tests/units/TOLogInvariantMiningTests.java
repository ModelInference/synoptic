--- conflicted
+++ resolved
@@ -75,12 +75,8 @@
 
         // Generate a random log.
         while (numPartitions != 0) {
-<<<<<<< HEAD
-            int rndIndex = SynopticMain.getInstance().random
+            int rndIndex = SynopticMain.getInstanceWithExistenceCheck().random
                     .nextInt(eventTypes.length);
-=======
-            int rndIndex = SynopticMain.getInstanceWithExistenceCheck().random.nextInt(eventTypes.length);
->>>>>>> 0abb1c21
             log.add(eventTypes[rndIndex]);
             if (rndIndex == 0) {
                 numPartitions -= 1;
@@ -120,31 +116,25 @@
         for (String e : allEvents) {
             // x AFby TERMINAL
             invs.add(new AlwaysFollowedInvariant(e, StringEventType
-                    .newTerminalStringEventType(),
-                    Event.defTimeRelationStr));
+                    .newTerminalStringEventType(), Event.defTimeRelationStr));
 
             // INITIAL AFby x
             invs.add(new AlwaysFollowedInvariant(StringEventType
-                    .newInitialStringEventType(), e,
-                    Event.defTimeRelationStr));
+                    .newInitialStringEventType(), e, Event.defTimeRelationStr));
 
             // x NFby INITIAL
             invs.add(new NeverFollowedInvariant(e, StringEventType
-                    .newInitialStringEventType(),
-                    Event.defTimeRelationStr));
+                    .newInitialStringEventType(), Event.defTimeRelationStr));
             // TERMINAL NFby x
             invs.add(new NeverFollowedInvariant(StringEventType
-                    .newTerminalStringEventType(), e,
-                    Event.defTimeRelationStr));
+                    .newTerminalStringEventType(), e, Event.defTimeRelationStr));
             // INITIAL AP x
             invs.add(new AlwaysPrecedesInvariant(StringEventType
-                    .newInitialStringEventType(), e,
-                    Event.defTimeRelationStr));
+                    .newInitialStringEventType(), e, Event.defTimeRelationStr));
 
             // x AP TERMINAL
             invs.add(new AlwaysPrecedesInvariant(e, StringEventType
-                    .newTerminalStringEventType(),
-                    Event.defTimeRelationStr));
+                    .newTerminalStringEventType(), Event.defTimeRelationStr));
         }
         // INITIAL AFby TERMINAL
         invs.add(new AlwaysFollowedInvariant(StringEventType
@@ -182,11 +172,9 @@
         TemporalInvariantSet trueInvs = new TemporalInvariantSet();
 
         trueInvs.add(new AlwaysFollowedInvariant(StringEventType
-                .newInitialStringEventType(), "b",
-                Event.defTimeRelationStr));
-        trueInvs.add(new AlwaysFollowedInvariant(StringEventType
-                .newInitialStringEventType(), "a",
-                Event.defTimeRelationStr));
+                .newInitialStringEventType(), "b", Event.defTimeRelationStr));
+        trueInvs.add(new AlwaysFollowedInvariant(StringEventType
+                .newInitialStringEventType(), "a", Event.defTimeRelationStr));
         trueInvs.add(new AlwaysFollowedInvariant("a", "b",
                 Event.defTimeRelationStr));
         trueInvs.add(new AlwaysPrecedesInvariant("a", "b",
@@ -213,11 +201,9 @@
         TemporalInvariantSet trueInvs = new TemporalInvariantSet();
 
         trueInvs.add(new AlwaysFollowedInvariant(StringEventType
-                .newInitialStringEventType(), "b",
-                Event.defTimeRelationStr));
-        trueInvs.add(new AlwaysFollowedInvariant(StringEventType
-                .newInitialStringEventType(), "a",
-                Event.defTimeRelationStr));
+                .newInitialStringEventType(), "b", Event.defTimeRelationStr));
+        trueInvs.add(new AlwaysFollowedInvariant(StringEventType
+                .newInitialStringEventType(), "a", Event.defTimeRelationStr));
         trueInvs.add(new AlwaysFollowedInvariant("a", "b",
                 Event.defTimeRelationStr));
         assertTrue(trueInvs.sameInvariants(minedInvs));
@@ -255,8 +241,7 @@
         TemporalInvariantSet trueInvs = new TemporalInvariantSet();
 
         trueInvs.add(new AlwaysFollowedInvariant(StringEventType
-                .newInitialStringEventType(), "a",
-                Event.defTimeRelationStr));
+                .newInitialStringEventType(), "a", Event.defTimeRelationStr));
         trueInvs.add(new AlwaysPrecedesInvariant("a", "b",
                 Event.defTimeRelationStr));
         logger.info("minedInvs: " + minedInvs.toString());
