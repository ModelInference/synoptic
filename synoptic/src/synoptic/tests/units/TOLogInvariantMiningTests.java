package synoptic.tests.units;

import static org.junit.Assert.assertTrue;

import java.util.ArrayList;
import java.util.Arrays;
import java.util.Collection;
import java.util.List;

import org.junit.Test;
import org.junit.runner.RunWith;
import org.junit.runners.Parameterized;
import org.junit.runners.Parameterized.Parameters;

import synoptic.invariants.AlwaysFollowedInvariant;
import synoptic.invariants.AlwaysPrecedesInvariant;
import synoptic.invariants.CExamplePath;
import synoptic.invariants.ITemporalInvariant;
import synoptic.invariants.NeverFollowedInvariant;
import synoptic.invariants.TemporalInvariantSet;
import synoptic.invariants.miners.ChainWalkingTOInvMiner;
import synoptic.invariants.miners.DAGWalkingPOInvMiner;
import synoptic.invariants.miners.ITOInvariantMiner;
import synoptic.invariants.miners.TransitiveClosureInvMiner;
import synoptic.main.SynopticMain;
import synoptic.main.parser.ParseException;
import synoptic.model.ChainsTraceGraph;
import synoptic.model.EventNode;
<<<<<<< HEAD
=======
import synoptic.model.event.Event;
>>>>>>> 0a952267
import synoptic.model.event.StringEventType;
import synoptic.tests.SynopticTest;
import synoptic.util.InternalSynopticException;

/**
 * Tests for mining invariants from totally ordered (TO) logs using three
 * different mining algorithms.
 * 
 * @author ivan
 */
@RunWith(value = Parameterized.class)
public class TOLogInvariantMiningTests extends SynopticTest {

    ITOInvariantMiner miner = null;

    /**
     * Generates parameters for this unit test. The only parameter right now is
     * the miner instance to use for mining invariants.
     * 
     * @return The set of parameters to pass to the constructor the unit test.
     */
    @Parameters
    public static Collection<Object[]> data() {
        Object[][] data = new Object[][] {
                { new TransitiveClosureInvMiner(false) },
                { new TransitiveClosureInvMiner(true) },
                { new ChainWalkingTOInvMiner() },
                { new DAGWalkingPOInvMiner() } };
        return Arrays.asList(data);
    }

    public TOLogInvariantMiningTests(ITOInvariantMiner minerToUse) {
        miner = minerToUse;
    }

    /**
     * Generates a random log composed of three types of events ("a", "b", "c"),
     * and includes random partitions of the form "---".
     * 
     * @return The randomly generated log.
     */
    public static String[] genRandomLog(String[] eventTypes) {
        ArrayList<String> log = new ArrayList<String>();
        // Arbitrary partition limit.
        int numPartitions = 5;

        // Generate a random log.
        while (numPartitions != 0) {
<<<<<<< HEAD
            int rndIndex = SynopticMain.getInstance().random.nextInt(eventTypes.length);
=======
            int rndIndex = SynopticMain.getInstance().random
                    .nextInt(eventTypes.length);
>>>>>>> 0a952267
            log.add(eventTypes[rndIndex]);
            if (rndIndex == 0) {
                numPartitions -= 1;
            }
        }
        return log.toArray(new String[log.size()]);
    }

    /**
     * Generates a TemporalInvariantSet based on a sequence of log events -- a
     * set of invariants that are mined from the log, and hold true for the
     * initial graph of the log.
     * 
     * @param events
     *            log of events, each one in the format: (?<TYPE>)
     * @return an invariant set for the input log
     * @throws Exception
     */
    public TemporalInvariantSet genInvariants(String[] events,
            boolean multipleRelations) throws Exception {
        ChainsTraceGraph inputGraph = genInitialLinearGraph(events);
        return miner.computeInvariants(inputGraph, multipleRelations);
    }

    /**
     * Generates a list of tautological invariants for a trace. Currently these
     * only involve INITIAL and TERMINAL trace nodes.
     * 
     * @param allEvents
     *            The list of all events in the trace for which to generate the
     *            tautological invariants
     * @return A list of tautological temporal invariants for the input trace
     */
    public static List<ITemporalInvariant> genTautologicalInvariants(
            List<String> allEvents) {
        ArrayList<ITemporalInvariant> invs = new ArrayList<ITemporalInvariant>();
        for (String e : allEvents) {
            // x AFby TERMINAL
            invs.add(new AlwaysFollowedInvariant(e, StringEventType
                    .newTerminalStringEventType(),
                    Event.defTimeRelationStr));

            // INITIAL AFby x
            invs.add(new AlwaysFollowedInvariant(StringEventType
                    .newInitialStringEventType(), e,
                    Event.defTimeRelationStr));

            // x NFby INITIAL
            invs.add(new NeverFollowedInvariant(e, StringEventType
                    .newInitialStringEventType(),
                    Event.defTimeRelationStr));
            // TERMINAL NFby x
            invs.add(new NeverFollowedInvariant(StringEventType
                    .newTerminalStringEventType(), e,
                    Event.defTimeRelationStr));
            // INITIAL AP x
            invs.add(new AlwaysPrecedesInvariant(StringEventType
                    .newInitialStringEventType(), e,
                    Event.defTimeRelationStr));

            // x AP TERMINAL
            invs.add(new AlwaysPrecedesInvariant(e, StringEventType
                    .newTerminalStringEventType(),
                    Event.defTimeRelationStr));
        }
        // INITIAL AFby TERMINAL
        invs.add(new AlwaysFollowedInvariant(StringEventType
                .newInitialStringEventType(), StringEventType
                .newTerminalStringEventType(), Event.defTimeRelationStr));
        // TERMINAL NFby INITIAL
        invs.add(new NeverFollowedInvariant(StringEventType
                .newTerminalStringEventType(), StringEventType
                .newInitialStringEventType(), Event.defTimeRelationStr));
        // TERMINAL NFby TERMINAL
        invs.add(new NeverFollowedInvariant(StringEventType
                .newTerminalStringEventType(), StringEventType
                .newTerminalStringEventType(), Event.defTimeRelationStr));
        // INITIAL NFby INITIAL
        invs.add(new NeverFollowedInvariant(StringEventType
                .newInitialStringEventType(), StringEventType
                .newInitialStringEventType(), Event.defTimeRelationStr));
        // INITIAL AP TERMINAL
        invs.add(new AlwaysPrecedesInvariant(StringEventType
                .newInitialStringEventType(), StringEventType
                .newTerminalStringEventType(), Event.defTimeRelationStr));
        logger.fine("Returning tautological invariants: " + invs.toString());
        return invs;
    }

    /**
     * Checks the mined invariants from a log with just two events types.
     * 
     * @throws Exception
     */
    @Test
    public void mineBasicTest() throws Exception {
        String[] log = new String[] { "a", "b", "--" };
        TemporalInvariantSet minedInvs = genInvariants(log, false);
        TemporalInvariantSet trueInvs = new TemporalInvariantSet();

        trueInvs.add(new AlwaysFollowedInvariant(StringEventType
                .newInitialStringEventType(), "b",
                Event.defTimeRelationStr));
        trueInvs.add(new AlwaysFollowedInvariant(StringEventType
                .newInitialStringEventType(), "a",
                Event.defTimeRelationStr));
        trueInvs.add(new AlwaysFollowedInvariant("a", "b",
                Event.defTimeRelationStr));
        trueInvs.add(new AlwaysPrecedesInvariant("a", "b",
                Event.defTimeRelationStr));
        trueInvs.add(new NeverFollowedInvariant("b", "a",
                Event.defTimeRelationStr));
        trueInvs.add(new NeverFollowedInvariant("b", "b",
                Event.defTimeRelationStr));
        trueInvs.add(new NeverFollowedInvariant("a", "a",
                Event.defTimeRelationStr));

        assertTrue(trueInvs.sameInvariants(minedInvs));
    }

    /**
     * Compose a log in which "a AFby b" is the only true invariant.
     * 
     * @throws Exception
     */
    @Test
    public void mineAFbyTest() throws Exception {
        String[] log = new String[] { "a", "a", "b", "--", "b", "a", "b", "--" };
        TemporalInvariantSet minedInvs = genInvariants(log, false);
        TemporalInvariantSet trueInvs = new TemporalInvariantSet();

        trueInvs.add(new AlwaysFollowedInvariant(StringEventType
                .newInitialStringEventType(), "b",
                Event.defTimeRelationStr));
        trueInvs.add(new AlwaysFollowedInvariant(StringEventType
                .newInitialStringEventType(), "a",
                Event.defTimeRelationStr));
        trueInvs.add(new AlwaysFollowedInvariant("a", "b",
                Event.defTimeRelationStr));
        assertTrue(trueInvs.sameInvariants(minedInvs));
    }

    /**
     * Compose a log in which "a NFby b" is the only true invariant.
     * 
     * @throws Exception
     */
    @Test
    public void mineNFbyTest() throws Exception {
        String[] log = new String[] { "a", "a", "--", "a", "--", "b", "a",
                "--", "b", "b", "--", "b", "--" };
        TemporalInvariantSet minedInvs = genInvariants(log, false);
        TemporalInvariantSet trueInvs = new TemporalInvariantSet();

        trueInvs.add(new NeverFollowedInvariant("a", "b",
                Event.defTimeRelationStr));
        assertTrue(trueInvs.sameInvariants(minedInvs));
    }

    /**
     * Compose a log in which "a AP b" is the only true invariant. Except that
     * we making it the only invariant complicates the trace too much so we
     * settle for also including the INITIAL AFby a invariant.
     * 
     * @throws Exception
     */
    @Test
    public void mineAPTest() throws Exception {
        String[] log = new String[] { "a", "a", "b", "--", "a", "--", "a", "b",
                "a", "b", "--" };
        TemporalInvariantSet minedInvs = genInvariants(log, false);
        TemporalInvariantSet trueInvs = new TemporalInvariantSet();

        trueInvs.add(new AlwaysFollowedInvariant(StringEventType
                .newInitialStringEventType(), "a",
                Event.defTimeRelationStr));
        trueInvs.add(new AlwaysPrecedesInvariant("a", "b",
                Event.defTimeRelationStr));
        logger.info("minedInvs: " + minedInvs.toString());
        assertTrue(trueInvs.sameInvariants(minedInvs));
    }

    /**
     * Tests the correctness of the invariants mined between two partitions,
     * which have no event types in common.
     * 
     * @throws Exception
     */
    @Test
    public void mineAcrossMultiplePartitionsTest() throws Exception {
        String[] log1 = new String[] { "a", "b", "--" };
        String[] log2 = new String[] { "x", "y", "--" };
        String[] log3 = new String[] { "a", "b", "--", "x", "y", "--" };

        TemporalInvariantSet minedInvs1 = genInvariants(log1, false);
        TemporalInvariantSet minedInvs2 = genInvariants(log2, false);
        TemporalInvariantSet minedInvs3 = genInvariants(log3, false);

        // Mined log3 invariants should be the UNION of invariants mined form
        // log1 and log2, as well as a few invariants that relate events between
        // the two partitions, MINUS the "eventually x" invariants mined for
        // log1 and log2 which no longer hold in log3.

        TemporalInvariantSet trueInvs3 = new TemporalInvariantSet();
        for (ITemporalInvariant inv : minedInvs1) {
            if (inv instanceof AlwaysFollowedInvariant
                    && ((AlwaysFollowedInvariant) inv).getFirst()
                            .isInitialEventType()) {
                continue;
            }
            trueInvs3.add(inv);
        }
        for (ITemporalInvariant inv : minedInvs2) {
            if (inv instanceof AlwaysFollowedInvariant
                    && ((AlwaysFollowedInvariant) inv).getFirst()
                            .isInitialEventType()) {
                continue;
            }
            trueInvs3.add(inv);
        }

        trueInvs3.add(new NeverFollowedInvariant("a", "x",
                Event.defTimeRelationStr));
        trueInvs3.add(new NeverFollowedInvariant("a", "y",
                Event.defTimeRelationStr));
        trueInvs3.add(new NeverFollowedInvariant("b", "x",
                Event.defTimeRelationStr));
        trueInvs3.add(new NeverFollowedInvariant("b", "y",
                Event.defTimeRelationStr));

        trueInvs3.add(new NeverFollowedInvariant("x", "a",
                Event.defTimeRelationStr));
        trueInvs3.add(new NeverFollowedInvariant("x", "b",
                Event.defTimeRelationStr));
        trueInvs3.add(new NeverFollowedInvariant("y", "a",
                Event.defTimeRelationStr));
        trueInvs3.add(new NeverFollowedInvariant("y", "b",
                Event.defTimeRelationStr));

        logger.fine("mined: " + minedInvs3);
        assertTrue(trueInvs3.sameInvariants(minedInvs3));
    }

    /**
     * Mines invariants from a randomly generated log and then uses both model
     * checkers to check that every mined invariant actually holds.
     * 
     * <pre>
     * TODO: this checks only one side of the approximation. We need a test to
     * check the other side -- that the mined set is the complete set of satisfied
     * invariants. This could be done by doing a check on the complete set of
     * invariants expected in the log (i.e. 3 x number-of-events-types^2).
     * </pre>
     * 
     * @throws InternalSynopticException
     * @throws ParseExceptionent
     */
    @Test
    public void testApproximationExactnessTest() throws ParseException,
            InternalSynopticException {

        // Event types allowed in the log, with partition string at index 0.
        String[] eventTypes = new String[] { "--", "a", "b", "c", "d", "e" };
        String[] log = genRandomLog(eventTypes);

        ChainsTraceGraph inputGraph = genInitialLinearGraph(log);
        TemporalInvariantSet minedInvs = miner.computeInvariants(inputGraph,
                false);

        // Test with FSM checker.
        SynopticMain.getInstance().options.useFSMChecker = true;
        List<CExamplePath<EventNode>> cExamples = minedInvs
                .getAllCounterExamples(inputGraph);
        if (cExamples != null) {
            logger.fine("log: " + Arrays.toString(log));
            logger.fine("minedInvs: " + minedInvs);
            logger.fine("[FSM] cExamples: " + cExamples);
        }
        assertTrue(cExamples == null);

        // Test with LTL checker.
        SynopticMain.getInstance().options.useFSMChecker = false;
        cExamples = minedInvs.getAllCounterExamples(inputGraph);
        if (cExamples != null) {
            logger.fine("log: " + Arrays.toString(log));
            logger.fine("minedInvs: " + minedInvs);
            logger.fine("[LTL] cExamples: " + cExamples);
        }
        assertTrue(cExamples == null);
    }
}<|MERGE_RESOLUTION|>--- conflicted
+++ resolved
@@ -26,10 +26,7 @@
 import synoptic.main.parser.ParseException;
 import synoptic.model.ChainsTraceGraph;
 import synoptic.model.EventNode;
-<<<<<<< HEAD
-=======
 import synoptic.model.event.Event;
->>>>>>> 0a952267
 import synoptic.model.event.StringEventType;
 import synoptic.tests.SynopticTest;
 import synoptic.util.InternalSynopticException;
@@ -78,12 +75,8 @@
 
         // Generate a random log.
         while (numPartitions != 0) {
-<<<<<<< HEAD
-            int rndIndex = SynopticMain.getInstance().random.nextInt(eventTypes.length);
-=======
             int rndIndex = SynopticMain.getInstance().random
                     .nextInt(eventTypes.length);
->>>>>>> 0a952267
             log.add(eventTypes[rndIndex]);
             if (rndIndex == 0) {
                 numPartitions -= 1;
