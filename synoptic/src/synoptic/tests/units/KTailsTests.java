--- conflicted
+++ resolved
@@ -4,7 +4,6 @@
 import static org.junit.Assert.assertTrue;
 
 import java.util.ArrayList;
-import java.util.HashSet;
 import java.util.LinkedList;
 import java.util.List;
 import java.util.Set;
@@ -21,6 +20,7 @@
 import synoptic.model.PartitionGraph;
 import synoptic.model.Transition;
 import synoptic.tests.SynopticTest;
+import synoptic.util.InternalSynopticException;
 
 /**
  * Tests the KTails algorithm in synoptic.algorithms.bisim.KTails <br />
@@ -63,63 +63,82 @@
     }
 
     /**
-<<<<<<< HEAD
      * Tests the k=0 case, and the case with two graphs with one node each.
-=======
      * Tests performKTails with k = 0
-     */
-    @Test
-    public void performKTails0Test() {
+     * 
+     * @throws ParseException
+     * @throws InternalSynopticException
+     */
+    @Test
+    public void performKTails0Test() throws InternalSynopticException,
+            ParseException {
         PartitionGraph pGraph = KTails.performKTails(makeSimpleGraph(), 0);
-        // Both pairs of a and b nodes should be merged
-        assertTrue(pGraph.getNodes().size() == 2);
+        // All a's and b's should be merged.
+        assertTrue(pGraph.getNodes().size() == 4);
     }
 
     /**
      * Tests performKTails with k = 1
-     */
-    @Test
-    public void performKTails1Test() {
+     * 
+     * @throws ParseException
+     * @throws InternalSynopticException
+     */
+    @Test
+    public void performKTails1Test() throws InternalSynopticException,
+            ParseException {
         PartitionGraph pGraph = KTails.performKTails(makeSimpleGraph(), 1);
-        // Only the a nodes should be merged
-        assertTrue(pGraph.getNodes().size() == 3);
+        // Only the two b nodes should be merged.
+        assertTrue(pGraph.getNodes().size() == 6);
     }
 
     /**
      * Tests performKTails with k = 2
-     */
-    @Test
-    public void performKTails2Test() {
+     * 
+     * @throws ParseException
+     * @throws InternalSynopticException
+     */
+    @Test
+    public void performKTails2Test() throws InternalSynopticException,
+            ParseException {
         PartitionGraph pGraph = KTails.performKTails(makeSimpleGraph(), 2);
-        // No nodes should be merged
-        assertTrue(pGraph.getNodes().size() == 4);
-    }
-
-    /*
+        // Only the b nodes should be merged.
+        assertTrue(pGraph.getNodes().size() == 6);
+    }
+
+    /**
      * Returns a simple trace graph with two chains, both just a --> b
-     */
-    private static ChainsTraceGraph makeSimpleGraph() {
-        Set<EventNode> nodes = new HashSet<EventNode>();
-
-        EventNode e1 = new EventNode(new Event("a"));
-        EventNode e2 = new EventNode(new Event("b"));
-        e1.addTransition(e1, Event.defaultTimeRelationString);
-
-        EventNode e3 = new EventNode(new Event("a"));
-        EventNode e4 = new EventNode(new Event("b"));
-        e3.addTransition(e4, Event.defaultTimeRelationString);
-
-        nodes.add(e1);
-        nodes.add(e2);
-        nodes.add(e3);
-        nodes.add(e4);
-
-        return new ChainsTraceGraph(nodes);
+     * 
+     * @throws ParseException
+     * @throws InternalSynopticException
+     */
+    private static ChainsTraceGraph makeSimpleGraph()
+            throws InternalSynopticException, ParseException {
+
+        String[] logArr = new String[] { "a", "a", "--", "b", "--", "a", "b" };
+        TraceParser defParser = SynopticTest.genDefParser();
+
+        ChainsTraceGraph ret = (ChainsTraceGraph) genChainsTraceGraph(logArr,
+                defParser);
+        return ret;
+        /*
+         * Set<EventNode> nodes = new HashSet<EventNode>();
+         * 
+         * EventNode e1 = new EventNode(new Event("a")); EventNode e2 = new
+         * EventNode(new Event("b")); e1.addTransition(e1,
+         * Event.defaultTimeRelationString);
+         * 
+         * EventNode e3 = new EventNode(new Event("a")); EventNode e4 = new
+         * EventNode(new Event("b")); e3.addTransition(e4,
+         * Event.defaultTimeRelationString);
+         * 
+         * nodes.add(e1); nodes.add(e2); nodes.add(e3); nodes.add(e4);
+         * 
+         * return new ChainsTraceGraph(nodes);
+         */
     }
 
     /**
      * Tests the k=0 case.
->>>>>>> 987d72ed
      */
     @Test
     public void baseCaseTest() {
