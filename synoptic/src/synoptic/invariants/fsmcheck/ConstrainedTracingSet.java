--- conflicted
+++ resolved
@@ -409,8 +409,6 @@
     }
 
     @Override
-<<<<<<< HEAD
-=======
     public void mergeWith(TracingStateSet<T> other) {
         // Cast the parameter tracing set, and record if this is a tracing set
         // for an upper-bound constrained invariant
@@ -465,26 +463,17 @@
     }
 
     @Override
->>>>>>> 19a93b9c
     public boolean isSubset(TracingStateSet<T> o) {
         // Cast so that we can access FSM states
         ConstrainedTracingSet<T> other = (ConstrainedTracingSet<T>) o;
 
         // Interate over all of this tracing set's states
         for (int i = 0; i < numStates; ++i) {
-<<<<<<< HEAD
-            ConstrainedHistoryNode thisState = states.get(i);
-
-            // Check if this state is inhabited
-            if (thisState != null) {
-                ConstrainedHistoryNode otherState = other.states.get(i);
-=======
             ConstrainedHistoryNode<T> thisState = states.get(i);
 
             // Check if this state is inhabited
             if (thisState != null) {
                 ConstrainedHistoryNode<T> otherState = other.states.get(i);
->>>>>>> 19a93b9c
 
                 if (otherState == null) {
                     // This tracing set inhabits a state 'other' doesn't and
