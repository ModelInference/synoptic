package synoptic.invariants.fsmcheck;

import java.util.ArrayList;
import java.util.Collections;
import java.util.HashSet;
import java.util.List;
import java.util.Set;

import synoptic.invariants.BinaryInvariant;
import synoptic.invariants.CExamplePath;
import synoptic.invariants.ITemporalInvariant;
import synoptic.invariants.constraints.TempConstrainedInvariant;
import synoptic.model.EventNode;
import synoptic.model.Partition;
import synoptic.model.event.EventType;
import synoptic.model.interfaces.INode;
import synoptic.model.interfaces.ITransition;
import synoptic.util.InternalSynopticException;
import synoptic.util.time.ITime;

/**
 * NFA state set superclass for all time-constrained invariants. It keeps the
 * shortest path justifying a given state being inhabited.
 * 
 * @author Tony Ohmann (ohmann@cs.umass.edu)
 * @param <T>
 *            The node type, used as an input, and stored in path-history.
 */
public abstract class ConstrainedTracingSet<T extends INode<T>> extends
        TracingStateSet<T> {

    /**
     * An extension of a HistoryNode which also records time deltas
     */
    public class ConstrainedHistoryNode extends HistoryNode {
        /**
         * Concrete edge(s) used to arrive at this node
         */
        List<ITransition<EventNode>> transitions;
        ITime tDelta;
        ConstrainedHistoryNode previousConst;

        public ConstrainedHistoryNode(T node, ConstrainedHistoryNode previous,
                int count, List<ITransition<EventNode>> transitions,
                ITime tDelta) {
            super(node, previous, count);
            this.transitions = transitions;
            this.tDelta = (tDelta != null ? tDelta : tBound.getZeroTime());
            previousConst = previous;
        }

        /**
         * Converts this chain into a RelationPath list with time deltas
         */
        @Override
        public CExamplePath<T> toCounterexample(ITemporalInvariant inv) {

            List<T> path = new ArrayList<T>();
            List<List<ITransition<EventNode>>> transitionsList = new ArrayList<List<ITransition<EventNode>>>();
            List<ITime> tDeltas = new ArrayList<ITime>();
            ConstrainedHistoryNode cur = this;

            // Traverse the path of ConstrainedHistoryNodes recording T nodes,
            // transitions, and running time deltas in lists
            while (cur != null) {
                path.add(cur.node);
                transitionsList.add(cur.transitions);
                tDeltas.add(cur.tDelta);
                cur = cur.previousConst;
            }
            Collections.reverse(path);
            Collections.reverse(transitionsList);
            Collections.reverse(tDeltas);

            // Constrained invariants only keep the shortest path to failure and
            // do not need to be shortened but do require transitions and
            // running time deltas
            CExamplePath<T> rpath = new CExamplePath<T>(inv, path, transitionsList,
                    tDeltas);

            return rpath;
        }

        @Override
        public String toString() {
            StringBuilder sb = new StringBuilder();
            ConstrainedHistoryNode cur = this;
            while (cur != null) {
                sb.append(cur.node.getEType());
                sb.append("(");
<<<<<<< HEAD
                if (cur.transition != null
                        && cur.transition.getTimeDelta() != null) {
                    sb.append(cur.transition.getTimeDelta());
=======

                // Include time if it's available
                if (cur.transitions != null && cur.transitions.get(0) != null) {
                    ITransition<EventNode> trans = cur.transitions.get(0);
                    if (trans.getTimeDelta() != null
                            && !trans.getSource().isInitial()
                            && !trans.getSource().isTerminal()
                            && !trans.getTarget().isInitial()
                            && !trans.getTarget().isTerminal()) {
                        sb.append(cur.transitions.get(0).getTimeDelta());
                    }
>>>>>>> 4d251572
                }

                sb.append(")<-");
                cur = cur.previousConst;
            }
            return sb.toString();
        }
    }

    /**
     * Extends this node with another
     */
    public ConstrainedHistoryNode extend(T node, ConstrainedHistoryNode prior,
            List<ITransition<EventNode>> transitions, ITime tDelta) {
        if (prior == null) {
            return null;
        }
        return new ConstrainedHistoryNode(node, prior, prior.count + 1,
                transitions, tDelta);
    }

    /**
     * Return the non-null path with the smaller running time delta
     */
    public ConstrainedHistoryNode preferMinTime(ConstrainedHistoryNode first,
            ConstrainedHistoryNode second) {
        return preferMinMaxTime(first, second, false);
    }

    /**
     * Return the non-null path with the larger running time delta
     */
    public ConstrainedHistoryNode preferMaxTime(ConstrainedHistoryNode first,
            ConstrainedHistoryNode second) {
        return preferMinMaxTime(first, second, true);
    }

    /**
     * Return the non-null path with the smaller or larger (whichever is
     * requested) running time delta
     * 
     * @param findMax
     *            If TRUE, find path with larger time delta. If FALSE, smaller.
     */
    private ConstrainedHistoryNode preferMinMaxTime(
            ConstrainedHistoryNode first, ConstrainedHistoryNode second,
            boolean findMax) {

        // If one path is null, return the other
        if (second == null) {
            return first;
        }
        if (first == null) {
            return second;
        }

        // Return the path with higher/max or lower/min running time, whichever
        // was requested

        // "Second" running time is greater
        if (first.tDelta.lessThan(second.tDelta)) {
            if (findMax) {
                return second;
            }
            return first;
        }

        // "First" running time is greater
        {
            if (findMax) {
                return first;
            }
            return second;
        }
    }

    /**
     * Running time stored by the state machine from when t=0 state was first
     * encountered
     */
    List<ITime> tRunning;

    /**
     * Upper- or lower-bound time constraint
     */
    ITime tBound;
    public EventType a, b;

    /**
     * Number of states in the state machine
     */
    int numStates;

    /**
     * A path for each state in the appropriate state machine
     */
    List<ConstrainedHistoryNode> states;

    /**
     * The node (usually Partition) being transitioned _from_
     */
    T previous;

    /**
     * The (single) relation of the invariant
     */
    Set<String> relation;

    /**
     * Empty constructor for copy()
     */
    protected ConstrainedTracingSet() {

    }

    /**
     * Create a new time-constrained tracing state set from a constrained
     * invariant
     * 
     * @param inv
     *            Must be a constrained BinaryInvariant
     * @param numStates
     *            Number of states in the state machine
     */
    public ConstrainedTracingSet(BinaryInvariant inv, int numStates) {

        // Constrained tracing state sets can only be used with constrained
        // invariants
        assert inv instanceof TempConstrainedInvariant<?>;
        @SuppressWarnings("unchecked")
        TempConstrainedInvariant<BinaryInvariant> constInv = (TempConstrainedInvariant<BinaryInvariant>) inv;

        a = inv.getFirst();
        b = inv.getSecond();
        tBound = constInv.getConstraint().getThreshold();
        this.numStates = numStates;

        // Get the invariant's relation
        relation = new HashSet<String>(1);
        relation.add(inv.getRelation());

        states = new ArrayList<ConstrainedHistoryNode>(numStates);
        tRunning = new ArrayList<ITime>(numStates);

        // Set up states and state times
        for (int i = 0; i < numStates; ++i) {
            states.add(null);
            tRunning.add(tBound.getZeroTime());
        }
    }

    @Override
    public void transition(T input) {

        EventType name = input.getEType();

        // Whether this event is the A or B of this invariant
        boolean isA = false;
        boolean isB = false;

        // Precompute whether this event is the A or B of this invariant
        if (a.equals(name)) {
            isA = true;
        } else if (b.equals(name)) {
            isB = true;
        }

        // Get and all time deltas from the transition between "previous" and
        // "input" nodes
        Set<ITransition<EventNode>> evTransitions = null;
        if (previous != null) {
            // Get transitions
            evTransitions = ((Partition) previous)
                    .getEventTransitionsWithExactRelations((Partition) input,
                            relation);

            // Transitions should not be empty or null
            if (evTransitions == null || evTransitions.size() == 0) {
                throw new InternalSynopticException(
                        "Model-checker transitioned along non-existent edge");
            }
        }

        // TODO: Add checks for the other 3 constrained invariants when they're
        // implemented
        boolean isUpper;
        if (this instanceof APUpperTracingSet) {
            isUpper = true;
        } else {
            throw new InternalSynopticException(
                    "ConstrainedTracingSet not updated to handle this subtype: "
                            + this.getClass());
        }

        // Get transition(s) with min (if lower constraint) or max (if upper
        // constraint) time delta
        List<ITransition<EventNode>> minMaxTrans = null;
        if (isUpper) {
            minMaxTrans = getMaxTransitions(evTransitions);
        } else {
            minMaxTrans = getMinTransitions(evTransitions);
        }
        
        // Store min/max time for convenience
        ITime minMaxTime = minMaxTrans.get(0).getTimeDelta();

        // Whether current running time will be outside the time bound at each
        // state
        List<Boolean> outOfBound = new ArrayList<Boolean>(numStates);

        for (int i = 0; i < numStates; ++i) {
            outOfBound.add(null);
        }

        // Check for times outside time bound
        for (int i = 0; i < numStates; ++i) {
            // TODO: Make this process correct for lower-bound invariants

            // Increment running time and compare to time bound
<<<<<<< HEAD
            ITime newTime = tRunning.get(i).incrBy(tMinMax);
=======
            ITime newTime = t.get(i).incrBy(minMaxTime);
>>>>>>> 4d251572
            int tComparison = newTime.compareTo(tBound);

            // Within bound if upper and <= bound or if lower >= bound
            if (isUpper && tComparison <= 0 || !isUpper && tComparison >= 0) {
                outOfBound.set(i, false);
            }

            // Outside of bound
            else {
                outOfBound.set(i, true);
            }
        }

        // Keep old paths before this transition
        List<ConstrainedHistoryNode> statesOld = states;

        // Final state nodes after the transition will be stored in s
        states = new ArrayList<ConstrainedHistoryNode>(numStates);
        for (int i = 0; i < numStates; ++i) {
            states.add(null);
        }

        // Call transition code specific to each invariant
<<<<<<< HEAD
        transition(input, transition, isA, isB, outOfBound, statesOld);
=======
        transition(input, minMaxTrans, isA, isB, outOfBound, sOld);
>>>>>>> 4d251572

        // The node we just transitioned _to_ is our new previous node (for
        // future transitions)
        previous = input;
    }
<<<<<<< HEAD

    private ITransition<EventNode> findMinMaxTransition(ITime tMinMax) {
        if (previous instanceof Partition) {
            // Look at all events in previous
            for (EventNode prevEv : ((Partition) previous).getEventNodes()) {

                // Find the single transition out of this event
                ITransition<EventNode> prevToInput = prevEv
                        .getTransitionsWithExactRelations(relation).get(0);

                // Check if this was the min/max time found earlier
                if (prevToInput != null) {
                    if (tMinMax.equals(prevToInput.getTimeDelta())
                            || prevToInput.getTarget().isTerminal()
                            && tMinMax.equals(tMinMax.getZeroTime())) {
                        return prevToInput;
                    }
                }
            }
        }
        return null;
    }
=======
>>>>>>> 4d251572

    protected abstract void transition(T input,
            List<ITransition<EventNode>> transitions, boolean isA, boolean isB,
            List<Boolean> outOfBound, List<ConstrainedHistoryNode> sOld);

    /**
     * Get the event transition(s) with the smallest time delta
     * 
     * @param transitions
     *            The event transitions
     * @return Smallest time delta transitions
     */
    private List<ITransition<EventNode>> getMinTransitions(Set<ITransition<EventNode>> transitions) {
        return getMinMaxTransitions(transitions, false);
    }

    /**
     * Get the event transition(s) with the largest time delta
     * 
     * @param transitions
     *            The event transitions
     * @return Largest time delta transitions
     */
    private List<ITransition<EventNode>> getMaxTransitions(Set<ITransition<EventNode>> transitions) {
        return getMinMaxTransitions(transitions, true);
    }

    /**
     * Get transition(s) with min or max time delta
     */
    private List<ITransition<EventNode>> getMinMaxTransitions(
            Set<ITransition<EventNode>> transitions, boolean findMax) {

        // Min/max transitions to be returned
        List<ITransition<EventNode>> minMaxTransitions = new ArrayList<ITransition<EventNode>>();

        // Find and store transitions with min or max time delta
        for (ITransition<EventNode> curTrans : transitions) {

            // Check if there is no min/max yet
            if (minMaxTransitions.isEmpty()
                    || minMaxTransitions.get(0).getTimeDelta() == null) {

                minMaxTransitions.clear();
                minMaxTransitions.add(curTrans);

            } else {

                // Compare current transition's time with min/max time
                ITime curTime = curTrans.getTimeDelta();
                ITime minMaxTime = minMaxTransitions.get(0).getTimeDelta();
                int timeComparison = curTime.compareTo(minMaxTime);

                // Finding MAX time delta
                if (findMax) {
                    // Current time is less than max: ignore
                    if (timeComparison < 0) {
                        continue;
                    }
                    // Current time ties the max: add to list
                    else if (timeComparison == 0) {
                        minMaxTransitions.add(curTrans);
                    }
                    // Current time is more than max: replace list
                    else {
                        minMaxTransitions.clear();
                        minMaxTransitions.add(curTrans);
                    }
                }

                // Finding MIN time delta
                else {
                    // Current time is less than min: replace list
                    if (timeComparison < 0) {
                        minMaxTransitions.clear();
                        minMaxTransitions.add(curTrans);
                    }
                    // Current time ties the min: add to list
                    else if (timeComparison == 0) {
                        minMaxTransitions.add(curTrans);
                    }
                    // Current time is more than min: ignore
                    else {
                        continue;
                    }
                }
            }
        }

        return minMaxTransitions;
    }
}<|MERGE_RESOLUTION|>--- conflicted
+++ resolved
@@ -75,8 +75,8 @@
             // Constrained invariants only keep the shortest path to failure and
             // do not need to be shortened but do require transitions and
             // running time deltas
-            CExamplePath<T> rpath = new CExamplePath<T>(inv, path, transitionsList,
-                    tDeltas);
+            CExamplePath<T> rpath = new CExamplePath<T>(inv, path,
+                    transitionsList, tDeltas);
 
             return rpath;
         }
@@ -88,11 +88,6 @@
             while (cur != null) {
                 sb.append(cur.node.getEType());
                 sb.append("(");
-<<<<<<< HEAD
-                if (cur.transition != null
-                        && cur.transition.getTimeDelta() != null) {
-                    sb.append(cur.transition.getTimeDelta());
-=======
 
                 // Include time if it's available
                 if (cur.transitions != null && cur.transitions.get(0) != null) {
@@ -104,7 +99,6 @@
                             && !trans.getTarget().isTerminal()) {
                         sb.append(cur.transitions.get(0).getTimeDelta());
                     }
->>>>>>> 4d251572
                 }
 
                 sb.append(")<-");
@@ -307,7 +301,7 @@
         } else {
             minMaxTrans = getMinTransitions(evTransitions);
         }
-        
+
         // Store min/max time for convenience
         ITime minMaxTime = minMaxTrans.get(0).getTimeDelta();
 
@@ -324,11 +318,7 @@
             // TODO: Make this process correct for lower-bound invariants
 
             // Increment running time and compare to time bound
-<<<<<<< HEAD
-            ITime newTime = tRunning.get(i).incrBy(tMinMax);
-=======
-            ITime newTime = t.get(i).incrBy(minMaxTime);
->>>>>>> 4d251572
+            ITime newTime = tRunning.get(i).incrBy(minMaxTime);
             int tComparison = newTime.compareTo(tBound);
 
             // Within bound if upper and <= bound or if lower >= bound
@@ -352,41 +342,12 @@
         }
 
         // Call transition code specific to each invariant
-<<<<<<< HEAD
-        transition(input, transition, isA, isB, outOfBound, statesOld);
-=======
-        transition(input, minMaxTrans, isA, isB, outOfBound, sOld);
->>>>>>> 4d251572
+        transition(input, minMaxTrans, isA, isB, outOfBound, statesOld);
 
         // The node we just transitioned _to_ is our new previous node (for
         // future transitions)
         previous = input;
     }
-<<<<<<< HEAD
-
-    private ITransition<EventNode> findMinMaxTransition(ITime tMinMax) {
-        if (previous instanceof Partition) {
-            // Look at all events in previous
-            for (EventNode prevEv : ((Partition) previous).getEventNodes()) {
-
-                // Find the single transition out of this event
-                ITransition<EventNode> prevToInput = prevEv
-                        .getTransitionsWithExactRelations(relation).get(0);
-
-                // Check if this was the min/max time found earlier
-                if (prevToInput != null) {
-                    if (tMinMax.equals(prevToInput.getTimeDelta())
-                            || prevToInput.getTarget().isTerminal()
-                            && tMinMax.equals(tMinMax.getZeroTime())) {
-                        return prevToInput;
-                    }
-                }
-            }
-        }
-        return null;
-    }
-=======
->>>>>>> 4d251572
 
     protected abstract void transition(T input,
             List<ITransition<EventNode>> transitions, boolean isA, boolean isB,
@@ -399,7 +360,8 @@
      *            The event transitions
      * @return Smallest time delta transitions
      */
-    private List<ITransition<EventNode>> getMinTransitions(Set<ITransition<EventNode>> transitions) {
+    private List<ITransition<EventNode>> getMinTransitions(
+            Set<ITransition<EventNode>> transitions) {
         return getMinMaxTransitions(transitions, false);
     }
 
@@ -410,7 +372,8 @@
      *            The event transitions
      * @return Largest time delta transitions
      */
-    private List<ITransition<EventNode>> getMaxTransitions(Set<ITransition<EventNode>> transitions) {
+    private List<ITransition<EventNode>> getMaxTransitions(
+            Set<ITransition<EventNode>> transitions) {
         return getMinMaxTransitions(transitions, true);
     }
 
