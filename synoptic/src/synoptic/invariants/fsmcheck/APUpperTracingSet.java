--- conflicted
+++ resolved
@@ -123,41 +123,7 @@
     }
 
     @Override
-<<<<<<< HEAD
-    public APUpperTracingSet<T> copy() {
-
-        APUpperTracingSet<T> result = new APUpperTracingSet<T>();
-
-        result.a = a;
-        result.b = b;
-        result.tBound = tBound;
-        result.numStates = numStates;
-        result.states = new ArrayList<ConstrainedHistoryNode<T>>(states);
-        result.tRunning = new ArrayList<ITime>(tRunning);
-        result.previous = previous;
-        result.relation = relation;
-
-        return result;
-    }
-
-    @Override
-    public void mergeWith(TracingStateSet<T> other) {
-        APUpperTracingSet<T> casted = (APUpperTracingSet<T>) other;
-
-        if (previous == null) {
-            previous = casted.previous;
-        }
-
-        // For each state, keep the one with the higher running time
-        for (int i = 0; i < numStates; ++i) {
-            states.set(i, preferMaxTime(states.get(i), casted.states.get(i)));
-            if (states.get(i) != null) {
-                tRunning.set(i, states.get(i).tDelta);
-            }
-        }
-=======
     public ConstrainedTracingSet<T> newOfThisType() {
         return new APUpperTracingSet<T>();
->>>>>>> 19a93b9c
     }
 }