--- conflicted
+++ resolved
@@ -151,41 +151,7 @@
     }
 
     @Override
-<<<<<<< HEAD
     public ConstrainedTracingSet<T> newOfThisType() {
         return new APLowerTracingSet<T>();
-=======
-    public APLowerTracingSet<T> copy() {
-
-        APLowerTracingSet<T> result = new APLowerTracingSet<T>();
-
-        result.a = a;
-        result.b = b;
-        result.tBound = tBound;
-        result.numStates = numStates;
-        result.states = new ArrayList<ConstrainedHistoryNode<T>>(states);
-        result.tRunning = new ArrayList<ITime>(tRunning);
-        result.previous = previous;
-        result.relation = relation;
-
-        return result;
-    }
-
-    @Override
-    public void mergeWith(TracingStateSet<T> other) {
-        APLowerTracingSet<T> casted = (APLowerTracingSet<T>) other;
-
-        if (previous == null) {
-            previous = casted.previous;
-        }
-
-        // For each state, keep the one with the higher running time
-        for (int i = 0; i < numStates; ++i) {
-            states.set(i, preferMaxTime(states.get(i), casted.states.get(i)));
-            if (states.get(i) != null) {
-                tRunning.set(i, states.get(i).tDelta);
-            }
-        }
->>>>>>> 2c175b83
     }
 }