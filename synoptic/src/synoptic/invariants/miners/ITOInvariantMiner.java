package synoptic.invariants.miners;

import java.util.Set;

import synoptic.invariants.ITemporalInvariant;
import synoptic.invariants.TemporalInvariantSet;
import synoptic.model.ChainsTraceGraph;

/**
 * Interface that all invariant miners that process totally ordered (TO) input
 * logs should support. Such logs are represented as ChainsTraceGraph instances.
 */
public interface ITOInvariantMiner {

    /**
     * Returns a set of classes of the invariants which will be mined by this
     * miner.
     * 
     * @return array of classes of the invariants which will be mined by this
     *         miner
     */
    public Set<Class<? extends ITemporalInvariant>> getMinedInvariants();

    /**
     * Returns a set of classes of the invariants which will NOT be mined by
     * this miner.
     * 
     * @return set of classes of the invariants which will NOT be mined by this
     *         miner
     */
    public Set<Class<? extends ITemporalInvariant>> getIgnoredInvariants();

    /**
     * Computes and returns the temporal invariants that hold for the graph g.
     * 
     * @param g
     *            input graph over which to mine invariants
     * @return
     */
    public TemporalInvariantSet computeInvariants(ChainsTraceGraph g,
<<<<<<< HEAD
            boolean multipleRelations, boolean supportCount);
=======
            boolean multipleRelations);

    /**
     * Returns a set of classes of the invariants which will be mined by this
     * miner.
     * 
     * @return a set of classes of the invariants which will be mined by this
     *         miner
     */
    public Set<Class<? extends ITemporalInvariant>> getMinedInvariants();

    /**
     * Returns a set of classes of the invariants which will NOT be mined by
     * this miner.
     * 
     * @return a set of classes of the invariants which will NOT be mined by
     *         this miner
     */
    public Set<Class<? extends ITemporalInvariant>> getIgnoredInvariants();
>>>>>>> 695135b3
}<|MERGE_RESOLUTION|>--- conflicted
+++ resolved
@@ -16,37 +16,6 @@
      * Returns a set of classes of the invariants which will be mined by this
      * miner.
      * 
-     * @return array of classes of the invariants which will be mined by this
-     *         miner
-     */
-    public Set<Class<? extends ITemporalInvariant>> getMinedInvariants();
-
-    /**
-     * Returns a set of classes of the invariants which will NOT be mined by
-     * this miner.
-     * 
-     * @return set of classes of the invariants which will NOT be mined by this
-     *         miner
-     */
-    public Set<Class<? extends ITemporalInvariant>> getIgnoredInvariants();
-
-    /**
-     * Computes and returns the temporal invariants that hold for the graph g.
-     * 
-     * @param g
-     *            input graph over which to mine invariants
-     * @return
-     */
-    public TemporalInvariantSet computeInvariants(ChainsTraceGraph g,
-<<<<<<< HEAD
-            boolean multipleRelations, boolean supportCount);
-=======
-            boolean multipleRelations);
-
-    /**
-     * Returns a set of classes of the invariants which will be mined by this
-     * miner.
-     * 
      * @return a set of classes of the invariants which will be mined by this
      *         miner
      */
@@ -60,5 +29,14 @@
      *         this miner
      */
     public Set<Class<? extends ITemporalInvariant>> getIgnoredInvariants();
->>>>>>> 695135b3
+
+    /**
+     * Computes and returns the temporal invariants that hold for the graph g.
+     * 
+     * @param g
+     *            input graph over which to mine invariants
+     * @return
+     */
+    public TemporalInvariantSet computeInvariants(ChainsTraceGraph g,
+            boolean multipleRelations, boolean supportCount);
 }