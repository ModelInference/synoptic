--- conflicted
+++ resolved
@@ -40,11 +40,7 @@
  * TemporalInvariantSet.extractInvariantsFromWalkCounts() to turn these counts
  * into valid temporal invariants. <br/>
  * <br/>
-<<<<<<< HEAD
- * Note that this miner DOES NOT mine the IntrBy invariant so far.
-=======
  * Note that this miner DOES NOT mine the IntrBy invariant.
->>>>>>> 695135b3
  */
 public class DAGWalkingPOInvMiner extends CountingInvariantMiner implements
         IPOInvariantMiner, ITOInvariantMiner {
@@ -207,15 +203,9 @@
         return computeInvariants(g, Event.defTimeRelationStr);
     }
 
-<<<<<<< HEAD
     public TemporalInvariantSet computeInvariants(ChainsTraceGraph g,
             boolean multipleRelations, boolean supportCounts) {
         // Is this the correct thing to set it to?
-=======
-    @Override
-    public TemporalInvariantSet computeInvariants(ChainsTraceGraph g,
-            boolean multipleRelations) {
->>>>>>> 695135b3
         mineConcurrencyInvariants = false;
         return computeInvariants(g, Event.defTimeRelationStr);
     }
@@ -473,11 +463,7 @@
         // Extract the AFby, NFby, AP invariants based on counts.
         Set<ITemporalInvariant> pathInvs = extractPathInvariantsFromWalkCounts(
                 relation, gEventCnts, gFollowedByCnts, gPrecedesCnts, null,
-<<<<<<< HEAD
                 gEventCoOccurrences, gAlwaysFollowsINITIALSet, false, false);
-=======
-                gEventCoOccurrences, gAlwaysFollowsINITIALSet, false);
->>>>>>> 695135b3
 
         if (mineConcurrencyInvariants) {
             // Extract the concurrency invariants based on counts.
