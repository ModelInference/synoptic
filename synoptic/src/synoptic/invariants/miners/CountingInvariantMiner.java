--- conflicted
+++ resolved
@@ -20,10 +20,7 @@
 import synoptic.model.event.EventType;
 import synoptic.model.event.StringEventType;
 import synoptic.util.InternalSynopticException;
-<<<<<<< HEAD
 import synoptic.util.InvariantStatistics;
-=======
->>>>>>> 695135b3
 import synoptic.util.NotImplementedException;
 
 /**
@@ -62,13 +59,9 @@
             Map<EventType, Map<EventType, Integer>> gPrecedesCnts,
             Map<EventType, Set<EventType>> gPossibleInterrupts,
             Map<EventType, Set<EventType>> gEventCoOccurrences,
-<<<<<<< HEAD
             Set<EventType> AlwaysFollowsINITIALSet, boolean multipleRelations,
             boolean supportCount) {
 
-=======
-            Set<EventType> AlwaysFollowsINITIALSet, boolean multipleRelations) {
->>>>>>> 695135b3
         Set<ITemporalInvariant> invariants = new LinkedHashSet<ITemporalInvariant>();
 
         for (EventType e1 : gEventCnts.keySet()) {
@@ -80,7 +73,6 @@
                             || !alwaysConcurrentWith(gFollowedByCnts,
                                     gEventCoOccurrences, e1, e2)) {
                         if (multipleRelations) {
-<<<<<<< HEAD
                             NFBiRelationInvariant invariant = new NFBiRelationInvariant(
                                     e1, e2, relation, Event.defTimeRelationStr);
                             if (supportCount) {
@@ -99,20 +91,12 @@
                                                 gEventCnts.get(e1)));
                             }
                             invariants.add(invariant);
-=======
-                            invariants.add(new NFBiRelationInvariant(e1, e2,
-                                    relation, Event.defTimeRelationStr));
-                        } else {
-                            invariants.add(new NeverFollowedInvariant(e1, e2,
-                                    relation));
->>>>>>> 695135b3
                         }
                     }
                 }
 
                 if (alwaysFollowedBy(gEventCnts, gFollowedByCnts, e1, e2)) {
                     if (multipleRelations) {
-<<<<<<< HEAD
 
                         AFBiRelationInvariant invariant = new AFBiRelationInvariant(
                                 e1, e2, relation, Event.defTimeRelationStr);
@@ -130,19 +114,11 @@
                                     gEventCnts.get(e1)));
                         }
                         invariants.add(invariant);
-=======
-                        invariants.add(new AFBiRelationInvariant(e1, e2,
-                                relation, Event.defTimeRelationStr));
-                    } else {
-                        invariants.add(new AlwaysFollowedInvariant(e1, e2,
-                                relation));
->>>>>>> 695135b3
                     }
                 }
 
                 if (alwaysPrecedes(gEventCnts, gPrecedesCnts, e1, e2)) {
                     if (multipleRelations) {
-<<<<<<< HEAD
                         APBiRelationInvariant invariant = new APBiRelationInvariant(
                                 e1, e2, relation, Event.defTimeRelationStr);
                         if (supportCount) {
@@ -159,21 +135,6 @@
                         }
                         invariants.add(invariant);
                     }
-                }
-
-                if (interruptedBy(gPossibleInterrupts, e1, e2)) {
-                    if (multipleRelations) {
-                        throw new NotImplementedException();
-=======
-                        invariants.add(new APBiRelationInvariant(e1, e2,
-                                relation, Event.defTimeRelationStr));
-                    } else {
-                        invariants.add(new AlwaysPrecedesInvariant(e1, e2,
-                                relation));
->>>>>>> 695135b3
-                    }
-                    invariants
-                            .add(new InterruptedByInvariant(e1, e2, relation));
                 }
 
                 if (interruptedBy(gPossibleInterrupts, e1, e2)) {
