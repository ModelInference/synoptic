--- conflicted
+++ resolved
@@ -1,1244 +1,1223 @@
-package synoptic.main;
-
-import java.io.BufferedReader;
-import java.io.File;
-import java.io.FileInputStream;
-import java.io.IOException;
-import java.io.InputStreamReader;
-import java.io.Reader;
-import java.io.StringReader;
-import java.util.ArrayList;
-import java.util.Arrays;
-import java.util.HashMap;
-import java.util.HashSet;
-import java.util.LinkedHashMap;
-import java.util.LinkedHashSet;
-import java.util.LinkedList;
-import java.util.List;
-import java.util.Map;
-import java.util.Set;
-import java.util.logging.Logger;
-import java.util.regex.Matcher;
-import java.util.regex.Pattern;
-
-import synoptic.model.ChainsTraceGraph;
-import synoptic.model.DAGsTraceGraph;
-import synoptic.model.DistEventType;
-import synoptic.model.Event;
-import synoptic.model.EventNode;
-import synoptic.model.EventType;
-import synoptic.model.Relation;
-import synoptic.model.StringEventType;
-import synoptic.model.TraceGraph;
-import synoptic.util.InternalSynopticException;
-import synoptic.util.NamedMatcher;
-import synoptic.util.NamedPattern;
-import synoptic.util.NamedSubstitution;
-import synoptic.util.time.DTotalTime;
-import synoptic.util.time.EqualVectorTimestampsException;
-import synoptic.util.time.FTotalTime;
-import synoptic.util.time.ITime;
-import synoptic.util.time.ITotalTime;
-import synoptic.util.time.NotComparableVectorsException;
-import synoptic.util.time.VectorTime;
-
-/**
- * A generic trace parser, configured in terms of Java 7 style named capture
- * regular expressions.
- * 
- * @author mgsloan
- */
-public class TraceParser {
-
-    private static Logger logger = Logger.getLogger("Parser Logger");
-
-    private final List<NamedPattern> parsers;
-    private final List<LinkedHashMap<String, NamedSubstitution>> constantFields;
-    private final List<Map<String, Boolean>> incrementors;
-
-    private static int nextTraceID;
-    private final Map<String, Integer> partitionNameToTraceID;
-
-    private NamedSubstitution filter;
-
-    // Partitioning based on filter expressions -- maps a unique partition
-    // string to a set of parsed events corresponding to that partition.
-    Map<String, ArrayList<EventNode>> partitions = new LinkedHashMap<String, ArrayList<EventNode>>();
-
-    // EventNode -> Relation associated with this event node.
-    Map<EventNode, Set<Relation>> AllEventRelations = new HashMap<EventNode, Set<Relation>>();
-
-    // Patterns used to pre-process regular expressions
-    private static final Pattern matchEscapedSeparator = Pattern
-            .compile("\\\\;\\\\;");
-    private static final Pattern matchAssign = Pattern
-            .compile("\\(\\?<(\\w*)=>([^\\)]*)\\)");
-    private static final Pattern matchPreIncrement = Pattern
-            .compile("\\(\\?<\\+\\+(\\w*)>\\)");
-    private static final Pattern matchPostIncrement = Pattern
-            .compile("\\(\\?<(\\w*)\\+\\+>\\)");
-    private static final Pattern matchDefault = Pattern
-            .compile("\\(\\?<((\\w|\\*|\\-)*)>\\)");
-
-    // All line-matching regexps will be checked to include the following set of
-    // required regexp groups.
-    private static final List<String> requiredGroups = Arrays.asList("TYPE");
-
-    // Regexp groups that represent valid time in a log line:
-    // TIME: integer time (e.g. 123)
-    // VTIME: vector clock time (e.g. 12.23.34, and 12.234)
-    // FTIME: float time (e.g. 123.456) -- 32 bits
-    // DTIME: double time (e.g. 1234.56) -- 64 bits
-    public static final List<String> validTimeGroups = Arrays.asList("TIME",
-            "VTIME", "FTIME", "DTIME");
-
-    // Regexp group representing multiple relations
-    private static final String relationGroup = "RELATION";
-    private static final String namedRelationGroup = "RELATION-";
-
-    // Regexp group representing closure relations, call and return for now.
-    private static final String closureRelationGroup = "RELATION*";
-    private static final String namedclosureRelationGroup = "RELATION*-";
-
-    // A group that is used to capture the process ID in a PO log -- can only be
-    // used in conjunction with VTIME, but is optional. However, if it used in
-    // any reg-exp with VTIME then all VTIME reg-exps must use/set it.
-    private static final String processIDGroup = "PID";
-
-    // If selectedTimeGroup is "VTIME" then whether or not processIDGroup is
-    // specified (true), or if process IDs will be implicitly mined (false)
-    private boolean parsePIDs = false;
-
-    // The time we use implicitly. LTIME is log-line-number time. Which exists
-    // implicitly for every log-line.
-    private static final String implicitTimeGroup = "LTIME";
-
-    // Regexp groups that represent totally ordered time.
-    private static final List<String> totallyOrderedTimeGroups = Arrays.asList(
-            "LTIME", "TIME", "FTIME", "DTIME");
-
-    // The time group regexp selected (implicitly) for use by this parser via
-    // passed reg exps to match lines. The parser allows only one type of time
-    // to be used.
-    private String selectedTimeGroup = null;
-
-    /**
-     * Returns an un-parameterized trace parser.
-     */
-    public TraceParser() {
-        parsers = new ArrayList<NamedPattern>();
-        constantFields = new ArrayList<LinkedHashMap<String, NamedSubstitution>>();
-        incrementors = new ArrayList<Map<String, Boolean>>();
-        filter = new NamedSubstitution("");
-        nextTraceID = 0;
-        partitionNameToTraceID = new LinkedHashMap<String, Integer>();
-    }
-
-    /**
-     * Initializes and returns a new trace parser that is parameterized with
-     * regular expressions for parsing log lines/partitions/separators.
-     * 
-     * @param rExps
-     *            list of regular expressions for matching log lines
-     * @param partitioningRegExp
-     *            a partitioning regular expression -- used to map parsed event
-     *            instances to executions
-     * @param sepRegExp
-     *            a separator regular expression -- used to split the sequence
-     *            of parsed event instances into executions
-     * @return new trace parser
-     * @throws ParseException
-     */
-    public TraceParser(List<String> rExps, String partitioningRegExp,
-            String sepRegExp) throws ParseException {
-        this();
-
-        assert (rExps != null);
-        assert (partitioningRegExp != null);
-
-        logger.fine("Setting up the log file parser.");
-        if (partitioningRegExp.equals(SynopticOptions.partitionRegExpDefault)) {
-            logger.info("Using the default partitions mapping regex: "
-                    + SynopticOptions.partitionRegExpDefault);
-        }
-
-        if (!rExps.isEmpty()) {
-            // The user provided custom regular expressions.
-            for (String exp : rExps) {
-                logger.fine("\taddRegex with exp:" + exp);
-                this.addRegex(exp);
-            }
-
-            this.setPartitionsMap(partitioningRegExp);
-        } else {
-            // No custom regular expressions provided - warn and use defaults.
-            logger.warning("Using a default regular expression to parse log-lines: "
-                    + "will map the entire log line to an event type."
-                    + "\nTo use a custom regular expressions use the option:\n\t"
-                    + Options.getOptDesc("regExps") + "\n\t");
-            // TODO: is this next statement necessary?
-            // parser.addRegex("^\\s*$(?<SEPCOUNT++>)");
-            this.addRegex(SynopticOptions.regExpDefault);
-            this.setPartitionsMap(partitioningRegExp);
-        }
-
-        if (sepRegExp != null) {
-            this.addPartitionsSeparator(sepRegExp);
-            if (!partitioningRegExp
-                    .equals(SynopticOptions.partitionRegExpDefault)) {
-                logger.warning("Partition separator and partition mapping regex are both specified. This may result in difficult to understand parsing behavior.");
-            }
-        }
-    }
-
-    /**
-     * Checks whether lst contains duplicates. If so, it logs an error using
-     * regex for information and throws a ParseException.
-     * 
-     * @param lst
-     *            the list to check for duplicates
-     * @param regex
-     *            the associated regex string to use when printing out an error
-     * @throws ParseException
-     */
-    public static void detectListDuplicates(List<String> lst, String regex)
-            throws ParseException {
-        // Check for group duplicates.
-        Set<String> lstSet = new LinkedHashSet<String>(lst);
-        if (lstSet.size() == lst.size()) {
-            return;
-        }
-
-        // We have duplicates in list, which means some fields are
-        // defined multiple times. We find these by removing each set
-        // element from the list, then converting the list to a set (to remove
-        // groups that have more than 3+ occurrences) and throw an exception.
-        for (String e : lstSet) {
-            lst.remove(e);
-        }
-
-        String error = "The fields: " + new LinkedHashSet<String>(lst)
-                + " appear more than once in regex: " + regex;
-        logger.severe(error);
-        ParseException parseException = new ParseException(error);
-        parseException.setRegex(regex);
-        throw parseException;
-    }
-
-    /**
-     * Returns whether or not the time type used to parse the log(s) has a
-     * canonical total order or not.
-     * 
-     * @return whether time type is totally ordered or not
-     */
-    public boolean logTimeTypeIsTotallyOrdered() {
-        return totallyOrderedTimeGroups.contains(selectedTimeGroup);
-    }
-
-    /**
-     * Adds an individual trace line type, which consists of a regex with
-     * additional syntax. <b>The regex must match the entire line.</b> The
-     * additional syntax is as follows:
-     * <ul>
-     * <li>(?<name>) -- Matches the default field regex (?:\s*(?<name>\S+)\s*)</li>
-     * <li>(?<name=>value) -- Specifies a value for a field, potentially with
-     * back-references which get filled.</li>
-     * <li>(?<name++>) and (?<++name>) -- Specify context fields which are
-     * included with every type of trace.
-     * </ul>
-     * Note that \;\; becomes ;; (this is to support the parsing of multiple
-     * regexes, described above).
-     * 
-     * @param input_regex
-     *            Regular expression of the form described.
-     * @throws ParseException
-     *             When the input_regex can't be compiled
-     */
-    public void addRegex(String input_regex) throws ParseException {
-        // TODO: this method for splitting is ugly, but it works for now
-        // In order to use ";;" in a regex, escape as \;\;
-        // TODO: document this on the wiki
-        if (input_regex == null) {
-            throw new ParseException("Regular expression cannot be null.");
-        }
-
-        logger.fine("entering addRegex with: " + input_regex);
-        String regex = matchEscapedSeparator.matcher(input_regex).replaceAll(
-                ";;");
-
-        // Parse out all of the constants.
-        Matcher matcher = matchAssign.matcher(regex);
-
-        // Maintains a map between fields and their values in the regex.
-        LinkedHashMap<String, NamedSubstitution> cmap = new LinkedHashMap<String, NamedSubstitution>();
-
-        // A list of all the fields that were assigned in the regex.
-        List<String> fields = new LinkedList<String>();
-
-        // Indicates whether this regexp sets the HIDE field to true or not.
-        boolean isHidden = false;
-        while (matcher.find()) {
-            String field = matcher.group(1);
-            String value = matcher.group(2);
-            fields.add(field);
-
-            cmap.put(field, new NamedSubstitution(value));
-            logger.fine("matchAssign: " + field + " -> " + matcher.group(2));
-            // Prevent the user from adding regexes that modify the parsing of
-            // special time fields.
-            if (validTimeGroups.contains(field)) {
-                String error = "Cannot assign custom regex expressions to parse time field "
-                        + field + " in regex: " + input_regex;
-                logger.severe(error);
-                ParseException parseException = new ParseException(error);
-                parseException.setRegex(input_regex);
-                throw parseException;
-            }
-
-            if (implicitTimeGroup.equals(field)) {
-                String error = "The group " + implicitTimeGroup
-                        + " cannot be used explicitly as a capture group.";
-                logger.severe(error);
-                throw new ParseException(error);
-            }
-
-            // HIDE groups can only be assigned to 'true'
-            if (field.equals("HIDE")) {
-                if (!value.equals("true")) {
-                    String error = "HIDE field cannot be assigned to: " + value
-                            + ", it can only be assigned to 'true' in regex: "
-                            + input_regex;
-                    logger.severe(error);
-                    ParseException parseException = new ParseException(error);
-                    parseException.setRegex(input_regex);
-                    throw parseException;
-                }
-                isHidden = true;
-            }
-        }
-        // Check for field duplicates.
-        detectListDuplicates(fields, regex);
-
-        constantFields.add(parsers.size(), cmap);
-
-        // Remove the constant fields from the regex.
-        regex = matcher.replaceAll("");
-
-        // Parse out all of the incrementors.
-        matcher = matchPreIncrement.matcher(regex);
-        Map<String, Boolean> incMap = new LinkedHashMap<String, Boolean>();
-        while (matcher.find()) {
-            incMap.put(matcher.group(1), false);
-        }
-        regex = matcher.replaceAll("");
-        matcher = matchPostIncrement.matcher(regex);
-        while (matcher.find()) {
-            incMap.put(matcher.group(1), true);
-        }
-        regex = matcher.replaceAll("");
-        incrementors.add(incMap);
-
-        // Replace fields which lack regex content with default matching
-        // pattern.
-        // TODO: Different defaults for some special fields.
-        // TODO: document defaults on the wiki
-        matcher = matchDefault.matcher(regex);
-        StringBuffer newRegex = new StringBuffer();
-        boolean isFirst = true;
-        while (matcher.find()) {
-            if (isFirst) {
-                matcher.appendReplacement(newRegex,
-                        "(?:\\\\s*(?<$1>\\\\S+)\\\\s*)");
-                isFirst = false;
-            } else {
-                matcher.appendReplacement(newRegex,
-                        "(?:\\\\s+(?<$1>\\\\S+)\\\\s*)");
-            }
-        }
-        matcher.appendTail(newRegex);
-        regex = newRegex.toString();
-
-        NamedPattern parser = null;
-        try {
-            parser = NamedPattern.compile(regex);
-        } catch (Exception e) {
-            String error = "Error parsing named-captures in " + input_regex
-                    + ":";
-            logger.severe(error);
-            logger.severe(e.toString());
-            ParseException parseException = new ParseException(error + " "
-                    + e.getMessage());
-            parseException.setRegex(input_regex);
-            throw parseException;
-        }
-        parsers.add(parser);
-        List<String> groups = parser.groupNames();
-
-        // Check for group duplicates.
-        detectListDuplicates(groups, regex);
-
-        // Check that special/internal field names do not appear.
-        // Currently this is just LTIME.
-        for (String group : groups) {
-            if (implicitTimeGroup.equals(group)) {
-                String error = "The group " + implicitTimeGroup
-                        + " cannot be used explicitly as a capture group.";
-                logger.severe(error);
-                throw new ParseException(error);
-            }
-        }
-
-        // Process non-hidden expression specially, since these expressions are
-        // supposed to generate event instances, while the hidden ones do not.
-        if (!isHidden) {
-            // Check that the required groups are present.
-            for (String reqGroup : requiredGroups) {
-                if (!groups.contains(reqGroup) && !fields.contains(reqGroup)) {
-                    String error = "Regular expression: " + input_regex
-                            + " is missing the required named group: "
-                            + reqGroup;
-                    logger.severe(error);
-                    ParseException parseException = new ParseException(error);
-                    parseException.setRegex(input_regex);
-                    throw parseException;
-                }
-            }
-
-            // Whether or not the PID group appears in this expressions.
-            boolean usingPID = false;
-
-            // We have two cases for specifying time types:
-            // (1) Implicit: type is not specified and we use implicitTimeGroup.
-            // (2) Explicit: exactly one kind of type is specified in the regex.
-            String regexTimeUsed = null;
-            for (String group : groups) {
-                if (processIDGroup.equals(group)) {
-                    usingPID = true;
-                }
-
-                // logger.info("group is : " + group);
-
-                if (validTimeGroups.contains(group)) {
-                    if (regexTimeUsed != null) {
-                        String error = "The regex: " + input_regex
-                                + " contains multiple time field definitions: "
-                                + group + ", " + regexTimeUsed;
-                        logger.severe(error);
-                        ParseException parseException = new ParseException(
-                                error);
-                        parseException.setRegex(input_regex);
-                        throw parseException;
-                    }
-                    regexTimeUsed = group;
-                }
-            }
-
-            if (regexTimeUsed == null) {
-                regexTimeUsed = implicitTimeGroup;
-            }
-
-            if (selectedTimeGroup == null) {
-                // No prior time type was specified. So we use regex's type as
-                // the time type.
-                selectedTimeGroup = regexTimeUsed;
-                if (selectedTimeGroup.equals("VTIME")) {
-                    parsePIDs = usingPID;
-                } else {
-                    if (usingPID) {
-                        String error = "The PID group name can only be used with a VTIME time group.";
-                        logger.severe(error);
-                        throw new ParseException(error);
-                    }
-                }
-            } else {
-                // Prior time type was used, make sure that it matches regex's.
-                if (!selectedTimeGroup.equals(regexTimeUsed)) {
-                    String error = "Time type cannot vary. A prior regex used the type "
-                            + selectedTimeGroup
-                            + ", while regex "
-                            + input_regex + " uses the type " + regexTimeUsed;
-                    logger.severe(error);
-                    ParseException parseException = new ParseException(error);
-                    parseException.setRegex(input_regex);
-                    throw parseException;
-                }
-
-                if (regexTimeUsed.equals("VTIME") && parsePIDs != usingPID) {
-                    String error = "Either all or none of the VTIME-parsing reg-exps must specify the PID group.";
-                    logger.severe(error);
-                    throw new ParseException(error);
-                }
-            }
-
-            for (String group : groups) {
-                if (group.startsWith(relationGroup)) {
-
-                    // Check to see if relation capture group strings are
-                    // well-formed
-                    Pattern relation = Pattern.compile("RELATION\\*?(-\\w*)?");
-                    Matcher fieldMatcher = relation.matcher(group);
-                    if (!fieldMatcher.matches()) {
-                        String error = "Relation field: " + group
-                                + " is malformed."
-                                + "Accepts: RELATION*?(-\\w*)?";
-                        logger.severe(error);
-                        throw new ParseException(error);
-                    }
-
-                    // Check if VTIME is used with relation
-                    if (selectedTimeGroup.equals("VTIME")) {
-                        String error = "RELATION and VTIME groups cannot be mixed since multiple"
-                                + "relations requires a totally ordered log.";
-                        logger.severe(error);
-                        throw new ParseException(error);
-                    }
-                }
-            }
-
-        }
-
-        if (Main.options.debugParse) {
-            logger.info("input: " + input_regex);
-            logger.info("processed: " + regex);
-            logger.info("standard: " + parser.standardPattern());
-            if (!groups.isEmpty()) {
-                logger.info("\tgroups: " + groups.toString());
-            }
-            if (!cmap.isEmpty()) {
-                logger.info("\tfields: " + cmap.toString());
-            }
-            if (!incMap.isEmpty()) {
-                logger.info("\tincs: " + incMap.toString());
-            }
-        }
-    }
-
-    /**
-     * Moves the last element in the list to the front of the list.
-     * 
-     * @param <T>
-     *            list element type
-     * @param l
-     *            list
-     */
-    private static <T> void cycle(List<T> l) {
-        T removed = l.remove(l.size() - 1);
-        l.add(0, removed);
-    }
-
-    /**
-     * Create a separator-granularity match. This works by creating an
-     * incrementing variable (on separator match), and adding SEPCOUNT to the
-     * granularity filter.
-     * 
-     * @throws InternalSynopticException
-     *             On internal error: wrong internal separator reg-exp
-     */
-    public void addPartitionsSeparator(String regex)
-            throws InternalSynopticException {
-        try {
-            addRegex(regex + "(?<SEPCOUNT++>)(?<HIDE=>true)");
-        } catch (ParseException e) {
-            InternalSynopticException internalSynopticException = InternalSynopticException
-                    .wrap(e);
-            internalSynopticException.setRegex(e.getRegex());
-            throw internalSynopticException;
-        }
-        cycle(parsers);
-        cycle(incrementors);
-        cycle(constantFields);
-        filter.concat(new NamedSubstitution("\\k<SEPCOUNT>"));
-    }
-
-    /**
-     * Sets the partitioning filter, to the passed, back-reference containing
-     * string.
-     */
-    public void setPartitionsMap(String f) {
-        filter = new NamedSubstitution(f);
-    }
-
-    /**
-     * Parses a trace file into a list of log events.
-     * 
-     * @param file
-     *            File to read and then parse.
-     * @param linesToRead
-     *            Bound on the number of lines to read. Negatives indicate
-     *            unbounded.
-     * @return The parsed log events.
-     * @throws ParseException
-     *             when user supplied expressions are the problem
-     * @throws InternalSynopticException
-     *             when Synoptic code is the problem
-     */
-    public ArrayList<EventNode> parseTraceFile(File file, int linesToRead)
-            throws ParseException, InternalSynopticException {
-        String fileName = "";
-        try {
-            fileName = file.getAbsolutePath();
-            FileInputStream fstream = new FileInputStream(file);
-            InputStreamReader fileReader = new InputStreamReader(fstream);
-            return parseTrace(fileReader, fileName, linesToRead);
-        } catch (IOException e) {
-            String error = "Error while attempting to read log file ["
-                    + fileName + "]: " + e.getMessage();
-            logger.severe(error);
-            throw new ParseException(error);
-        }
-    }
-
-    /**
-     * Parses a string containing a log into a list of log events.
-     * 
-     * @param trace
-     *            The trace, with lines separated by newlines.
-     * @param traceName
-     *            The name for this trace -- maps to the FILE parse group.
-     * @param linesToRead
-     *            Bound on the number of lines to read. Negatives indicate
-     *            unbounded.
-     * @return The parsed log events.
-     * @throws ParseException
-     *             when user supplied expressions are the problem
-     * @throws InternalSynopticException
-     *             when Synoptic code is the problem
-     */
-    public ArrayList<EventNode> parseTraceString(String trace,
-            String traceName, int linesToRead) throws ParseException {
-        if (trace == null) {
-            throw new ParseException("Trace string cannot be null.");
-        }
-        if (traceName == null) {
-            throw new ParseException("Trace name string cannot be null.");
-        }
-        StringReader stringReader = new StringReader(trace);
-        try {
-            return parseTrace(stringReader, traceName, linesToRead);
-        } catch (IOException e) {
-            String error = "Error while reading string [" + traceName + "]: "
-                    + e.getMessage();
-            logger.severe(error);
-            throw new ParseException(error);
-        }
-    }
-
-    /**
-     * Parses strings generated by traceReader as event instances.
-     * 
-     * @param traceReader
-     *            reader generated lines to parse.
-     * @param linesToRead
-     *            Bound on the number of lines to read. Negatives indicate
-     *            unbounded.
-     * @return The parsed log events.
-     * @throws IOException
-     *             when the reader we're using is the problem
-     * @throws ParseException
-     *             when user supplied expressions are the problem
-     * @throws InternalSynopticException
-     *             when Synoptic code is the problem
-     */
-    private ArrayList<EventNode> parseTrace(Reader traceReader,
-            String traceName, int linesToRead) throws ParseException,
-            IOException, InternalSynopticException {
-        BufferedReader br = new BufferedReader(traceReader);
-
-        // Initialize incrementor context.
-        Map<String, Integer> context = new LinkedHashMap<String, Integer>();
-        for (Map<String, Boolean> incs : incrementors) {
-            for (String incField : incs.keySet()) {
-                context.put(incField, 0);
-            }
-        }
-
-        ArrayList<EventNode> results = new ArrayList<EventNode>();
-        String strLine = null;
-
-        String tName = traceName;
-        if (Main.options.internCommonStrings) {
-            tName = tName.intern();
-        }
-
-        int lineNum = 0;
-        // Process each line in sequence.
-        while ((strLine = br.readLine()) != null) {
-            if (results.size() == linesToRead) {
-                break;
-            }
-            lineNum++;
-            EventNode event = parseLine(strLine, tName, context, lineNum);
-            if (event == null) {
-                continue;
-            }
-            results.add(event);
-        }
-        br.close();
-
-        if (selectedTimeGroup.equals("VTIME") && !parsePIDs) {
-            // Infer the PID (process ID) corresponding to each of the parsed
-            // events, if PIDs were not parsed explicitly from the trace.
-
-            for (List<EventNode> group : partitions.values()) {
-                // A list in which the list at index j is a (totally ordered)
-                // list of events that occurred at node j.
-                List<List<EventNode>> listsNodeEvents;
-                try {
-                    // Perform the inference.
-                    listsNodeEvents = VectorTime.mapLogEventsToNodes(group);
-                } catch (Exception e) {
-                    String error = "Could not match vector times to host id.";
-                    logger.severe(error);
-                    throw new ParseException(error);
-                }
-
-                int pid = 0;
-                // Assign a pid to each of the event nodes.
-                for (List<EventNode> nodeEvents : listsNodeEvents) {
-                    for (EventNode eNode : nodeEvents) {
-                        if (!(eNode.getEType() instanceof DistEventType)) {
-                            String error = "Parsed a non dist. event type for a trace with VTIME format.";
-                            logger.severe(error);
-                            throw new ParseException(error);
-                        }
-                        ((DistEventType) eNode.getEType()).setPID(Integer
-                                .toString(pid));
-                    }
-                    pid += 1;
-                }
-            }
-        } else if (selectedTimeGroup.equals("VTIME") && parsePIDs) {
-            // Check that for each partition, the set of events corresponding to
-            // a PID can be totally ordered -- this is a critical property of a
-            // PID.
-
-            for (List<EventNode> group : partitions.values()) {
-                // Determine the set of unique PIDs in this partition.
-                LinkedHashSet<String> PIDs = new LinkedHashSet<String>();
-                for (EventNode node : group) {
-                    if (!(node.getEType() instanceof DistEventType)) {
-                        String error = "Parsed a non dist. event type for a trace with VTIME format.";
-                        logger.severe(error);
-                        throw new ParseException(error);
-                    }
-                    PIDs.add(((DistEventType) node.getEType()).getPID());
-                }
-
-                LinkedList<EventNode> pidEvents = new LinkedList<EventNode>();
-                for (String pid : PIDs) {
-                    // Select all events from the partition with the same PID
-                    for (EventNode node : group) {
-                        if (((DistEventType) node.getEType()).getPID().equals(
-                                pid)) {
-                            pidEvents.add(node);
-                        }
-                    }
-
-                    // Now walk through all pidEvents and remove the minimal
-                    // element -- all elements should be comparable, otherwise
-                    // we've violated the property we're checking.
-                    while (pidEvents.size() != 0) {
-                        EventNode minElement = pidEvents.get(0);
-                        for (EventNode node : pidEvents) {
-                            if (node == minElement) {
-                                continue;
-                            }
-                            if (node.getTime().lessThan(minElement.getTime())) {
-                                minElement = node;
-                            } else {
-                                if (!minElement.getTime().lessThan(
-                                        node.getTime())) {
-                                    String error = "Two events in the same partition with same PID["
-                                            + pid
-                                            + "] have incomparable VTIMEs: \n"
-                                            + "\t"
-                                            + minElement.toString()
-                                            + ": "
-                                            + minElement.getTime().toString()
-                                            + "\n\t"
-                                            + node.toString()
-                                            + ": "
-                                            + node.getTime().toString();
-                                    logger.severe(error);
-                                    throw new ParseException(error);
-                                }
-                            }
-                        }
-                        pidEvents.remove(minElement);
-                    }
-                }
-            }
-        }
-
-        logger.info("Successfully parsed " + partitions.size()
-                + " traces, containing a total of " + results.size()
-                + " events from [" + tName + "]");
-        return results;
-    }
-
-    /**
-     * Builds a generic string to describe a location of an error on a line in
-     * some input file.
-     */
-    private String buildLineErrorLocString(String line, String fileName,
-            int lineNum) {
-        // Basic error location string is simply the line number.
-        String ret = "Line #" + Integer.toString(lineNum);
-        if (!fileName.equals("")) {
-            // Include filename if it is not blank.
-            ret += " from file [" + fileName + "]";
-        }
-
-        if (Main.options.logLvlVerbose || Main.options.logLvlExtraVerbose) {
-            // Include the actual line if verbose output is desired.
-            return ret + " line [" + line + "]";
-        }
-        return ret;
-    }
-
-    /**
-     * Parse an individual line.
-     */
-    private EventNode parseLine(String line, String fileName,
-            Map<String, Integer> context, int lineNum) throws ParseException,
-            InternalSynopticException {
-
-        Event event = null;
-        ITime nextTime = null;
-
-        for (int i = 0; i < parsers.size(); i++) {
-            NamedMatcher matcher = parsers.get(i).matcher(line);
-            if (!matcher.matches()) {
-                continue;
-            }
-
-            @SuppressWarnings("unchecked")
-            Map<String, NamedSubstitution> cs = (Map<String, NamedSubstitution>) constantFields
-                    .get(i).clone();
-            Map<String, String> matched = matcher.toMatchResult().namedGroups();
-
-            // Perform pre-increments.
-            for (Map.Entry<String, Boolean> inc : incrementors.get(i)
-                    .entrySet()) {
-                if (inc.getValue() == false) {
-                    context.put(inc.getKey(), context.get(inc.getKey()) + 1);
-                }
-            }
-
-            // Overlay increment context.
-            for (Map.Entry<String, Integer> entry : context.entrySet()) {
-                matched.put(entry.getKey(), entry.getValue().toString());
-            }
-
-            for (Map.Entry<String, NamedSubstitution> entry : cs.entrySet()) {
-                // Process the constant field by substituting
-                // back-references.
-                String key = entry.getKey();
-                String val = entry.getValue().substitute(matched);
-
-                // Special case for integers, to allow for setting
-                // incrementors.
-                Integer parsed = Integer.getInteger(val, Integer.MIN_VALUE);
-                if (context.containsKey(key)) {
-                    context.put(key, parsed);
-                }
-
-                // TODO: Determine policy of constant fields vs. extracted have
-                // overlay priority
-                if (!matched.containsKey(key)) {
-                    matched.put(key, val);
-                }
-            }
-
-            if (matched.get("HIDE") != null) {
-                // Perform post-increments and exit.
-                for (Map.Entry<String, Boolean> inc : incrementors.get(i)
-                        .entrySet()) {
-                    if (inc.getValue() == true) {
-                        context.put(inc.getKey(), context.get(inc.getKey()) + 1);
-                    }
-                }
-                return null;
-            }
-
-            // ////////////
-            // Only non-hidden regexes from this point on.
-
-            String eTypeLabel;
-            EventType eType;
-            if (Main.options.internCommonStrings) {
-                eTypeLabel = matched.get("TYPE").intern();
-            } else {
-                eTypeLabel = matched.get("TYPE");
-            }
-
-            // TODO: determine if this is desired + print warning
-            if (eTypeLabel == null) {
-                // In the absence of an event type, use the entire log line as
-                // the type.
-                eTypeLabel = line;
-            }
-
-            if (selectedTimeGroup.equals("VTIME")) {
-                if (parsePIDs) {
-                    eType = new DistEventType(eTypeLabel,
-                            matched.get(processIDGroup));
-                } else {
-                    eType = new DistEventType(eTypeLabel);
-                }
-                event = new Event(eType, line, fileName, lineNum);
-            } else {
-                eType = new StringEventType(eTypeLabel);
-                event = new Event(eType, line, fileName, lineNum);
-            }
-
-            /*
-             * Tag event nodes with relation fields. This is gross, is there a
-             * nicer way to represent a state machine?
-             */
-            Set<String> relationValues = new HashSet<String>();
-<<<<<<< HEAD
-            Set<Relation> eventRelations = new HashSet<Relation>();
-=======
->>>>>>> 4c9599fd
-            for (String key : matched.keySet()) {
-                if (key.startsWith(relationGroup)) {
-                    String relationString = matched.get(key);
-
-                    if (relationValues.contains(relationString)) {
-                        throw new ParseException(
-                                "Duplicate captured relation value: "
-                                        + relationString);
-                    }
-
-                    relationValues.add(relationString);
-
-                    String relName = Relation.anonName;
-                    boolean isClosure = false;
-
-                    if (key.startsWith(closureRelationGroup)) {
-                        isClosure = true;
-
-                        if (key.startsWith(namedclosureRelationGroup)) {
-                            relName = key.substring(namedclosureRelationGroup
-                                    .length());
-                        }
-
-                    } else if (key.startsWith(namedRelationGroup)) {
-                        relName = key.substring(namedRelationGroup.length());
-                    }
-
-                    Relation relation = new Relation(relName, relationString,
-                            isClosure);
-<<<<<<< HEAD
-                    eventRelations.add(relation);
-=======
-                    event.addRelation(relation);
->>>>>>> 4c9599fd
-                }
-            }
-
-            // We have two cases for processing time on log lines:
-            // (1) Implicitly: no matched field is a time field because it is
-            // set to implicitTimeGroup. For this case we simply use the prior
-            // time + 1 (log-line counting time).
-            // (2) Explicitly: one of the matched fields must be a time type
-            // field (set in addRegex). If no such match is found then we throw
-            // an exception.
-            if (selectedTimeGroup == implicitTimeGroup) {
-                // Implicit case: LTIME
-                nextTime = new ITotalTime(lineNum);
-            } else {
-                // Explicit case.
-                String timeField = matched.get(selectedTimeGroup);
-                if (timeField == null) {
-                    String error = buildLineErrorLocString(line, fileName,
-                            lineNum)
-                            + " Unable to parse time type "
-                            + selectedTimeGroup;
-                    logger.severe(error);
-                    ParseException parseException = new ParseException(error);
-                    parseException.setLogLine(line);
-                    throw parseException;
-                }
-
-                // Attempt to parse the time type field as a VectorTime -- we
-                // use this type for all the current types of time.
-                try {
-                    if (selectedTimeGroup.equals("TIME")) {
-                        int t = Integer.parseInt(timeField.trim());
-                        nextTime = new ITotalTime(t);
-                    } else if (selectedTimeGroup.equals("FTIME")) {
-                        float t = Float.parseFloat(timeField.trim());
-                        nextTime = new FTotalTime(t);
-                    } else if (selectedTimeGroup.equals("DTIME")) {
-                        double t = Double.parseDouble(timeField.trim());
-                        nextTime = new DTotalTime(t);
-                    } else if (selectedTimeGroup.equals("VTIME")) {
-                        nextTime = new VectorTime(timeField.trim());
-                    } else {
-                        String error = buildLineErrorLocString(line, fileName,
-                                lineNum)
-                                + " Unable to recognize time type "
-                                + selectedTimeGroup;
-                        logger.severe(error);
-                        throw new ParseException(error);
-                    }
-                } catch (Exception e) {
-                    String errMsg = buildLineErrorLocString(line, fileName,
-                            lineNum)
-                            + " Unable to parse time field on log line.";
-                    if (Main.options.ignoreNonMatchingLines) {
-                        logger.warning(errMsg
-                                + " Ignoring line and continuing.");
-                        continue;
-                    }
-                    String error = errMsg + "\n\tTry cmd line options:\n\t"
-                            + Options.getOptDesc("ignoreNonMatchingLines")
-                            + "\n\t" + Options.getOptDesc("debugParse");
-                    logger.severe(error);
-                    logger.severe(e.toString());
-                    ParseException parseException = new ParseException(errMsg);
-                    parseException.setLogLine(line);
-                    throw parseException;
-                }
-            }
-
-            Map<String, String> eventStringArgs = new LinkedHashMap<String, String>();
-
-            for (Map.Entry<String, String> group : matched.entrySet()) {
-                String name = group.getKey();
-                if (!name.equals("TYPE") && !name.equals("TIME")) {
-                    eventStringArgs.put(name, group.getValue());
-                }
-            }
-
-            if (Main.options.partitionRegExp.equals("\\k<FILE>")) {
-                // These logs are to be partitioned via file
-                eventStringArgs.put("FILE", fileName);
-                // "" + traceNameToTraceID.get(fileName));
-            }
-
-            // Perform post-increments.
-            for (Map.Entry<String, Boolean> inc : incrementors.get(i)
-                    .entrySet()) {
-                if (inc.getValue() == true) {
-                    context.put(inc.getKey(), context.get(inc.getKey()) + 1);
-                }
-            }
-
-            if (Main.options.debugParse) {
-                // TODO: include partition name in the list of field values
-                logger.info("input: " + line);
-                StringBuilder msg = new StringBuilder("{");
-                for (Map.Entry<String, String> entry : eventStringArgs
-                        .entrySet()) {
-                    if (entry.getKey().equals("FILE")) {
-                        continue;
-                    }
-                    msg.append(entry.getKey() + " = " + entry.getValue() + ", ");
-                }
-                msg.append("TYPE = " + eType.toString());
-                msg.append("}");
-                logger.info(msg.toString());
-            }
-            event.setTime(nextTime);
-
-            Relation timeRelation = new Relation("time-relation",
-                    Event.defaultTimeRelationString, false);
-            eventRelations.add(timeRelation);
-
-            String partitionName = filter.substitute(eventStringArgs);
-            EventNode eventNode = addEventNodeToPartition(event, partitionName);
-
-            if (!AllEventRelations.containsKey(eventNode)) {
-                AllEventRelations.put(eventNode, new HashSet<Relation>());
-            }
-
-            Set<Relation> relations = AllEventRelations.get(eventNode);
-
-            // Relations are immutable so we don't have to worry about
-            // representation exposure.
-            relations.addAll(eventRelations);
-
-            eventStringArgs = null;
-            return eventNode;
-        }
-
-        if (Main.options.recoverFromParseErrors) {
-            logger.warning(buildLineErrorLocString(line, fileName, lineNum)
-                    + " Failed to parse trace line. Using entire line as type.");
-            event = new Event(new StringEventType(line), line, fileName,
-                    lineNum);
-            if (selectedTimeGroup.equals(implicitTimeGroup)) {
-                // We can recover OK with log-line counting time.
-                event.setTime(new ITotalTime(lineNum));
-            } else {
-                // We can't recover with vector time -- incrementing it simply
-                // doesn't make sense.
-                String error = buildLineErrorLocString(line, fileName, lineNum)
-                        + " Unable to recover from parse error with vector-time type.";
-                logger.severe(error);
-                throw new ParseException(error);
-            }
-
-            EventNode eventNode = addEventNodeToPartition(event,
-                    filter.substitute(new LinkedHashMap<String, String>()));
-            return eventNode;
-
-        } else if (Main.options.ignoreNonMatchingLines) {
-            logger.fine(buildLineErrorLocString(line, fileName, lineNum)
-                    + " Failed to parse trace line. Ignoring line and continuing.");
-            return null;
-        }
-
-        String exceptionError = buildLineErrorLocString(line, fileName, lineNum)
-                + " does not match any of the provided regular expressions.";
-
-        String loggerError = exceptionError + "\nTry cmd line options:\n\t"
-                + Options.getOptDesc("ignoreNonMatchingLines") + "\n\t"
-                + Options.getOptDesc("debugParse");
-
-        logger.severe(loggerError);
-        ParseException parseException = new ParseException(exceptionError);
-        parseException.setLogLine(line);
-        throw parseException;
-    }
-
-    /**
-     * Adds an event to an internal map of partitions.
-     * 
-     * @param eventNode
-     * @param pName
-     */
-    private EventNode addEventNodeToPartition(Event event, String pName) {
-        EventNode eventNode = new EventNode(event);
-        ArrayList<EventNode> events = partitions.get(pName);
-        if (events == null) {
-            events = new ArrayList<EventNode>();
-            partitions.put(pName, events);
-            logger.fine("Created partition '" + pName + "'");
-
-            // This is the first time this partition has been observed,
-            // assign it a trace ID and add it to the map of traceIDs
-            partitionNameToTraceID.put(pName, nextTraceID);
-            nextTraceID++;
-        }
-        eventNode.setTraceID(partitionNameToTraceID.get(pName));
-        events.add(eventNode);
-        return eventNode;
-    }
-
-    public TraceGraph<?> generateDefaultOrderRelation(List<EventNode> allEvents)
-            throws ParseException {
-        if (logTimeTypeIsTotallyOrdered()) {
-            return generateDirectTORelation(allEvents);
-        }
-        return generateDirectPORelation(allEvents);
-    }
-
-    /**
-     * Given a list of log events that can be totally ordered, manipulates the
-     * builder to construct the corresponding trace graph. Supports multiple
-     * relations.
-     * 
-     * @param allEvents
-     *            The list of events to process.
-     * @throws ParseException
-     */
-    public ChainsTraceGraph generateDirectTORelation(List<EventNode> allEvents)
-            throws ParseException {
-
-        assert logTimeTypeIsTotallyOrdered();
-
-        ChainsTraceGraph graph = new ChainsTraceGraph(allEvents);
-        for (String partition : partitions.keySet()) {
-            graph.addTrace(partitions.get(partition), AllEventRelations);
-        }
-        return graph;
-    }
-
-    /**
-     * Given a list of log events that can be only partially ordered,
-     * manipulates the builder to construct the corresponding trace graph.
-     * 
-     * @param allEvents
-     *            The list of events to process.
-     * @throws ParseException
-     */
-    public DAGsTraceGraph generateDirectPORelation(List<EventNode> allEvents)
-            throws ParseException {
-
-        assert !logTimeTypeIsTotallyOrdered();
-
-        DAGsTraceGraph graph = new DAGsTraceGraph(allEvents);
-
-        // Maintains nodes without predecessors.
-        Set<EventNode> noPredecessor = new LinkedHashSet<EventNode>(allEvents);
-
-        Set<EventNode> directSuccessors;
-        for (String partition : partitions.keySet()) {
-            List<EventNode> group = partitions.get(partition);
-            for (EventNode e1 : group) {
-                // In partially ordered case there may be multiple direct
-                // successors.
-                try {
-                    directSuccessors = EventNode.getDirectPOSuccessors(e1,
-                            group);
-                } catch (EqualVectorTimestampsException e) {
-                    String error = "Found two events with identical timestamps: (1) "
-                            + e.e1.toString() + " (2) " + e.e2.toString();
-                    logger.severe(error);
-                    throw new ParseException(error);
-
-                } catch (NotComparableVectorsException e) {
-                    String error = "Found two events with different length vector timestamps: (1) "
-                            + e.e1.toString() + " (2) " + e.e2.toString();
-                    logger.severe(error);
-                    throw new ParseException(error);
-                }
-
-                if (directSuccessors.size() == 0) {
-                    // Tag messages without successor as terminal.
-<<<<<<< HEAD
-                    for (Relation relation : AllEventRelations.get(e1)) {
-                        graph.tagTerminal(e1, relation.getRelation());
-                    }
-                } else {
-                    for (EventNode e2 : directSuccessors) {
-                        for (Relation relation : AllEventRelations.get(e2)) {
-=======
-                    // Set<String> relations = e1.getEventStringRelations();
-                    assert e1.getEventRelationsStrings().size() == 1;
-                    graph.tagTerminal(e1, e1.getEventRelationsStrings());
-                } else {
-                    for (EventNode e2 : directSuccessors) {
-                        for (Relation relation : e2.getEventRelationsObjects()) {
->>>>>>> 4c9599fd
-                            e1.addTransition(e2, relation.getRelation());
-                        }
-                        noPredecessor.remove(e2);
-                    }
-                }
-            }
-
-        }
-
-        // Mark messages without a predecessor as initial.
-        for (EventNode e : noPredecessor) {
-<<<<<<< HEAD
-            for (Relation relation : AllEventRelations.get(e)) {
-                graph.tagInitial(e, relation.getRelation());
-            }
-=======
-            assert e.getEventRelationsStrings().size() == 1;
-            graph.tagInitial(e, e.getEventRelationsStrings());
-            // for (Relation relation : e.getEventRelations()) {
-            // graph.tagInitial(e, relation.getRelation());
-            // }
->>>>>>> 4c9599fd
-        }
-
-        return graph;
-    }
-}
+package synoptic.main;
+
+import java.io.BufferedReader;
+import java.io.File;
+import java.io.FileInputStream;
+import java.io.IOException;
+import java.io.InputStreamReader;
+import java.io.Reader;
+import java.io.StringReader;
+import java.util.ArrayList;
+import java.util.Arrays;
+import java.util.HashMap;
+import java.util.HashSet;
+import java.util.LinkedHashMap;
+import java.util.LinkedHashSet;
+import java.util.LinkedList;
+import java.util.List;
+import java.util.Map;
+import java.util.Set;
+import java.util.logging.Logger;
+import java.util.regex.Matcher;
+import java.util.regex.Pattern;
+
+import synoptic.model.ChainsTraceGraph;
+import synoptic.model.DAGsTraceGraph;
+import synoptic.model.DistEventType;
+import synoptic.model.Event;
+import synoptic.model.EventNode;
+import synoptic.model.EventType;
+import synoptic.model.Relation;
+import synoptic.model.StringEventType;
+import synoptic.model.TraceGraph;
+import synoptic.util.InternalSynopticException;
+import synoptic.util.NamedMatcher;
+import synoptic.util.NamedPattern;
+import synoptic.util.NamedSubstitution;
+import synoptic.util.time.DTotalTime;
+import synoptic.util.time.EqualVectorTimestampsException;
+import synoptic.util.time.FTotalTime;
+import synoptic.util.time.ITime;
+import synoptic.util.time.ITotalTime;
+import synoptic.util.time.NotComparableVectorsException;
+import synoptic.util.time.VectorTime;
+
+/**
+ * A generic trace parser, configured in terms of Java 7 style named capture
+ * regular expressions.
+ * 
+ * @author mgsloan
+ */
+public class TraceParser {
+
+    private static Logger logger = Logger.getLogger("Parser Logger");
+
+    private final List<NamedPattern> parsers;
+    private final List<LinkedHashMap<String, NamedSubstitution>> constantFields;
+    private final List<Map<String, Boolean>> incrementors;
+
+    private static int nextTraceID;
+    private final Map<String, Integer> partitionNameToTraceID;
+
+    private NamedSubstitution filter;
+
+    // Partitioning based on filter expressions -- maps a unique partition
+    // string to a set of parsed events corresponding to that partition.
+    Map<String, ArrayList<EventNode>> partitions = new LinkedHashMap<String, ArrayList<EventNode>>();
+
+    // EventNode -> Relation associated with this event node.
+    Map<EventNode, Set<Relation>> AllEventRelations = new HashMap<EventNode, Set<Relation>>();
+
+    // Patterns used to pre-process regular expressions
+    private static final Pattern matchEscapedSeparator = Pattern
+            .compile("\\\\;\\\\;");
+    private static final Pattern matchAssign = Pattern
+            .compile("\\(\\?<(\\w*)=>([^\\)]*)\\)");
+    private static final Pattern matchPreIncrement = Pattern
+            .compile("\\(\\?<\\+\\+(\\w*)>\\)");
+    private static final Pattern matchPostIncrement = Pattern
+            .compile("\\(\\?<(\\w*)\\+\\+>\\)");
+    private static final Pattern matchDefault = Pattern
+            .compile("\\(\\?<((\\w|\\*|\\-)*)>\\)");
+
+    // All line-matching regexps will be checked to include the following set of
+    // required regexp groups.
+    private static final List<String> requiredGroups = Arrays.asList("TYPE");
+
+    // Regexp groups that represent valid time in a log line:
+    // TIME: integer time (e.g. 123)
+    // VTIME: vector clock time (e.g. 12.23.34, and 12.234)
+    // FTIME: float time (e.g. 123.456) -- 32 bits
+    // DTIME: double time (e.g. 1234.56) -- 64 bits
+    public static final List<String> validTimeGroups = Arrays.asList("TIME",
+            "VTIME", "FTIME", "DTIME");
+
+    // Regexp group representing multiple relations
+    private static final String relationGroup = "RELATION";
+    private static final String namedRelationGroup = "RELATION-";
+
+    // Regexp group representing closure relations, call and return for now.
+    private static final String closureRelationGroup = "RELATION*";
+    private static final String namedclosureRelationGroup = "RELATION*-";
+
+    // A group that is used to capture the process ID in a PO log -- can only be
+    // used in conjunction with VTIME, but is optional. However, if it used in
+    // any reg-exp with VTIME then all VTIME reg-exps must use/set it.
+    private static final String processIDGroup = "PID";
+
+    // If selectedTimeGroup is "VTIME" then whether or not processIDGroup is
+    // specified (true), or if process IDs will be implicitly mined (false)
+    private boolean parsePIDs = false;
+
+    // The time we use implicitly. LTIME is log-line-number time. Which exists
+    // implicitly for every log-line.
+    private static final String implicitTimeGroup = "LTIME";
+
+    // Regexp groups that represent totally ordered time.
+    private static final List<String> totallyOrderedTimeGroups = Arrays.asList(
+            "LTIME", "TIME", "FTIME", "DTIME");
+
+    // The time group regexp selected (implicitly) for use by this parser via
+    // passed reg exps to match lines. The parser allows only one type of time
+    // to be used.
+    private String selectedTimeGroup = null;
+
+    /**
+     * Returns an un-parameterized trace parser.
+     */
+    public TraceParser() {
+        parsers = new ArrayList<NamedPattern>();
+        constantFields = new ArrayList<LinkedHashMap<String, NamedSubstitution>>();
+        incrementors = new ArrayList<Map<String, Boolean>>();
+        filter = new NamedSubstitution("");
+        nextTraceID = 0;
+        partitionNameToTraceID = new LinkedHashMap<String, Integer>();
+    }
+
+    /**
+     * Initializes and returns a new trace parser that is parameterized with
+     * regular expressions for parsing log lines/partitions/separators.
+     * 
+     * @param rExps
+     *            list of regular expressions for matching log lines
+     * @param partitioningRegExp
+     *            a partitioning regular expression -- used to map parsed event
+     *            instances to executions
+     * @param sepRegExp
+     *            a separator regular expression -- used to split the sequence
+     *            of parsed event instances into executions
+     * @return new trace parser
+     * @throws ParseException
+     */
+    public TraceParser(List<String> rExps, String partitioningRegExp,
+            String sepRegExp) throws ParseException {
+        this();
+
+        assert (rExps != null);
+        assert (partitioningRegExp != null);
+
+        logger.fine("Setting up the log file parser.");
+        if (partitioningRegExp.equals(SynopticOptions.partitionRegExpDefault)) {
+            logger.info("Using the default partitions mapping regex: "
+                    + SynopticOptions.partitionRegExpDefault);
+        }
+
+        if (!rExps.isEmpty()) {
+            // The user provided custom regular expressions.
+            for (String exp : rExps) {
+                logger.fine("\taddRegex with exp:" + exp);
+                this.addRegex(exp);
+            }
+
+            this.setPartitionsMap(partitioningRegExp);
+        } else {
+            // No custom regular expressions provided - warn and use defaults.
+            logger.warning("Using a default regular expression to parse log-lines: "
+                    + "will map the entire log line to an event type."
+                    + "\nTo use a custom regular expressions use the option:\n\t"
+                    + Options.getOptDesc("regExps") + "\n\t");
+            // TODO: is this next statement necessary?
+            // parser.addRegex("^\\s*$(?<SEPCOUNT++>)");
+            this.addRegex(SynopticOptions.regExpDefault);
+            this.setPartitionsMap(partitioningRegExp);
+        }
+
+        if (sepRegExp != null) {
+            this.addPartitionsSeparator(sepRegExp);
+            if (!partitioningRegExp
+                    .equals(SynopticOptions.partitionRegExpDefault)) {
+                logger.warning("Partition separator and partition mapping regex are both specified. This may result in difficult to understand parsing behavior.");
+            }
+        }
+    }
+
+    /**
+     * Checks whether lst contains duplicates. If so, it logs an error using
+     * regex for information and throws a ParseException.
+     * 
+     * @param lst
+     *            the list to check for duplicates
+     * @param regex
+     *            the associated regex string to use when printing out an error
+     * @throws ParseException
+     */
+    public static void detectListDuplicates(List<String> lst, String regex)
+            throws ParseException {
+        // Check for group duplicates.
+        Set<String> lstSet = new LinkedHashSet<String>(lst);
+        if (lstSet.size() == lst.size()) {
+            return;
+        }
+
+        // We have duplicates in list, which means some fields are
+        // defined multiple times. We find these by removing each set
+        // element from the list, then converting the list to a set (to remove
+        // groups that have more than 3+ occurrences) and throw an exception.
+        for (String e : lstSet) {
+            lst.remove(e);
+        }
+
+        String error = "The fields: " + new LinkedHashSet<String>(lst)
+                + " appear more than once in regex: " + regex;
+        logger.severe(error);
+        ParseException parseException = new ParseException(error);
+        parseException.setRegex(regex);
+        throw parseException;
+    }
+
+    /**
+     * Returns whether or not the time type used to parse the log(s) has a
+     * canonical total order or not.
+     * 
+     * @return whether time type is totally ordered or not
+     */
+    public boolean logTimeTypeIsTotallyOrdered() {
+        return totallyOrderedTimeGroups.contains(selectedTimeGroup);
+    }
+
+    /**
+     * Adds an individual trace line type, which consists of a regex with
+     * additional syntax. <b>The regex must match the entire line.</b> The
+     * additional syntax is as follows:
+     * <ul>
+     * <li>(?<name>) -- Matches the default field regex (?:\s*(?<name>\S+)\s*)</li>
+     * <li>(?<name=>value) -- Specifies a value for a field, potentially with
+     * back-references which get filled.</li>
+     * <li>(?<name++>) and (?<++name>) -- Specify context fields which are
+     * included with every type of trace.
+     * </ul>
+     * Note that \;\; becomes ;; (this is to support the parsing of multiple
+     * regexes, described above).
+     * 
+     * @param input_regex
+     *            Regular expression of the form described.
+     * @throws ParseException
+     *             When the input_regex can't be compiled
+     */
+    public void addRegex(String input_regex) throws ParseException {
+        // TODO: this method for splitting is ugly, but it works for now
+        // In order to use ";;" in a regex, escape as \;\;
+        // TODO: document this on the wiki
+        if (input_regex == null) {
+            throw new ParseException("Regular expression cannot be null.");
+        }
+
+        logger.fine("entering addRegex with: " + input_regex);
+        String regex = matchEscapedSeparator.matcher(input_regex).replaceAll(
+                ";;");
+
+        // Parse out all of the constants.
+        Matcher matcher = matchAssign.matcher(regex);
+
+        // Maintains a map between fields and their values in the regex.
+        LinkedHashMap<String, NamedSubstitution> cmap = new LinkedHashMap<String, NamedSubstitution>();
+
+        // A list of all the fields that were assigned in the regex.
+        List<String> fields = new LinkedList<String>();
+
+        // Indicates whether this regexp sets the HIDE field to true or not.
+        boolean isHidden = false;
+        while (matcher.find()) {
+            String field = matcher.group(1);
+            String value = matcher.group(2);
+            fields.add(field);
+
+            cmap.put(field, new NamedSubstitution(value));
+            logger.fine("matchAssign: " + field + " -> " + matcher.group(2));
+            // Prevent the user from adding regexes that modify the parsing of
+            // special time fields.
+            if (validTimeGroups.contains(field)) {
+                String error = "Cannot assign custom regex expressions to parse time field "
+                        + field + " in regex: " + input_regex;
+                logger.severe(error);
+                ParseException parseException = new ParseException(error);
+                parseException.setRegex(input_regex);
+                throw parseException;
+            }
+
+            if (implicitTimeGroup.equals(field)) {
+                String error = "The group " + implicitTimeGroup
+                        + " cannot be used explicitly as a capture group.";
+                logger.severe(error);
+                throw new ParseException(error);
+            }
+
+            // HIDE groups can only be assigned to 'true'
+            if (field.equals("HIDE")) {
+                if (!value.equals("true")) {
+                    String error = "HIDE field cannot be assigned to: " + value
+                            + ", it can only be assigned to 'true' in regex: "
+                            + input_regex;
+                    logger.severe(error);
+                    ParseException parseException = new ParseException(error);
+                    parseException.setRegex(input_regex);
+                    throw parseException;
+                }
+                isHidden = true;
+            }
+        }
+        // Check for field duplicates.
+        detectListDuplicates(fields, regex);
+
+        constantFields.add(parsers.size(), cmap);
+
+        // Remove the constant fields from the regex.
+        regex = matcher.replaceAll("");
+
+        // Parse out all of the incrementors.
+        matcher = matchPreIncrement.matcher(regex);
+        Map<String, Boolean> incMap = new LinkedHashMap<String, Boolean>();
+        while (matcher.find()) {
+            incMap.put(matcher.group(1), false);
+        }
+        regex = matcher.replaceAll("");
+        matcher = matchPostIncrement.matcher(regex);
+        while (matcher.find()) {
+            incMap.put(matcher.group(1), true);
+        }
+        regex = matcher.replaceAll("");
+        incrementors.add(incMap);
+
+        // Replace fields which lack regex content with default matching
+        // pattern.
+        // TODO: Different defaults for some special fields.
+        // TODO: document defaults on the wiki
+        matcher = matchDefault.matcher(regex);
+        StringBuffer newRegex = new StringBuffer();
+        boolean isFirst = true;
+        while (matcher.find()) {
+            if (isFirst) {
+                matcher.appendReplacement(newRegex,
+                        "(?:\\\\s*(?<$1>\\\\S+)\\\\s*)");
+                isFirst = false;
+            } else {
+                matcher.appendReplacement(newRegex,
+                        "(?:\\\\s+(?<$1>\\\\S+)\\\\s*)");
+            }
+        }
+        matcher.appendTail(newRegex);
+        regex = newRegex.toString();
+
+        NamedPattern parser = null;
+        try {
+            parser = NamedPattern.compile(regex);
+        } catch (Exception e) {
+            String error = "Error parsing named-captures in " + input_regex
+                    + ":";
+            logger.severe(error);
+            logger.severe(e.toString());
+            ParseException parseException = new ParseException(error + " "
+                    + e.getMessage());
+            parseException.setRegex(input_regex);
+            throw parseException;
+        }
+        parsers.add(parser);
+        List<String> groups = parser.groupNames();
+
+        // Check for group duplicates.
+        detectListDuplicates(groups, regex);
+
+        // Check that special/internal field names do not appear.
+        // Currently this is just LTIME.
+        for (String group : groups) {
+            if (implicitTimeGroup.equals(group)) {
+                String error = "The group " + implicitTimeGroup
+                        + " cannot be used explicitly as a capture group.";
+                logger.severe(error);
+                throw new ParseException(error);
+            }
+        }
+
+        // Process non-hidden expression specially, since these expressions are
+        // supposed to generate event instances, while the hidden ones do not.
+        if (!isHidden) {
+            // Check that the required groups are present.
+            for (String reqGroup : requiredGroups) {
+                if (!groups.contains(reqGroup) && !fields.contains(reqGroup)) {
+                    String error = "Regular expression: " + input_regex
+                            + " is missing the required named group: "
+                            + reqGroup;
+                    logger.severe(error);
+                    ParseException parseException = new ParseException(error);
+                    parseException.setRegex(input_regex);
+                    throw parseException;
+                }
+            }
+
+            // Whether or not the PID group appears in this expressions.
+            boolean usingPID = false;
+
+            // We have two cases for specifying time types:
+            // (1) Implicit: type is not specified and we use implicitTimeGroup.
+            // (2) Explicit: exactly one kind of type is specified in the regex.
+            String regexTimeUsed = null;
+            for (String group : groups) {
+                if (processIDGroup.equals(group)) {
+                    usingPID = true;
+                }
+
+                // logger.info("group is : " + group);
+
+                if (validTimeGroups.contains(group)) {
+                    if (regexTimeUsed != null) {
+                        String error = "The regex: " + input_regex
+                                + " contains multiple time field definitions: "
+                                + group + ", " + regexTimeUsed;
+                        logger.severe(error);
+                        ParseException parseException = new ParseException(
+                                error);
+                        parseException.setRegex(input_regex);
+                        throw parseException;
+                    }
+                    regexTimeUsed = group;
+                }
+            }
+
+            if (regexTimeUsed == null) {
+                regexTimeUsed = implicitTimeGroup;
+            }
+
+            if (selectedTimeGroup == null) {
+                // No prior time type was specified. So we use regex's type as
+                // the time type.
+                selectedTimeGroup = regexTimeUsed;
+                if (selectedTimeGroup.equals("VTIME")) {
+                    parsePIDs = usingPID;
+                } else {
+                    if (usingPID) {
+                        String error = "The PID group name can only be used with a VTIME time group.";
+                        logger.severe(error);
+                        throw new ParseException(error);
+                    }
+                }
+            } else {
+                // Prior time type was used, make sure that it matches regex's.
+                if (!selectedTimeGroup.equals(regexTimeUsed)) {
+                    String error = "Time type cannot vary. A prior regex used the type "
+                            + selectedTimeGroup
+                            + ", while regex "
+                            + input_regex + " uses the type " + regexTimeUsed;
+                    logger.severe(error);
+                    ParseException parseException = new ParseException(error);
+                    parseException.setRegex(input_regex);
+                    throw parseException;
+                }
+
+                if (regexTimeUsed.equals("VTIME") && parsePIDs != usingPID) {
+                    String error = "Either all or none of the VTIME-parsing reg-exps must specify the PID group.";
+                    logger.severe(error);
+                    throw new ParseException(error);
+                }
+            }
+
+            for (String group : groups) {
+                if (group.startsWith(relationGroup)) {
+
+                    // Check to see if relation capture group strings are
+                    // well-formed
+                    Pattern relation = Pattern.compile("RELATION\\*?(-\\w*)?");
+                    Matcher fieldMatcher = relation.matcher(group);
+                    if (!fieldMatcher.matches()) {
+                        String error = "Relation field: " + group
+                                + " is malformed."
+                                + "Accepts: RELATION*?(-\\w*)?";
+                        logger.severe(error);
+                        throw new ParseException(error);
+                    }
+
+                    // Check if VTIME is used with relation
+                    if (selectedTimeGroup.equals("VTIME")) {
+                        String error = "RELATION and VTIME groups cannot be mixed since multiple"
+                                + "relations requires a totally ordered log.";
+                        logger.severe(error);
+                        throw new ParseException(error);
+                    }
+                }
+            }
+
+        }
+
+        if (Main.options.debugParse) {
+            logger.info("input: " + input_regex);
+            logger.info("processed: " + regex);
+            logger.info("standard: " + parser.standardPattern());
+            if (!groups.isEmpty()) {
+                logger.info("\tgroups: " + groups.toString());
+            }
+            if (!cmap.isEmpty()) {
+                logger.info("\tfields: " + cmap.toString());
+            }
+            if (!incMap.isEmpty()) {
+                logger.info("\tincs: " + incMap.toString());
+            }
+        }
+    }
+
+    /**
+     * Moves the last element in the list to the front of the list.
+     * 
+     * @param <T>
+     *            list element type
+     * @param l
+     *            list
+     */
+    private static <T> void cycle(List<T> l) {
+        T removed = l.remove(l.size() - 1);
+        l.add(0, removed);
+    }
+
+    /**
+     * Create a separator-granularity match. This works by creating an
+     * incrementing variable (on separator match), and adding SEPCOUNT to the
+     * granularity filter.
+     * 
+     * @throws InternalSynopticException
+     *             On internal error: wrong internal separator reg-exp
+     */
+    public void addPartitionsSeparator(String regex)
+            throws InternalSynopticException {
+        try {
+            addRegex(regex + "(?<SEPCOUNT++>)(?<HIDE=>true)");
+        } catch (ParseException e) {
+            InternalSynopticException internalSynopticException = InternalSynopticException
+                    .wrap(e);
+            internalSynopticException.setRegex(e.getRegex());
+            throw internalSynopticException;
+        }
+        cycle(parsers);
+        cycle(incrementors);
+        cycle(constantFields);
+        filter.concat(new NamedSubstitution("\\k<SEPCOUNT>"));
+    }
+
+    /**
+     * Sets the partitioning filter, to the passed, back-reference containing
+     * string.
+     */
+    public void setPartitionsMap(String f) {
+        filter = new NamedSubstitution(f);
+    }
+
+    /**
+     * Parses a trace file into a list of log events.
+     * 
+     * @param file
+     *            File to read and then parse.
+     * @param linesToRead
+     *            Bound on the number of lines to read. Negatives indicate
+     *            unbounded.
+     * @return The parsed log events.
+     * @throws ParseException
+     *             when user supplied expressions are the problem
+     * @throws InternalSynopticException
+     *             when Synoptic code is the problem
+     */
+    public ArrayList<EventNode> parseTraceFile(File file, int linesToRead)
+            throws ParseException, InternalSynopticException {
+        String fileName = "";
+        try {
+            fileName = file.getAbsolutePath();
+            FileInputStream fstream = new FileInputStream(file);
+            InputStreamReader fileReader = new InputStreamReader(fstream);
+            return parseTrace(fileReader, fileName, linesToRead);
+        } catch (IOException e) {
+            String error = "Error while attempting to read log file ["
+                    + fileName + "]: " + e.getMessage();
+            logger.severe(error);
+            throw new ParseException(error);
+        }
+    }
+
+    /**
+     * Parses a string containing a log into a list of log events.
+     * 
+     * @param trace
+     *            The trace, with lines separated by newlines.
+     * @param traceName
+     *            The name for this trace -- maps to the FILE parse group.
+     * @param linesToRead
+     *            Bound on the number of lines to read. Negatives indicate
+     *            unbounded.
+     * @return The parsed log events.
+     * @throws ParseException
+     *             when user supplied expressions are the problem
+     * @throws InternalSynopticException
+     *             when Synoptic code is the problem
+     */
+    public ArrayList<EventNode> parseTraceString(String trace,
+            String traceName, int linesToRead) throws ParseException {
+        if (trace == null) {
+            throw new ParseException("Trace string cannot be null.");
+        }
+        if (traceName == null) {
+            throw new ParseException("Trace name string cannot be null.");
+        }
+        StringReader stringReader = new StringReader(trace);
+        try {
+            return parseTrace(stringReader, traceName, linesToRead);
+        } catch (IOException e) {
+            String error = "Error while reading string [" + traceName + "]: "
+                    + e.getMessage();
+            logger.severe(error);
+            throw new ParseException(error);
+        }
+    }
+
+    /**
+     * Parses strings generated by traceReader as event instances.
+     * 
+     * @param traceReader
+     *            reader generated lines to parse.
+     * @param linesToRead
+     *            Bound on the number of lines to read. Negatives indicate
+     *            unbounded.
+     * @return The parsed log events.
+     * @throws IOException
+     *             when the reader we're using is the problem
+     * @throws ParseException
+     *             when user supplied expressions are the problem
+     * @throws InternalSynopticException
+     *             when Synoptic code is the problem
+     */
+    private ArrayList<EventNode> parseTrace(Reader traceReader,
+            String traceName, int linesToRead) throws ParseException,
+            IOException, InternalSynopticException {
+        BufferedReader br = new BufferedReader(traceReader);
+
+        // Initialize incrementor context.
+        Map<String, Integer> context = new LinkedHashMap<String, Integer>();
+        for (Map<String, Boolean> incs : incrementors) {
+            for (String incField : incs.keySet()) {
+                context.put(incField, 0);
+            }
+        }
+
+        ArrayList<EventNode> results = new ArrayList<EventNode>();
+        String strLine = null;
+
+        String tName = traceName;
+        if (Main.options.internCommonStrings) {
+            tName = tName.intern();
+        }
+
+        int lineNum = 0;
+        // Process each line in sequence.
+        while ((strLine = br.readLine()) != null) {
+            if (results.size() == linesToRead) {
+                break;
+            }
+            lineNum++;
+            EventNode event = parseLine(strLine, tName, context, lineNum);
+            if (event == null) {
+                continue;
+            }
+            results.add(event);
+        }
+        br.close();
+
+        if (selectedTimeGroup.equals("VTIME") && !parsePIDs) {
+            // Infer the PID (process ID) corresponding to each of the parsed
+            // events, if PIDs were not parsed explicitly from the trace.
+
+            for (List<EventNode> group : partitions.values()) {
+                // A list in which the list at index j is a (totally ordered)
+                // list of events that occurred at node j.
+                List<List<EventNode>> listsNodeEvents;
+                try {
+                    // Perform the inference.
+                    listsNodeEvents = VectorTime.mapLogEventsToNodes(group);
+                } catch (Exception e) {
+                    String error = "Could not match vector times to host id.";
+                    logger.severe(error);
+                    throw new ParseException(error);
+                }
+
+                int pid = 0;
+                // Assign a pid to each of the event nodes.
+                for (List<EventNode> nodeEvents : listsNodeEvents) {
+                    for (EventNode eNode : nodeEvents) {
+                        if (!(eNode.getEType() instanceof DistEventType)) {
+                            String error = "Parsed a non dist. event type for a trace with VTIME format.";
+                            logger.severe(error);
+                            throw new ParseException(error);
+                        }
+                        ((DistEventType) eNode.getEType()).setPID(Integer
+                                .toString(pid));
+                    }
+                    pid += 1;
+                }
+            }
+        } else if (selectedTimeGroup.equals("VTIME") && parsePIDs) {
+            // Check that for each partition, the set of events corresponding to
+            // a PID can be totally ordered -- this is a critical property of a
+            // PID.
+
+            for (List<EventNode> group : partitions.values()) {
+                // Determine the set of unique PIDs in this partition.
+                LinkedHashSet<String> PIDs = new LinkedHashSet<String>();
+                for (EventNode node : group) {
+                    if (!(node.getEType() instanceof DistEventType)) {
+                        String error = "Parsed a non dist. event type for a trace with VTIME format.";
+                        logger.severe(error);
+                        throw new ParseException(error);
+                    }
+                    PIDs.add(((DistEventType) node.getEType()).getPID());
+                }
+
+                LinkedList<EventNode> pidEvents = new LinkedList<EventNode>();
+                for (String pid : PIDs) {
+                    // Select all events from the partition with the same PID
+                    for (EventNode node : group) {
+                        if (((DistEventType) node.getEType()).getPID().equals(
+                                pid)) {
+                            pidEvents.add(node);
+                        }
+                    }
+
+                    // Now walk through all pidEvents and remove the minimal
+                    // element -- all elements should be comparable, otherwise
+                    // we've violated the property we're checking.
+                    while (pidEvents.size() != 0) {
+                        EventNode minElement = pidEvents.get(0);
+                        for (EventNode node : pidEvents) {
+                            if (node == minElement) {
+                                continue;
+                            }
+                            if (node.getTime().lessThan(minElement.getTime())) {
+                                minElement = node;
+                            } else {
+                                if (!minElement.getTime().lessThan(
+                                        node.getTime())) {
+                                    String error = "Two events in the same partition with same PID["
+                                            + pid
+                                            + "] have incomparable VTIMEs: \n"
+                                            + "\t"
+                                            + minElement.toString()
+                                            + ": "
+                                            + minElement.getTime().toString()
+                                            + "\n\t"
+                                            + node.toString()
+                                            + ": "
+                                            + node.getTime().toString();
+                                    logger.severe(error);
+                                    throw new ParseException(error);
+                                }
+                            }
+                        }
+                        pidEvents.remove(minElement);
+                    }
+                }
+            }
+        }
+
+        logger.info("Successfully parsed " + partitions.size()
+                + " traces, containing a total of " + results.size()
+                + " events from [" + tName + "]");
+        return results;
+    }
+
+    /**
+     * Builds a generic string to describe a location of an error on a line in
+     * some input file.
+     */
+    private String buildLineErrorLocString(String line, String fileName,
+            int lineNum) {
+        // Basic error location string is simply the line number.
+        String ret = "Line #" + Integer.toString(lineNum);
+        if (!fileName.equals("")) {
+            // Include filename if it is not blank.
+            ret += " from file [" + fileName + "]";
+        }
+
+        if (Main.options.logLvlVerbose || Main.options.logLvlExtraVerbose) {
+            // Include the actual line if verbose output is desired.
+            return ret + " line [" + line + "]";
+        }
+        return ret;
+    }
+
+    /**
+     * Parse an individual line.
+     */
+    private EventNode parseLine(String line, String fileName,
+            Map<String, Integer> context, int lineNum) throws ParseException,
+            InternalSynopticException {
+
+        Event event = null;
+        ITime nextTime = null;
+
+        for (int i = 0; i < parsers.size(); i++) {
+            NamedMatcher matcher = parsers.get(i).matcher(line);
+            if (!matcher.matches()) {
+                continue;
+            }
+
+            @SuppressWarnings("unchecked")
+            Map<String, NamedSubstitution> cs = (Map<String, NamedSubstitution>) constantFields
+                    .get(i).clone();
+            Map<String, String> matched = matcher.toMatchResult().namedGroups();
+
+            // Perform pre-increments.
+            for (Map.Entry<String, Boolean> inc : incrementors.get(i)
+                    .entrySet()) {
+                if (inc.getValue() == false) {
+                    context.put(inc.getKey(), context.get(inc.getKey()) + 1);
+                }
+            }
+
+            // Overlay increment context.
+            for (Map.Entry<String, Integer> entry : context.entrySet()) {
+                matched.put(entry.getKey(), entry.getValue().toString());
+            }
+
+            for (Map.Entry<String, NamedSubstitution> entry : cs.entrySet()) {
+                // Process the constant field by substituting
+                // back-references.
+                String key = entry.getKey();
+                String val = entry.getValue().substitute(matched);
+
+                // Special case for integers, to allow for setting
+                // incrementors.
+                Integer parsed = Integer.getInteger(val, Integer.MIN_VALUE);
+                if (context.containsKey(key)) {
+                    context.put(key, parsed);
+                }
+
+                // TODO: Determine policy of constant fields vs. extracted have
+                // overlay priority
+                if (!matched.containsKey(key)) {
+                    matched.put(key, val);
+                }
+            }
+
+            if (matched.get("HIDE") != null) {
+                // Perform post-increments and exit.
+                for (Map.Entry<String, Boolean> inc : incrementors.get(i)
+                        .entrySet()) {
+                    if (inc.getValue() == true) {
+                        context.put(inc.getKey(), context.get(inc.getKey()) + 1);
+                    }
+                }
+                return null;
+            }
+
+            // ////////////
+            // Only non-hidden regexes from this point on.
+
+            String eTypeLabel;
+            EventType eType;
+            if (Main.options.internCommonStrings) {
+                eTypeLabel = matched.get("TYPE").intern();
+            } else {
+                eTypeLabel = matched.get("TYPE");
+            }
+
+            // TODO: determine if this is desired + print warning
+            if (eTypeLabel == null) {
+                // In the absence of an event type, use the entire log line as
+                // the type.
+                eTypeLabel = line;
+            }
+
+            if (selectedTimeGroup.equals("VTIME")) {
+                if (parsePIDs) {
+                    eType = new DistEventType(eTypeLabel,
+                            matched.get(processIDGroup));
+                } else {
+                    eType = new DistEventType(eTypeLabel);
+                }
+                event = new Event(eType, line, fileName, lineNum);
+            } else {
+                eType = new StringEventType(eTypeLabel);
+                event = new Event(eType, line, fileName, lineNum);
+            }
+
+            /*
+             * Tag event nodes with relation fields. This is gross, is there a
+             * nicer way to represent a state machine?
+             */
+            Set<String> relationValues = new HashSet<String>();
+            Set<Relation> eventRelations = new HashSet<Relation>();
+            for (String key : matched.keySet()) {
+                if (key.startsWith(relationGroup)) {
+                    String relationString = matched.get(key);
+
+                    if (relationValues.contains(relationString)) {
+                        throw new ParseException(
+                                "Duplicate captured relation value: "
+                                        + relationString);
+                    }
+
+                    relationValues.add(relationString);
+
+                    String relName = Relation.anonName;
+                    boolean isClosure = false;
+
+                    if (key.startsWith(closureRelationGroup)) {
+                        isClosure = true;
+
+                        if (key.startsWith(namedclosureRelationGroup)) {
+                            relName = key.substring(namedclosureRelationGroup
+                                    .length());
+                        }
+
+                    } else if (key.startsWith(namedRelationGroup)) {
+                        relName = key.substring(namedRelationGroup.length());
+                    }
+
+                    Relation relation = new Relation(relName, relationString,
+                            isClosure);
+                    eventRelations.add(relation);
+                }
+            }
+
+            // We have two cases for processing time on log lines:
+            // (1) Implicitly: no matched field is a time field because it is
+            // set to implicitTimeGroup. For this case we simply use the prior
+            // time + 1 (log-line counting time).
+            // (2) Explicitly: one of the matched fields must be a time type
+            // field (set in addRegex). If no such match is found then we throw
+            // an exception.
+            if (selectedTimeGroup == implicitTimeGroup) {
+                // Implicit case: LTIME
+                nextTime = new ITotalTime(lineNum);
+            } else {
+                // Explicit case.
+                String timeField = matched.get(selectedTimeGroup);
+                if (timeField == null) {
+                    String error = buildLineErrorLocString(line, fileName,
+                            lineNum)
+                            + " Unable to parse time type "
+                            + selectedTimeGroup;
+                    logger.severe(error);
+                    ParseException parseException = new ParseException(error);
+                    parseException.setLogLine(line);
+                    throw parseException;
+                }
+
+                // Attempt to parse the time type field as a VectorTime -- we
+                // use this type for all the current types of time.
+                try {
+                    if (selectedTimeGroup.equals("TIME")) {
+                        int t = Integer.parseInt(timeField.trim());
+                        nextTime = new ITotalTime(t);
+                    } else if (selectedTimeGroup.equals("FTIME")) {
+                        float t = Float.parseFloat(timeField.trim());
+                        nextTime = new FTotalTime(t);
+                    } else if (selectedTimeGroup.equals("DTIME")) {
+                        double t = Double.parseDouble(timeField.trim());
+                        nextTime = new DTotalTime(t);
+                    } else if (selectedTimeGroup.equals("VTIME")) {
+                        nextTime = new VectorTime(timeField.trim());
+                    } else {
+                        String error = buildLineErrorLocString(line, fileName,
+                                lineNum)
+                                + " Unable to recognize time type "
+                                + selectedTimeGroup;
+                        logger.severe(error);
+                        throw new ParseException(error);
+                    }
+                } catch (Exception e) {
+                    String errMsg = buildLineErrorLocString(line, fileName,
+                            lineNum)
+                            + " Unable to parse time field on log line.";
+                    if (Main.options.ignoreNonMatchingLines) {
+                        logger.warning(errMsg
+                                + " Ignoring line and continuing.");
+                        continue;
+                    }
+                    String error = errMsg + "\n\tTry cmd line options:\n\t"
+                            + Options.getOptDesc("ignoreNonMatchingLines")
+                            + "\n\t" + Options.getOptDesc("debugParse");
+                    logger.severe(error);
+                    logger.severe(e.toString());
+                    ParseException parseException = new ParseException(errMsg);
+                    parseException.setLogLine(line);
+                    throw parseException;
+                }
+            }
+
+            Map<String, String> eventStringArgs = new LinkedHashMap<String, String>();
+
+            for (Map.Entry<String, String> group : matched.entrySet()) {
+                String name = group.getKey();
+                if (!name.equals("TYPE") && !name.equals("TIME")) {
+                    eventStringArgs.put(name, group.getValue());
+                }
+            }
+
+            if (Main.options.partitionRegExp.equals("\\k<FILE>")) {
+                // These logs are to be partitioned via file
+                eventStringArgs.put("FILE", fileName);
+                // "" + traceNameToTraceID.get(fileName));
+            }
+
+            // Perform post-increments.
+            for (Map.Entry<String, Boolean> inc : incrementors.get(i)
+                    .entrySet()) {
+                if (inc.getValue() == true) {
+                    context.put(inc.getKey(), context.get(inc.getKey()) + 1);
+                }
+            }
+
+            if (Main.options.debugParse) {
+                // TODO: include partition name in the list of field values
+                logger.info("input: " + line);
+                StringBuilder msg = new StringBuilder("{");
+                for (Map.Entry<String, String> entry : eventStringArgs
+                        .entrySet()) {
+                    if (entry.getKey().equals("FILE")) {
+                        continue;
+                    }
+                    msg.append(entry.getKey() + " = " + entry.getValue() + ", ");
+                }
+                msg.append("TYPE = " + eType.toString());
+                msg.append("}");
+                logger.info(msg.toString());
+            }
+            event.setTime(nextTime);
+
+            Relation timeRelation = new Relation("time-relation",
+                    Event.defaultTimeRelationString, false);
+            eventRelations.add(timeRelation);
+
+            String partitionName = filter.substitute(eventStringArgs);
+            EventNode eventNode = addEventNodeToPartition(event, partitionName);
+
+            if (!AllEventRelations.containsKey(eventNode)) {
+                AllEventRelations.put(eventNode, new HashSet<Relation>());
+            }
+
+            Set<Relation> relations = AllEventRelations.get(eventNode);
+
+            // Relations are immutable so we don't have to worry about
+            // representation exposure.
+            relations.addAll(eventRelations);
+
+            eventStringArgs = null;
+            return eventNode;
+        }
+
+        if (Main.options.recoverFromParseErrors) {
+            logger.warning(buildLineErrorLocString(line, fileName, lineNum)
+                    + " Failed to parse trace line. Using entire line as type.");
+            event = new Event(new StringEventType(line), line, fileName,
+                    lineNum);
+            if (selectedTimeGroup.equals(implicitTimeGroup)) {
+                // We can recover OK with log-line counting time.
+                event.setTime(new ITotalTime(lineNum));
+            } else {
+                // We can't recover with vector time -- incrementing it simply
+                // doesn't make sense.
+                String error = buildLineErrorLocString(line, fileName, lineNum)
+                        + " Unable to recover from parse error with vector-time type.";
+                logger.severe(error);
+                throw new ParseException(error);
+            }
+
+            EventNode eventNode = addEventNodeToPartition(event,
+                    filter.substitute(new LinkedHashMap<String, String>()));
+            return eventNode;
+
+        } else if (Main.options.ignoreNonMatchingLines) {
+            logger.fine(buildLineErrorLocString(line, fileName, lineNum)
+                    + " Failed to parse trace line. Ignoring line and continuing.");
+            return null;
+        }
+
+        String exceptionError = buildLineErrorLocString(line, fileName, lineNum)
+                + " does not match any of the provided regular expressions.";
+
+        String loggerError = exceptionError + "\nTry cmd line options:\n\t"
+                + Options.getOptDesc("ignoreNonMatchingLines") + "\n\t"
+                + Options.getOptDesc("debugParse");
+
+        logger.severe(loggerError);
+        ParseException parseException = new ParseException(exceptionError);
+        parseException.setLogLine(line);
+        throw parseException;
+    }
+
+    /**
+     * Adds an event to an internal map of partitions.
+     * 
+     * @param eventNode
+     * @param pName
+     */
+    private EventNode addEventNodeToPartition(Event event, String pName) {
+        EventNode eventNode = new EventNode(event);
+        ArrayList<EventNode> events = partitions.get(pName);
+        if (events == null) {
+            events = new ArrayList<EventNode>();
+            partitions.put(pName, events);
+            logger.fine("Created partition '" + pName + "'");
+
+            // This is the first time this partition has been observed,
+            // assign it a trace ID and add it to the map of traceIDs
+            partitionNameToTraceID.put(pName, nextTraceID);
+            nextTraceID++;
+        }
+        eventNode.setTraceID(partitionNameToTraceID.get(pName));
+        events.add(eventNode);
+        return eventNode;
+    }
+
+    public TraceGraph<?> generateDefaultOrderRelation(List<EventNode> allEvents)
+            throws ParseException {
+        if (logTimeTypeIsTotallyOrdered()) {
+            return generateDirectTORelation(allEvents);
+        }
+        return generateDirectPORelation(allEvents);
+    }
+
+    /**
+     * Given a list of log events that can be totally ordered, manipulates the
+     * builder to construct the corresponding trace graph. Supports multiple
+     * relations.
+     * 
+     * @param allEvents
+     *            The list of events to process.
+     * @throws ParseException
+     */
+    public ChainsTraceGraph generateDirectTORelation(List<EventNode> allEvents)
+            throws ParseException {
+
+        assert logTimeTypeIsTotallyOrdered();
+
+        ChainsTraceGraph graph = new ChainsTraceGraph(allEvents);
+        for (String partition : partitions.keySet()) {
+            graph.addTrace(partitions.get(partition), AllEventRelations);
+        }
+        return graph;
+    }
+
+    /**
+     * Given a list of log events that can be only partially ordered,
+     * manipulates the builder to construct the corresponding trace graph.
+     * 
+     * @param allEvents
+     *            The list of events to process.
+     * @throws ParseException
+     */
+    public DAGsTraceGraph generateDirectPORelation(List<EventNode> allEvents)
+            throws ParseException {
+
+        assert !logTimeTypeIsTotallyOrdered();
+
+        DAGsTraceGraph graph = new DAGsTraceGraph(allEvents);
+
+        // Maintains nodes without predecessors.
+        Set<EventNode> noPredecessor = new LinkedHashSet<EventNode>(allEvents);
+
+        Set<EventNode> directSuccessors;
+        for (String partition : partitions.keySet()) {
+            List<EventNode> group = partitions.get(partition);
+            for (EventNode e1 : group) {
+                // In partially ordered case there may be multiple direct
+                // successors.
+                try {
+                    directSuccessors = EventNode.getDirectPOSuccessors(e1,
+                            group);
+                } catch (EqualVectorTimestampsException e) {
+                    String error = "Found two events with identical timestamps: (1) "
+                            + e.e1.toString() + " (2) " + e.e2.toString();
+                    logger.severe(error);
+                    throw new ParseException(error);
+
+                } catch (NotComparableVectorsException e) {
+                    String error = "Found two events with different length vector timestamps: (1) "
+                            + e.e1.toString() + " (2) " + e.e2.toString();
+                    logger.severe(error);
+                    throw new ParseException(error);
+                }
+
+                if (directSuccessors.size() == 0) {
+                    // Tag messages without successor as terminal.
+                    assert AllEventRelations.get(e1).size() == 1;
+                    String r = AllEventRelations.get(e1).iterator().next()
+                            .getRelation();
+                    graph.tagTerminal(e1, r);
+                } else {
+                    for (EventNode e2 : directSuccessors) {
+                        assert AllEventRelations.get(e2).size() == 1;
+                        String r = AllEventRelations.get(e1).iterator().next()
+                                .getRelation();
+                        e1.addTransition(e2, r);
+                        noPredecessor.remove(e2);
+                    }
+                }
+            }
+
+        }
+
+        // Mark messages without a predecessor as initial.
+
+        for (EventNode e : noPredecessor) {
+            assert AllEventRelations.get(e).size() == 1;
+            String r = AllEventRelations.get(e).iterator().next().getRelation();
+            graph.tagInitial(e, r);
+        }
+
+        return graph;
+    }
+}