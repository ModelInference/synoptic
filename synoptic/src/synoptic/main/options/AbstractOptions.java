package synoptic.main.options;

import java.util.List;

/**
 * <p>
 * The common options for all Synoptic projects. Generally, this should not be
 * created manually. Instead, parse command line options using PerfumeOptions or
 * SynopticOptions, and then call toAbstractOptions() on that object.
 * </p>
 * <p>
 * This class cannot be a superclass of PerfumeOptions and SynopticOptions
 * containing options common to both of them because plume-lib doesn't support
 * inheritance.
 * </p>
 */
public class AbstractOptions {

    /**
     * The instance of either SynopticOptions or PerfumeOptions from which plume
     * methods can be called and from which this options object was created
     */
    public static Options plumeOpts = null;

    // ////////////////////////////
    // General options
    // ////////////////////////////

    static final String helpStr = "-h Print short usage message";
    public boolean help = false;

    static final String allHelpStr = "-H Print extended usage message (includes debugging options)";
    public boolean allHelp = false;

    static final String versionStr = "-V Print the current synoptic repo changeset";
    public boolean version = false;

    // ////////////////////////////
    // Execution Options
    // ////////////////////////////

    static final String logLvlQuietStr = "-q Be quiet, do not print much information";
    public boolean logLvlQuiet = false;

    static final String logLvlVerboseStr = "-v Print detailed information during execution";
    public boolean logLvlVerbose = false;

    static final String useFSMCheckerStr = "-f Use FSM checker instead of the default NASA LTL-based checker";
    public boolean useFSMChecker = false;

    static final String randomSeedStr = "Use a specific random seed for pseudo-random number generator";
    public Long randomSeed = null;

    static final String separateVTimeIndexSetsStr = "Vector time index sets for partitioning the graph by system node type, e.g. '1,2;3,4'";
    public static String separateVTimeIndexSets = null;

    static final String multipleRelationsStr = "Mine multiple relations from the trace graph";
    public boolean multipleRelations = false;

    static final String stateProcessingStr = "Enable state processing";
    public boolean stateProcessing = false;

    static final String testGenerationStr = "-t Enable abstract test generation";
    public boolean testGeneration = false;

    static final String supportCountThresholdStr = "filter all invariants that have support values greater than the threshold";
    public int supportCountThreshold = 0;

<<<<<<< HEAD
    static final String ignoreIntrByInvsStr = "Ignore IntrBy Invariants. Synoptic currently doesn't support IntrBy Invariants.";
    public boolean ignoreIntrByInvs = true;
=======
    // Extended Perfume option
    static final String termOnInterdiateModelStr = "-t Terminate on intermediate model output";
    public boolean termOnIntermediateModel = false;
>>>>>>> 9868ced9

    // ////////////////////////////
    // Parser Options
    // ////////////////////////////

    static final String separatorRegExpStr = "-s Partitions separator reg-exp: log lines below and above the matching line are placed into different partitions";
    public static String separatorRegExp = null;

    public static final String regExpDefault = "(?<TYPE>.*)";
    static final String regExpsStr = "-r Parser reg-exp: extracts event type and event time from a log line";
    public List<String> regExps = null;

    static final String partitionRegExpStr = "-m Partitions mapping reg-exp: maps a log line to a partition";
    public static final String partitionRegExpDefault = "\\k<FILE>";
    public static String partitionRegExp = partitionRegExpDefault;

    static final String ignoreNonMatchingLinesStr = "-i Ignore lines that do not match any of the passed regular expressions";
    public boolean ignoreNonMatchingLines = false;

    // Whether or not we are running Perfume (true), or Synoptic (false).
    public boolean usePerformanceInfo = false;

    static final String outputJSONStr = "-j Output the final model as a JSON object";
    public boolean outputJSON = false;

    static final String traceNormalizationStr = "Independently normalize each trace";
    public boolean traceNormalization = false;

    static final String recoverFromParseErrorsStr = "Ignore parser warnings and attempt to recover from parse errors if possible";
    public boolean recoverFromParseErrors = false;

    static final String debugParseStr = "Debug the parser by printing field values extracted from the log and then terminate.";
    public boolean debugParse = false;

    static final String dateFormatStr = "Format of the dates contained in the log (required by DATETIME)";
    public String dateFormat = "dd/MMM/yyyy:HH:mm:ss";

    // ////////////////////////////
    // Input options
    // ////////////////////////////

    static final String argsFilenameStr = "-c Command line arguments input filename";
    public static String argsFilename = null;

    static final String inputDeltaStr = "-l Interpret the supplied time values as delta values instead of absolute values";
    public static boolean inputDelta = false;

    static final String keepOrderStr = "-k Keep log events order and do not sort by supplied values";
    public static boolean keepOrder = false;

    // Extended Perfume option
    static final String modelFileStr = "The file containing the Perfume model";
    public String modelFile = null;

    static final String refinementFileStr = "The file containing refinement instructions for the Perfume model";
    public String refinementFile = null;

    static final String intermediateInPathStr = "The location to output intermediate models";
    public String intermediateInPath = null;

    // ////////////////////////////
    // Output options
    // ////////////////////////////
    static final String outputSupportCountsStr = "Output support counts along with mined invariants";
    public boolean outputSupportCount = false;

    static final String outputPathPrefixStr = "-o Output path prefix for generating Graphviz dot files graphics";
    public static String outputPathPrefix = null;

    static final String outputInvariantsToFileStr = "Output invariants to a file";
    public boolean outputInvariantsToFile = false;

    static final String exportAsGMLStr = "Export models as GML and not DOT files";
    public boolean exportAsGML = false;

    static final String dotExecutablePathStr = "-d Path to the Graphviz dot command executable to use";
    public static String dotExecutablePath = null;

    static final String outputEdgeLabelsStr = "Output transition probabilities on the graph's edge labels";
    public boolean outputEdgeLabels = true;

    static final String showMedianStr = "Show median metric value on edges in addition to min and max";
    public boolean showMedian = false;

    static final String showTerminalNodeStr = "Show TERMINAL node in generated graphs.";
    public boolean showTerminalNode = true;

    static final String showInitialNodeStr = "Show INITIAL node in generated graphs.";
    public boolean showInitialNode = true;

    // Extended Perfume option
    static final String intermediateOutPathStr = "The location to output intermediate models";
    public String intermediateOutPath = null;

    // ////////////////////////////
    // Verbosity Options
    // ////////////////////////////

    static final String dumpInvariantsStr = "Dump complete list of mined invariant to stdout";
    public boolean dumpInvariants = false;

    static final String dumpTraceGraphDotFileStr = "Dump the DOT file for the trace graph to file <outputPathPrefix>.tracegraph.dot";
    public boolean dumpTraceGraphDotFile = false;

    static final String dumpTraceGraphPngFileStr = "Dump the PNG of the trace graph to file <outputPathPrefix>.tracegraph.dot.png";
    public boolean dumpTraceGraphPngFile = false;

    static final String dumpInitialPartitionGraphStr = "Dump the initial condensed partition graph";
    public boolean dumpInitialPartitionGraph = false;

    static final String dumpIntermediateStagesStr = "Dump dot files from intermediate Synoptic stages to files of form outputPathPrefix.stage-S.round-R.dot";
    public boolean dumpIntermediateStages = false;

    // ////////////////////////////
    // Debugging Options
    // ////////////////////////////

    static final String logLvlExtraVerboseStr = "Print extra detailed information during execution";
    public boolean logLvlExtraVerbose = false;

    static final String ignoreInvsOverETypeSetStr = "Ignore invariants that include event types from the following set (use ';' to separate event types).";
    public static String ignoreInvsOverETypeSet = null;

    static final String useTransitiveClosureMiningStr = "Use the transitive closure invariant mining algorithm (usually slower)";
    public boolean useTransitiveClosureMining = false;

    static final String mineNeverConcurrentWithInvStr = "Mine the NeverConcurrentWith invariant (only changes behavior for PO traces with useTransitiveClosureMining=false)";
    public boolean mineNeverConcurrentWithInv = true;

    static final String onlyMineInvariantsStr = "Mine invariants and then quit.";
    public boolean onlyMineInvariants = false;

    static final String noCoarseningStr = "Do not perform the coarsening stage";
    public boolean noCoarsening = false;

    static final String doBenchmarkingStr = "Perform benchmarking and output benchmark information";
    public boolean doBenchmarking = false;

    static final String internCommonStringsStr = "Intern commonly occurring strings, such as event types, as a memory-usage optimization";
    public boolean internCommonStrings = true;

    static final String runTestsStr = "Run all tests in synoptic.tests.units, and then terminate.";
    public boolean runTests = false;

    static final String runAllTestsStr = "Run all tests in synoptic.tests, and then terminate.";
    public boolean runAllTests = false;

    static final String performExtraChecksStr = "Perform extra correctness checks at the expense of cpu and memory usage.";
    public boolean performExtraChecks = false;

    static final String noRefinementStr = "Do not perform refinement";
    public boolean noRefinement = false;

    /**
     * Prints help for all option groups, including unpublicized ones.
     */
    public void printLongHelp() {
        if (plumeOpts instanceof PerfumeOptions) {
            ((PerfumeOptions) plumeOpts).printLongHelp();
        } else if (plumeOpts instanceof SynopticOptions) {
            ((SynopticOptions) plumeOpts).printLongHelp();
        }
    }
}<|MERGE_RESOLUTION|>--- conflicted
+++ resolved
@@ -66,14 +66,19 @@
     static final String supportCountThresholdStr = "filter all invariants that have support values greater than the threshold";
     public int supportCountThreshold = 0;
 
-<<<<<<< HEAD
     static final String ignoreIntrByInvsStr = "Ignore IntrBy Invariants. Synoptic currently doesn't support IntrBy Invariants.";
     public boolean ignoreIntrByInvs = true;
-=======
+
+
+
+
+
+
     // Extended Perfume option
     static final String termOnInterdiateModelStr = "-t Terminate on intermediate model output";
     public boolean termOnIntermediateModel = false;
->>>>>>> 9868ced9
+
+
 
     // ////////////////////////////
     // Parser Options
