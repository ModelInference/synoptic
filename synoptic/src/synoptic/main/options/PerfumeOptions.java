package synoptic.main.options;

import java.io.IOException;
import java.util.LinkedList;
import java.util.List;

import plume.Option;
import plume.OptionGroup;

import synoptic.main.AbstractMain;

/**
 * <p>
 * Defines and maintains command line arguments to Perfume. It uses plume-lib
 * for defining command line options, their types, and the corresponding help
 * messages. This library also provides support for parsing and populating
 * instances of these options. All options can be exported to AbstractOptions
 * (the common options for all Synoptic projects) using toAbstractOptions().
 * </p>
 * <p>
 * Options common between this class and SynopticOptions cannot be pushed up
 * into a superclass because plume-lib doesn't support inheritance.
 * </p>
 */
public class PerfumeOptions extends Options {
    // //////////////////////////////////////////////////
    /**
     * Print the short usage message. This does not include verbosity or
     * debugging options.
     */
    @OptionGroup("General Options")
    @Option(value = AbstractOptions.helpStr, aliases = { "-help" })
    public boolean help = false;

    /**
     * Print the extended usage message. This includes verbosity and debugging
     * options but not internal options.
     */
    @Option(AbstractOptions.allHelpStr)
    public boolean allHelp = false;

    /**
     * Print the current Perfume version.
     */
    @Option(value = AbstractOptions.versionStr, aliases = { "-version" })
    public boolean version = false;
    // end option group "General Options"

    // //////////////////////////////////////////////////
    /**
     * Be quiet, do not print much information. Sets the log level to WARNING.
     */
    @OptionGroup("Execution Options")
    @Option(value = AbstractOptions.logLvlQuietStr, aliases = { "-quiet" })
    public boolean logLvlQuiet = false;

    /**
     * Be verbose, print extra detailed information. Sets the log level to FINE.
     */
    @Option(value = AbstractOptions.logLvlVerboseStr, aliases = { "-verbose" })
    public boolean logLvlVerbose = false;

    /**
     * Sets the random seed for Perfume's source of pseudo-random numbers.
     */
    @Option(AbstractOptions.randomSeedStr)
    public Long randomSeed = null;

    /**
     * Perfume doesn't support vector time
     */
    public final String separateVTimeIndexSets = null;

    /**
     * Perfume doesn't support multiple relations
     */
    public final boolean multipleRelations = false;

    /**
     * Perfume doesn't support state processing
     */
    public final boolean stateProcessing = false;

    /**
     * Perfume doesn't support abstract test generation
     */
    public final boolean testGeneration = false;

    /**
<<<<<<< HEAD
     * Perfume doesn't support variably-typed partitions
     */
    public final boolean variablePartitions = false;

    /**
     * Perfume supports IntrBy Invariants
=======
     * Whether to ignore (filter out) IntrBy invariants
>>>>>>> 8e65b1a1
     */
    @Option(AbstractOptions.ignoreIntrByInvsStr)
    public boolean ignoreIntrByInvs = false;

    /**
     * Whether to ignore (filter out) NFby invariants
     */
    @Option(AbstractOptions.ignoreNFbyInvsStr)
    public boolean ignoreNFbyInvs = false;

    // //////////////////////////////////////////////////
    /**
     * Regular expression separator string. When lines are found which match
     * this expression, the lines before and after are considered to be in
     * different 'traces', each to be considered an individual sample of the
     * behavior of the system. This is implemented by augmenting the separator
     * expression with an incrementor, (?<SEPCOUNT++>), and adding \k<SEPCOUNT>
     * to the partitioner.
     */
    @OptionGroup("Parser Options")
    @Option(value = AbstractOptions.separatorRegExpStr,
            aliases = { "-partition-separator" })
    public String separatorRegExp = null;

    /**
     * Regular expressions used for parsing the trace file. This parameter may,
     * and is often repeated, in order to express the different formats of log
     * lines which should be parsed. The ordering is significant, and matching
     * is attempted in the order in which the expressions are given. These
     * 'regular' expressions are a bit specialized, in that they have named
     * group matches of the form (?<name>regex), in order to extract the
     * significant components of the log line. There are a few more variants on
     * this, detailed in the online documentation.
     */
    @Option(value = AbstractOptions.regExpsStr, aliases = { "-regexp" })
    public List<String> regExps = null;

    /**
     * A substitution expression, used to express how to map the trace lines
     * into partition traces, to be considered as an individual sample of the
     * behavior of the system.
     */
    @Option(value = AbstractOptions.partitionRegExpStr,
            aliases = { "-partition-mapping" })
    public String partitionRegExp = AbstractOptions.partitionRegExpDefault;

    /**
     * This flag indicates whether Perfume should partition traces by file
     */
    public boolean partitionViaFile = true;

    /**
     * This option relieves the user from writing regular expressions to parse
     * lines that they are not interested in. This also help to avoid parsing of
     * lines that are corrupted.
     */
    @Option(AbstractOptions.ignoreNonMatchingLinesStr)
    public boolean ignoreNonMatchingLines = false;

    /**
     * Perfume always uses performance information.
     */
    public final static boolean usePerformanceInfo = true;

    /**
     * Perform trace-wise normalization
     */
    @Option(value = AbstractOptions.traceNormalizationStr,
            aliases = { "-trace-norm" })
    public boolean traceNormalization = false;

    /**
     * Keep events in log order and do not sort by supplied resource values
     */
    @Option(value = AbstractOptions.keepOrderStr)
    public boolean keepOrder = true;

    /**
     * This allows users to get away with sloppy\incorrect regular expressions
     * that might not fully cover the range of log lines appearing in the log
     * files.
     */
    @Option(value = AbstractOptions.recoverFromParseErrorsStr,
            aliases = { "-ignore-parse-errors" })
    public boolean recoverFromParseErrors = false;

    /**
     * Output the fields extracted from each log line and terminate.
     */
    @Option(value = AbstractOptions.debugParseStr, aliases = { "-debugParse" })
    public boolean debugParse = false;

    /**
     * Pattern defining the format of dates within a log (required by DATETIME)
     */
    @Option(value = AbstractOptions.dateFormatStr, aliases = { "-dateFormat" })
    public String dateFormat = "dd/MMM/yyyy:HH:mm:ss";
    // end option group "Parser Options"

    // //////////////////////////////////////////////////
    /**
     * Command line arguments input filename to use.
     */
    @OptionGroup("Input Options")
    @Option(value = AbstractOptions.argsFilenameStr, aliases = { "-argsfile" })
    public String argsFilename = null;

    /**
     * Interpret the supplied time values as delta values instead of absolute values
     */
    @Option(value = AbstractOptions.inputDeltaStr)
    public boolean inputDelta = false;
    // end option group "Input Options"

    // //////////////////////////////////////////////////
    /**
     * Specifies the prefix of where to store the final Perfume representation
     * output. This prefix is also used to determine filenames of intermediary
     * files, like corresponding dot file and intermediate stage representations
     * (if specified, e.g. with --dumpIntermediateStages).
     */
    @OptionGroup("Output Options")
    @Option(value = AbstractOptions.outputPathPrefixStr,
            aliases = { "-output-prefix" })
    public String outputPathPrefix = null;

    /**
     * Whether or not to output support counts along with mined invariants
     */
    @Option(AbstractOptions.outputSupportCountsStr)
    public boolean outputSupportCount = false;

    /**
     * Whether or not to output the list of invariants to a file, with one
     * invariant per line.
     */
    @Option(AbstractOptions.outputInvariantsToFileStr)
    public boolean outputInvariantsToFile = false;

    /**
     * Do not output the final model unless a format is explicitly requested.
     */
    @Option(AbstractOptions.noModelOutputStr)
    public boolean noModelOutput = false;

    /**
     * Whether or not models should be exported as GML (graph modeling language)
     * files (the default format is DOT file format).
     */
    @Option(value = AbstractOptions.exportAsGMLStr,
            aliases = { "-export-as-gml" })
    public boolean exportAsGML = false;

    /**
     * The absolute path to the dot command executable to use for outputting
     * graphical representations of Perfume models
     */
    @Option(value = AbstractOptions.dotExecutablePathStr,
            aliases = { "-dot-executable" })
    public String dotExecutablePath = null;

    /**
     * Whether or not probabilities are displayed on edge labels in addition to
     * metric ranges, which are always displayed
     */
    @Option(value = AbstractOptions.outputEdgeLabelsStr)
    public boolean outputEdgeLabels = false;

    /**
     * Whether or not to show the median metric value on edges between the min
     * and max, e.g., [1,5,9] instead of [1,9] for min 1, median 5, max 9
     */
    @Option(AbstractOptions.showMedianStr)
    public boolean showMedian = false;

    /**
     * Whether or not the output graphs include the common TERMINAL state, to
     * which all final trace nodes have an edge.
     */
    @Option(AbstractOptions.showTerminalNodeStr)
    public boolean showTerminalNode = true;

    /**
     * Whether or not the output graphs include the common INITIAL state, which
     * has an edge to all the start trace nodes.
     */
    @Option(AbstractOptions.showInitialNodeStr)
    public boolean showInitialNode = true;

    /**
     * Output a JSON object of the final model to the output prefix specified by
     * -o or -output-prefix.
     */
    @Option(value = AbstractOptions.outputJSONStr, aliases = { "-output-json" })
    public boolean outputJSON = false;

    // end option group "Output Options"

    // //////////////////////////////////////////////////
    /**
     * Dump the complete list of mined Perfume invariants for the set of input
     * files to stdout. This option is <i>unpublicized</i>; it will not appear
     * in the default usage message
     */
    @OptionGroup(value = "Verbosity Options", unpublicized = true)
    @Option(AbstractOptions.dumpInvariantsStr)
    public boolean dumpInvariants = false;

    /**
     * Dump the DOT representation of the parsed trace graph to file. The file
     * will have the name <outputPathPrefix>.tracegraph.dot, where
     * 'outputPathPrefix' is the filename of the final Perfume output. This
     * option is <i>unpublicized</i>; it will not appear in the default usage
     * message
     */
    @Option(AbstractOptions.dumpTraceGraphDotFileStr)
    public boolean dumpTraceGraphDotFile = false;

    /**
     * Dump PNG of parsed trace graph to file. The file will have the name
     * <outputPathPrefix>.tracegraph.dot.png, where 'outputPathPrefix' is the
     * filename of the final Perfume output. This option is <i>unpublicized</i>;
     * it will not appear in the default usage message
     */
    @Option(AbstractOptions.dumpTraceGraphPngFileStr)
    public boolean dumpTraceGraphPngFile = false;

    /**
     * Dumps PNG of initial condensed partition graph to file. The file will
     * have the name <outputPathPrefix>.condensed.dot.png, where
     * 'outputPathPrefix' is the filename of the final Perfume output. This
     * option is <i>unpublicized</i>; it will not appear in the default usage
     * message.
     */
    @Option(AbstractOptions.dumpInitialPartitionGraphStr)
    public boolean dumpInitialPartitionGraph = false;

    /**
     * Dump the dot representations for intermediate Perfume steps to file. Each
     * of these files will have a name like:
     * outputPathPrefix.stage-S.round-R.dot where 'outputPathPrefix' is the
     * filename of the final Perfume output, 'S' is the name of the stage (e.g.
     * r for refinement, and c for coarsening), and 'R' is the round number
     * within the stage. This option requires that the outputPathPrefix is set
     * with the -o option (see above). This option is <i>unpublicized</i>; it
     * will not appear in the default usage message
     */
    @Option(AbstractOptions.dumpIntermediateStagesStr)
    public boolean dumpIntermediateStages = false;
    // end option group "Verbosity Options"

    // //////////////////////////////////////////////////
    @OptionGroup(value = "Debugging Options", unpublicized = true)
    /**
     * Be extra verbose, print extra detailed information. Sets the log level to
     * FINEST.
     */
    @Option(AbstractOptions.logLvlExtraVerboseStr)
    public boolean logLvlExtraVerbose = false;

    /**
     * Ignore invariants including certain event types.
     */
    @Option(AbstractOptions.ignoreInvsOverETypeSetStr)
    public String ignoreInvsOverETypeSet = null;

    /**
     * Perfume doesn't support transitive closure mining
     */
    public final boolean useTransitiveClosureMining = false;

    /**
     * Perfume doesn't support the NeverConcurrentWith invariant
     */
    public final boolean mineNeverConcurrentWithInv = false;

    /**
     * Used to tell Perfume to not go past mining invariants.
     */
    @Option(AbstractOptions.onlyMineInvariantsStr)
    public boolean onlyMineInvariants = false;

    /**
     * Do not perform the coarsening stage in Perfume, and as final output use
     * the most refined representation. This option is <i>unpublicized</i>; it
     * will not appear in the default usage message
     */
    @Option(AbstractOptions.noCoarseningStr)
    public boolean noCoarsening = false;

    /**
     * Perform benchmarking and output benchmark information. This option is
     * <i>unpublicized</i>; it will not appear in the default usage message
     */
    @Option(AbstractOptions.doBenchmarkingStr)
    public boolean doBenchmarking = false;

    /**
     * Intern commonly occurring strings, such as event types, as a memory-usage
     * optimization. This option is <i>unpublicized</i>; it will not appear in
     * the default usage message
     */
    @Option(AbstractOptions.internCommonStringsStr)
    public boolean internCommonStrings = true;

    /**
     * Run all tests in synoptic.tests.units -- all the unit tests, and then
     * terminate. This option is <i>unpublicized</i>; it will not appear in the
     * default usage message
     */
    @Option(AbstractOptions.runTestsStr)
    public boolean runTests = false;

    /**
     * Run all tests in synoptic.tests -- unit and integration tests, and then
     * terminate. This option is <i>unpublicized</i>; it will not appear in the
     * default usage message
     */
    @Option(AbstractOptions.runAllTestsStr)
    public boolean runAllTests = false;

    /**
     * Turns on correctness checks that are disabled by default due to their
     * expensive cpu\memory usage profiles.
     */
    @Option(AbstractOptions.performExtraChecksStr)
    public boolean performExtraChecks = false;

    /**
     * Do not perform the refinement (and therefore do not perform coarsening)
     * and do not produce any representation as output. This is useful for just
     * printing the list of mined synoptic.invariants (using the option
     * 'dumpInvariants' above). This option is <i>unpublicized</i>; it will not
     * appear in the default usage message
     */
    @Option(AbstractOptions.noRefinementStr)
    public boolean noRefinement = false;
    // end option group "Debugging Options"

    /** One line synopsis of usage */
    public static final String usageString = "perfume [options] <logfiles-to-analyze>";

    /**
     * Use this constructor to create a blank set of options, that can then be
     * populated manually, one at a time. This is useful when Perfume is used as
     * a library or in tests, and options do not come from the command line.
     */
    public PerfumeOptions() {
        randomSeed = System.currentTimeMillis();
        logFilenames = new LinkedList<String>();
    }

    /**
     * This constructor is used to actually process input command line
     * arguments. If the randomSeed option is not specified, this constructor
     * initializes it.
     * 
     * @param args
     *            an array of command line arguments
     * @throws IOException
     */
    public PerfumeOptions(String[] args) throws IOException {
        plumeOptions = new plume.Options(getUsageString(), this);
        setOptions(args);
        if (randomSeed == null) {
            randomSeed = System.currentTimeMillis();
        }
    }

    /**
     * Prints help for all option groups, including unpublicized ones.
     */
    public void printLongHelp() {
        System.out.println("Usage: " + getUsageString());
        System.out.println(plumeOptions.usage("General Options",
                "Execution Options", "Parser Options", "Input Options",
                "Output Options", "Verbosity Options", "Debugging Options"));
    }

    @Override
    public String getUsageString() {
        return usageString;
    }

    @Override
    public String getArgsFilename() {
        return argsFilename;
    }

    public AbstractOptions toAbstractOptions() {
        AbstractOptions absOpts = new AbstractOptions();

        // General options

        absOpts.help = help;
        absOpts.allHelp = allHelp;
        absOpts.version = version;

        // Execution options

        absOpts.logLvlQuiet = logLvlQuiet;
        absOpts.logLvlVerbose = logLvlVerbose;
        absOpts.randomSeed = randomSeed;
        AbstractOptions.separateVTimeIndexSets = separateVTimeIndexSets;
        absOpts.multipleRelations = multipleRelations;
        absOpts.stateProcessing = stateProcessing;
        absOpts.testGeneration = testGeneration;
        absOpts.variablePartitions = variablePartitions;
        absOpts.ignoreIntrByInvs = ignoreIntrByInvs;
        absOpts.ignoreNFbyInvs = ignoreNFbyInvs;

        // Parser options

        AbstractOptions.separatorRegExp = separatorRegExp;
        absOpts.regExps = regExps;
        AbstractOptions.partitionRegExp = partitionRegExp;
        absOpts.ignoreNonMatchingLines = ignoreNonMatchingLines;
        absOpts.usePerformanceInfo = usePerformanceInfo;
        absOpts.traceNormalization = traceNormalization;
        absOpts.keepOrder = keepOrder;
        absOpts.recoverFromParseErrors = recoverFromParseErrors;
        absOpts.debugParse = debugParse;
        absOpts.dateFormat = dateFormat;

        // Input options

        AbstractOptions.argsFilename = argsFilename;
        AbstractOptions.inputDelta = inputDelta;

        // Output options

        AbstractOptions.outputPathPrefix = outputPathPrefix;
        absOpts.outputSupportCount = outputSupportCount;
        absOpts.outputInvariantsToFile = outputInvariantsToFile;
        absOpts.noModelOutput = noModelOutput;
        absOpts.exportAsGML = exportAsGML;
        AbstractOptions.dotExecutablePath = dotExecutablePath;
        absOpts.outputEdgeLabels = outputEdgeLabels;
        absOpts.showMedian = showMedian;
        absOpts.showTerminalNode = showTerminalNode;
        absOpts.showInitialNode = showInitialNode;
        absOpts.outputJSON = outputJSON;

        // Verbosity Options

        absOpts.dumpInvariants = dumpInvariants;
        absOpts.dumpTraceGraphDotFile = dumpTraceGraphDotFile;
        absOpts.dumpTraceGraphPngFile = dumpTraceGraphPngFile;
        absOpts.dumpInitialPartitionGraph = dumpInitialPartitionGraph;
        absOpts.dumpIntermediateStages = dumpIntermediateStages;

        // Debugging Options

        absOpts.logLvlExtraVerbose = logLvlExtraVerbose;
        AbstractOptions.ignoreInvsOverETypeSet = ignoreInvsOverETypeSet;
        absOpts.useTransitiveClosureMining = useTransitiveClosureMining;
        absOpts.mineNeverConcurrentWithInv = mineNeverConcurrentWithInv;
        absOpts.onlyMineInvariants = onlyMineInvariants;
        absOpts.noCoarsening = noCoarsening;
        absOpts.doBenchmarking = doBenchmarking;
        absOpts.internCommonStrings = internCommonStrings;
        absOpts.runTests = runTests;
        absOpts.runAllTests = runAllTests;
        absOpts.performExtraChecks = performExtraChecks;
        absOpts.noRefinement = noRefinement;

        // Set this as the definitive plume options object in AbstractMain and
        // AbstractOptions
        AbstractMain.plumeOpts = this;
        AbstractOptions.plumeOpts = this;

        return absOpts;
    }
}<|MERGE_RESOLUTION|>--- conflicted
+++ resolved
@@ -87,16 +87,13 @@
     public final boolean testGeneration = false;
 
     /**
-<<<<<<< HEAD
      * Perfume doesn't support variably-typed partitions
      */
     public final boolean variablePartitions = false;
 
     /**
      * Perfume supports IntrBy Invariants
-=======
      * Whether to ignore (filter out) IntrBy invariants
->>>>>>> 8e65b1a1
      */
     @Option(AbstractOptions.ignoreIntrByInvsStr)
     public boolean ignoreIntrByInvs = false;
