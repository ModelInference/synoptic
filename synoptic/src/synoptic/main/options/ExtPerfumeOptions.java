--- conflicted
+++ resolved
@@ -131,11 +131,11 @@
     public final boolean testGeneration = false;
 
     /**
-<<<<<<< HEAD
      * Perfume doesn't support variably-typed partitions
      */
     public final boolean variablePartitions = false;
-=======
+
+    /**
      * Whether to ignore (filter out) IntrBy invariants
      */
     @Option(AbstractOptions.ignoreIntrByInvsStr)
@@ -146,7 +146,6 @@
      */
     @Option(AbstractOptions.ignoreNFbyInvsStr)
     public boolean ignoreNFbyInvs = false;
->>>>>>> 8e65b1a1
 
     // //////////////////////////////////////////////////
     /**
@@ -535,12 +534,9 @@
         absOpts.multipleRelations = multipleRelations;
         absOpts.stateProcessing = stateProcessing;
         absOpts.testGeneration = testGeneration;
-<<<<<<< HEAD
         absOpts.variablePartitions = variablePartitions;
-=======
         absOpts.ignoreIntrByInvs = ignoreIntrByInvs;
         absOpts.ignoreNFbyInvs = ignoreNFbyInvs;
->>>>>>> 8e65b1a1
 
         // Parser options
 
