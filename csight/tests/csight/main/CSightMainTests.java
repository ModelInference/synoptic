package csight.main;

import static org.junit.Assert.assertEquals;
import static org.junit.Assert.assertTrue;

import java.io.File;
import java.util.List;
import java.util.Set;

import org.junit.Before;
import org.junit.Test;

import csight.CSightTest;
import csight.invariants.AlwaysFollowedBy;
import csight.invariants.AlwaysPrecedes;
import csight.invariants.BinaryInvariant;
import csight.invariants.EventuallyHappens;
import csight.invariants.NeverFollowedBy;
import csight.mc.MCcExample;
import csight.model.export.GraphExporter;
import csight.model.fifosys.channel.channelstate.ImmutableMultiChState;
import csight.model.fifosys.gfsm.GFSM;
import csight.model.fifosys.gfsm.GFSMPath;
import csight.model.fifosys.gfsm.observed.ObsDistEventType;
import csight.model.fifosys.gfsm.observed.ObsFSMState;
import csight.model.fifosys.gfsm.observed.ObsMultFSMState;
import csight.model.fifosys.gfsm.observed.fifosys.ObsFifoSys;
import csight.model.fifosys.gfsm.observed.fifosys.ObsFifoSysState;
import csight.util.Util;

import synoptic.invariants.AlwaysFollowedInvariant;
import synoptic.invariants.AlwaysPrecedesInvariant;
import synoptic.invariants.NeverFollowedInvariant;
import synoptic.invariants.TemporalInvariantSet;
import synoptic.main.AbstractMain;
import synoptic.main.parser.TraceParser;
import synoptic.model.DAGsTraceGraph;
import synoptic.model.EventNode;
import synoptic.model.channelid.ChannelId;
import synoptic.model.event.DistEventType;
import synoptic.util.Pair;

public class CSightMainTests extends CSightTest {

    public CSightMain dyn;
    public CSightOptions opts;

    public List<String> getBasicArgsStr() throws Exception {
        List<String> args = Util.newList();
        args.add("--mcPath");
        args.add(super.getMcPath());
        args.add("-o");
        args.add("test-output" + File.separator + "test");
        return args;
    }

    public List<String> getSequentialArgs() throws Exception {
        List<String> args = Util.newList();
        args.add("-p=false");
        return args;
    }

    public List<String> getSpinArgsStr() throws Exception {
        List<String> args = Util.newList();
        args.addAll(getSequentialArgs());
        args.add("--mcType");
        args.add("spin");
        args.add("--mcPath");
        args.add(super.getMcPath("spin"));
        args.add("--baseTimeout=5");
        args.add("-o");
        args.add("test-output" + File.separator + "test-spin");
        return args;
    }

    public List<String> getParallelArgs() throws Exception {
        List<String> args = Util.newList();
        args.add("-p");
        return args;
    }

    @Before
    public void setUp() throws Exception {
        super.setUp();
        // Reset the SynopticMain singleton reference.
        AbstractMain.instance = null;
    }

    // //////////////////// Check error conditions during options processing.

    @Test(expected = OptionException.class)
    public void missingChannelSpec() throws Exception {
        List<String> args = getBasicArgsStr();
        opts = new CSightOptions(args.toArray(new String[0]));
        dyn = new CSightMain(opts);
    }

    @Test(expected = OptionException.class)
    public void missingLogFiles() throws Exception {
        List<String> args = getBasicArgsStr();
        args.add("-q");
        args.add("M:0->1");
        opts = new CSightOptions(args.toArray(new String[0]));
        dyn = new CSightMain(opts);
        dyn.run();
    }

    @Test(expected = OptionException.class)
    public void emptyLogFile() throws Exception {
        List<String> args = getBasicArgsStr();
        args.add("-q");
        args.add("M:0->1");
        args.add("../traces/EndToEndDynopticTests/empty-trace.txt");
        opts = new CSightOptions(args.toArray(new String[0]));
        dyn = new CSightMain(opts);
        dyn.run();
    }

    // //////////////////// Test conversion of Synoptic invariants to CSight
    // invariants.

    @Test
    public void convertAFby() {
        DistEventType x = DistEventType.LocalEvent("x", 0);
        DistEventType y = DistEventType.LocalEvent("y", 0);

        TemporalInvariantSet synInvs = new TemporalInvariantSet();
        synInvs.add(new AlwaysFollowedInvariant(x, y, "t"));
        List<csight.invariants.BinaryInvariant> dynInvs = CSightMain
                .synInvsToDynInvs(synInvs);
        assertTrue(dynInvs.size() == 1);

        BinaryInvariant dInv = dynInvs.iterator().next();
        assertTrue(dInv instanceof AlwaysFollowedBy);
        assertTrue(dInv.getFirst().equals(x));
        assertTrue(dInv.getSecond().equals(y));
    }

    @Test
    public void convertAP() {
        DistEventType x = DistEventType.LocalEvent("x", 0);
        DistEventType y = DistEventType.LocalEvent("y", 0);

        TemporalInvariantSet synInvs = new TemporalInvariantSet();
        synInvs.add(new AlwaysPrecedesInvariant(x, y, "t"));
        List<csight.invariants.BinaryInvariant> dynInvs = CSightMain
                .synInvsToDynInvs(synInvs);
        assertTrue(dynInvs.size() == 1);

        BinaryInvariant dInv = dynInvs.iterator().next();
        assertTrue(dInv instanceof AlwaysPrecedes);
        assertTrue(dInv.getFirst().equals(x));
        assertTrue(dInv.getSecond().equals(y));
    }

    @Test
    public void convertNFby() {
        DistEventType x = DistEventType.LocalEvent("x", 0);
        DistEventType y = DistEventType.LocalEvent("y", 0);

        TemporalInvariantSet synInvs = new TemporalInvariantSet();
        synInvs.add(new NeverFollowedInvariant(x, y, "t"));
        List<csight.invariants.BinaryInvariant> dynInvs = CSightMain
                .synInvsToDynInvs(synInvs);
        assertTrue(dynInvs.size() == 1);

        BinaryInvariant dInv = dynInvs.iterator().next();
        assertTrue(dInv instanceof NeverFollowedBy);
        assertTrue(dInv.getFirst().equals(x));
        assertTrue(dInv.getSecond().equals(y));
    }

    @Test
    public void convertEventually() {
        DistEventType x = DistEventType.newInitialDistEventType();
        DistEventType y = DistEventType.LocalEvent("y", 0);

        TemporalInvariantSet synInvs = new TemporalInvariantSet();
        synInvs.add(new AlwaysFollowedInvariant(x, y, "t"));
        List<csight.invariants.BinaryInvariant> dynInvs = CSightMain
                .synInvsToDynInvs(synInvs);
        assertTrue(dynInvs.size() == 1);

        BinaryInvariant dInv = dynInvs.iterator().next();
        assertTrue(dInv instanceof EventuallyHappens);
        assertTrue(dInv.getFirst().equals(DistEventType.INITIALEventType));
        assertTrue(((EventuallyHappens) dInv).getEvent().equals(y));
        assertTrue(dInv.getSecond().equals(y));
    }

    // //////////////////// Test file parsing.

    @Test
    public void testParseEventsFromFiles() throws Exception {
        List<String> args = getBasicArgsStr();
        args.add("../traces/EndToEndDynopticTests/simple-po-concurrency/trace.txt");
        args.add("-r");
        args.add("^(?<VTIME>)(?<TYPE>)$");
        args.add("-s");
        args.add("^--$");
        args.add("-q");
        args.add("M:0->1");
        args.add("-i");
        args.add("-d");
        opts = new CSightOptions(args.toArray(new String[0]));
        dyn = new CSightMain(opts);
        dyn.initializeSynoptic();

        TraceParser parser = new TraceParser(opts.regExps,
                opts.partitionRegExp, opts.separatorRegExp, opts.dateFormat);
        List<String> logFilenames = opts.logFilenames;

        List<EventNode> parsedEvents = dyn.parseEventsFromFiles(parser,
                logFilenames);

        assertTrue(parsedEvents.size() == 4);
        assertTrue(dyn.getNumProcesses() == 2);

        assertTrue(dyn.getChannelIds().size() == 1);
        ChannelId cid = dyn.getChannelIds().get(0);

        int branchesProduct = 1;
        for (EventNode n : parsedEvents) {
            assertTrue(n.getEType() instanceof DistEventType);

            DistEventType etype = ((DistEventType) n.getEType());

            if (etype.getPid() == 0) {
                if (etype.isLocalEvent()) {
                    assertTrue(etype.getEType().equals("e1"));
                    branchesProduct *= 2;
                }

                if (etype.isCommEvent()) {
                    assertTrue(etype.getEType().equals("m"));
                    assertTrue(etype.isSendEvent());
                    assertTrue(etype.getChannelId() == cid);
                    branchesProduct *= 3;
                }

            } else if (etype.getPid() == 1) {
                if (etype.isLocalEvent()) {
                    assertTrue(etype.getEType().equals("f1"));
                    branchesProduct *= 5;
                }

                if (etype.isCommEvent()) {
                    assertTrue(etype.getEType().equals("m"));
                    assertTrue(etype.isRecvEvent());
                    assertTrue(etype.getChannelId() == cid);
                    branchesProduct *= 7;
                }
            }
        }
        // Make sure we've visited all cases above exactly once.
        assertTrue(branchesProduct == (2 * 3 * 5 * 7));
    }

    // //////////////////// Integration tests.

    private void runDynFromFileArgs(List<String> args) throws Exception {
        opts = new CSightOptions(args.toArray(new String[0]));
        dyn = new CSightMain(opts);

        long startTime = System.currentTimeMillis();
        dyn.run();
        long endTime = System.currentTimeMillis();
        long msTime = (endTime - startTime);
        long sTime = msTime / 1000;
        logger.info("CSight run took: " + msTime + "ms ~ " + sTime + "s");
    }

    public List<String> getABPArgs() {
        List<String> args = Util.newList();
        args.add("-r");
        args.add("^(?<VTIME>)(?<TYPE>)$");
        args.add("-s");
        args.add("^--$");
        args.add("-q");
        args.add("M:0->1;A:1->0");
        args.add("-i");
        args.add("-d");
        return args;
    }

    @Test
    public void runABPSuccess() throws Exception {
        List<String> args = getBasicArgsStr();
        args.addAll(getABPArgs());
        args.addAll(getSequentialArgs());
        args.add("../traces/AlternatingBitProtocol/trace_po_sr_simple.txt");
        runDynFromFileArgs(args);
    }

    @Test
    public void runSpinABPSuccess() throws Exception {
        List<String> args = getSpinArgsStr();
        args.addAll(getABPArgs());
        args.add("../traces/AlternatingBitProtocol/trace_po_sr_simple.txt");
        runDynFromFileArgs(args);
    }

    @Test
    public void runABPSuccessParallel() throws Exception {
        List<String> args = getBasicArgsStr();
        args.addAll(getABPArgs());
        args.addAll(getParallelArgs());
        args.add("../traces/AlternatingBitProtocol/trace_po_sr_simple.txt");
        runDynFromFileArgs(args);
    }

    /**
     * This Alternating Bit Protocol has two terminal states. After the A ? a0
     * and after the A ? a1. This is almost full ABP without the timeouts.
     */
    @Test
    public void runABPTwoTerminalSuccess() throws Exception {
        List<String> args = getBasicArgsStr();
        args.addAll(getABPArgs());
        args.addAll(getSequentialArgs());
        args.add("../traces/AlternatingBitProtocol/trace_po_sr_no_timeout.txt");
        runDynFromFileArgs(args);
    }

    /**
     * This Alternating Bit Protocol has two terminal states. After the A ? a0
     * and after the A ? a1. This is almost full ABP without the timeouts.
     */
    @Test
    public void runSpinABPTwoTerminalSuccess() throws Exception {
        List<String> args = getSpinArgsStr();
        args.addAll(getABPArgs());
        args.add("../traces/AlternatingBitProtocol/trace_po_sr_no_timeout.txt");
        runDynFromFileArgs(args);
    }

    @Test
    public void runABPTwoTerminalSuccessParallel() throws Exception {
        List<String> args = getBasicArgsStr();
        args.addAll(getABPArgs());
        args.addAll(getParallelArgs());
        args.add("../traces/AlternatingBitProtocol/trace_po_sr_no_timeout.txt");
        runDynFromFileArgs(args);
    }

    @Test
    public void runABPLongTraceSuccess() throws Exception {
        List<String> args = getBasicArgsStr();
        args.addAll(getABPArgs());
        args.addAll(getSequentialArgs());
        args.add("../traces/AlternatingBitProtocol/trace_po_long.txt");
        // runDynFromFileArgs(args);
    }

    @Test
    public void runSpinABPLongTraceSuccess() throws Exception {
        List<String> args = getSpinArgsStr();
        args.addAll(getABPArgs());
        args.add("../traces/AlternatingBitProtocol/trace_po_long.txt");
        // runDynFromFileArgs(args);
    }

    @Test
    public void runABPLongTraceSuccessParallel() throws Exception {
        List<String> args = getBasicArgsStr();
        args.addAll(getABPArgs());
        args.addAll(getParallelArgs());
        args.add("../traces/AlternatingBitProtocol/trace_po_long.txt");
        // runDynFromFileArgs(args);
    }

    @Test
    public void runSpinABPLongerTraceSuccess() throws Exception {
        List<String> args = getSpinArgsStr();
        args.addAll(getABPArgs());
        args.add("../traces/AlternatingBitProtocol/trace_po_sr_longer.txt");
        // runDynFromFileArgs(args);
    }

    @Test
    public void runABPLongerTraceSuccessParallel() throws Exception {
        List<String> args = getBasicArgsStr();
        args.addAll(getABPArgs());
        args.addAll(getParallelArgs());
        args.add("../traces/AlternatingBitProtocol/trace_po_sr_longer.txt");
        // runDynFromFileArgs(args);
    }

    @Test
    public void runTCPTrace() throws Exception {
        List<String> args = getBasicArgsStr();
        args.addAll(getSequentialArgs());
        args.add("-r");
        args.add("^(?<VTIME>)(?<TYPE>)$");
        args.add("-r");
        args.add("^(?<VTIME>)(?<TYPE>)#.*$");
        args.add("-s");
        args.add("^--$");
        args.add("-q");
        args.add("sc:0->1;cs:1->0");
        args.add("-i");
        args.add("-d");
        args.add("../traces/Tcp/po_tcp_log.txt");
        runDynFromFileArgs(args);
    }

    @Test
    public void runSpinTCPTrace() throws Exception {
        List<String> args = getSpinArgsStr();
        args.add("-r");
        args.add("^(?<VTIME>)(?<TYPE>)$");
        args.add("-r");
        args.add("^(?<VTIME>)(?<TYPE>)#.*$");
        args.add("-s");
        args.add("^--$");
        args.add("-q");
        args.add("sc:0->1;cs:1->0");
        args.add("-i");
        args.add("-d");
        args.add("../traces/Tcp/po_tcp_log.txt");
        runDynFromFileArgs(args);
    }

    @Test
    public void runTCPTraceParallel() throws Exception {
        List<String> args = getBasicArgsStr();
        args.addAll(getParallelArgs());
        args.add("-r");
        args.add("^(?<VTIME>)(?<TYPE>)$");
        args.add("-r");
        args.add("^(?<VTIME>)(?<TYPE>)#.*$");
        args.add("-s");
        args.add("^--$");
        args.add("-q");
        args.add("sc:0->1;cs:1->0");
        args.add("-i");
        args.add("-d");
        args.add("../traces/Tcp/po_tcp_log.txt");
        runDynFromFileArgs(args);
    }

    @Test
    public void runVoldemortTrace() throws Exception {
        List<String> args = getBasicArgsStr();
        args.addAll(getSequentialArgs());
        args.add("-r");
        args.add("^(?<VTIME>)(?<TYPE>)$");
        args.add("-r");
        args.add("^(?<VTIME>)(?<TYPE>)#.*$");
        args.add("-s");
        args.add("^--$");
        args.add("-q");
        args.add("cr1:0->1;r1c:1->0;cr2:0->2;r2c:2->0");
        args.add("-i");
        args.add("-d");
        args.add("../traces/Voldemort/trace_client_put_get.txt");
        // runDynFromFileArgs(args);
    }

    @Test
    public void runSpinVoldemortTrace() throws Exception {
        List<String> args = getSpinArgsStr();
        args.add("-r");
        args.add("^(?<VTIME>)(?<TYPE>)$");
        args.add("-r");
        args.add("^(?<VTIME>)(?<TYPE>)#.*$");
        args.add("-s");
        args.add("^--$");
        args.add("-q");
        args.add("cr1:0->1;r1c:1->0;cr2:0->2;r2c:2->0");
        args.add("-i");
        args.add("-d");
        args.add("../traces/Voldemort/trace_client_put_get.txt");
        // runDynFromFileArgs(args);
    }

    @Test
    public void runVoldemortTraceParallel() throws Exception {
        List<String> args = getBasicArgsStr();
        args.addAll(getParallelArgs());
        args.add("-r");
        args.add("^(?<VTIME>)(?<TYPE>)$");
        args.add("-r");
        args.add("^(?<VTIME>)(?<TYPE>)#.*$");
        args.add("-s");
        args.add("^--$");
        args.add("-q");
        args.add("cr1:0->1;r1c:1->0;cr2:0->2;r2c:2->0");
        args.add("-i");
        args.add("-d");
        args.add("../traces/Voldemort/trace_client_put_get.txt");
        // runDynFromFileArgs(args);
    }

    /**
     * A simple PO example with p0 sending a message, and p1 receiving the
     * message, performing a local action, and replying with an ack. This is
     * recorded as 1, and 2 iterations.
     */
    @Test
    public void runSimpleReqRes() throws Exception {
        List<String> args = getBasicArgsStr();
        args.addAll(getSequentialArgs());
        args.add("-r");
        args.add("^(?<VTIME>)(?<TYPE>)$");
        args.add("-r");
        args.add("^(?<VTIME>)(?<TYPE>)#.*$");
        args.add("-s");
        args.add("^--$");
        args.add("-q");
        args.add("A:0->1;B:1->0");
        args.add("-i");
        args.add("-d");
        args.add("-minimize");
        args.add("../traces/abstract/request-response-po/trace.txt");
        runDynFromFileArgs(args);
    }

    /**
     * A simple PO example with p0 sending a message, and p1 receiving the
     * message, performing a local action, and replying with an ack. This is
     * recorded as 1, and 2 iterations.
     */
    @Test
    public void runSpinSimpleReqRes() throws Exception {
        List<String> args = getSpinArgsStr();
        args.add("-r");
        args.add("^(?<VTIME>)(?<TYPE>)$");
        args.add("-r");
        args.add("^(?<VTIME>)(?<TYPE>)#.*$");
        args.add("-s");
        args.add("^--$");
        args.add("-q");
        args.add("A:0->1;B:1->0");
        args.add("-i");
        args.add("-d");
        args.add("-minimize");
        args.add("../traces/abstract/request-response-po/trace.txt");
        runDynFromFileArgs(args);
    }

    /**
     * The same example as above, but with parallel model checking.
     */
    @Test
    public void runSimpleReqResParallel() throws Exception {
        List<String> args = getBasicArgsStr();
        args.addAll(getParallelArgs());
        args.add("-r");
        args.add("^(?<VTIME>)(?<TYPE>)$");
        args.add("-r");
        args.add("^(?<VTIME>)(?<TYPE>)#.*$");
        args.add("-s");
        args.add("^--$");
        args.add("-q");
        args.add("A:0->1;B:1->0");
        args.add("-i");
        args.add("-d");
        args.add("-minimize");
        args.add("../traces/abstract/request-response-po/trace.txt");
        runDynFromFileArgs(args);
    }

    /** A trivial example with 4 total events. */
    @Test
    public void runSimpleConcurrencyFileSuccess() throws Exception {
        List<String> args = getBasicArgsStr();
        args.addAll(getSequentialArgs());
        args.add("-r");
        args.add("^(?<VTIME>)(?<TYPE>)$");
        args.add("-s");
        args.add("^--$");
        args.add("-q");
        args.add("M:0->1");
        args.add("-i");
        args.add("-d");
        args.add("../traces/EndToEndDynopticTests/simple-po-concurrency/trace.txt");
        runDynFromFileArgs(args);
    }

    /** Same as the above, but uses a String input instead of a file input. */
    @Test
    public void runSimpleConcurrencyStringSuccess() throws Exception {
        List<String> args = getBasicArgsStr();
        args.addAll(getSequentialArgs());
        args.add("-r");
        args.add("^(?<VTIME>)(?<TYPE>)$");
        args.add("-s");
        args.add("^--$");
        args.add("-q");
        args.add("M:0->1");

        opts = new CSightOptions(args.toArray(new String[0]));
        dyn = new CSightMain(opts);

        String log = "1,0 e1\n" + "0,1 f1\n" + "2,0 M!m\n" + "2,2 M?m";
        dyn.run(log);
    }

    /** Same as the above, but uses Spin instead of McScm. */
    @Test
    public void runSpinSimpleConcurrencyStringSuccess() throws Exception {
        List<String> args = getSpinArgsStr();
        args.add("-r");
        args.add("^(?<VTIME>)(?<TYPE>)$");
        args.add("-s");
        args.add("^--$");
        args.add("-q");
        args.add("M:0->1");

        opts = new CSightOptions(args.toArray(new String[0]));
        dyn = new CSightMain(opts);

        String log = "1,0 e1\n" + "0,1 f1\n" + "2,0 M!m\n" + "2,2 M?m";
        dyn.run(log);
    }

    /** Same as the above, but with parallel model checking. */
    @Test
    public void runSimpleConcurrencyStringSuccessParallel() throws Exception {
        List<String> args = getBasicArgsStr();
        args.addAll(getParallelArgs());
        args.add("-r");
        args.add("^(?<VTIME>)(?<TYPE>)$");
        args.add("-s");
        args.add("^--$");
        args.add("-q");
        args.add("M:0->1");

        opts = new CSightOptions(args.toArray(new String[0]));
        dyn = new CSightMain(opts);

        String log = "1,0 e1\n" + "0,1 f1\n" + "2,0 M!m\n" + "2,2 M?m";
        dyn.run(log);
    }

    /** A slightly more complex example than the above. */
    @Test
    public void runSimpleConcurrencyString2Success() throws Exception {
        List<String> args = getBasicArgsStr();
        args.addAll(getSequentialArgs());
        args.add("-r");
        args.add("^(?<VTIME>)(?<TYPE>)$");
        args.add("-s");
        args.add("^--$");
        args.add("-q");
        args.add("M:0->1;A:1->0");

        opts = new CSightOptions(args.toArray(new String[0]));
        dyn = new CSightMain(opts);

        String log = "1,0 M!m\n" + "2,0 M!m\n" + "3,2 A?a\n" + "1,1 M?m\n"
                + "1,2 A!a\n" + "2,3 M?m\n" + "2,4 A!a\n" + "4,4 A?a\n";

        dyn.run(log);
    }

    /**
     * The same example as above but with Spin.
     */
    @Test
    public void runSpinSimpleConcurrencyString2Success() throws Exception {
        List<String> args = getSpinArgsStr();
        args.add("-r");
        args.add("^(?<VTIME>)(?<TYPE>)$");
        args.add("-s");
        args.add("^--$");
        args.add("-q");
        args.add("M:0->1;A:1->0");

        opts = new CSightOptions(args.toArray(new String[0]));
        dyn = new CSightMain(opts);

        String log = "1,0 M!m\n" + "2,0 M!m\n" + "3,2 A?a\n" + "1,1 M?m\n"
                + "1,2 A!a\n" + "2,3 M?m\n" + "2,4 A!a\n" + "4,4 A?a\n";

        dyn.run(log);
    }

    /**
     * The same example as above but with parallel model checking.
     */
    @Test
    public void runSimpleConcurrencyString2SuccessParallel() throws Exception {
        List<String> args = getBasicArgsStr();
        args.addAll(getParallelArgs());
        args.add("-r");
        args.add("^(?<VTIME>)(?<TYPE>)$");
        args.add("-s");
        args.add("^--$");
        args.add("-q");
        args.add("M:0->1;A:1->0");

        opts = new CSightOptions(args.toArray(new String[0]));
        dyn = new CSightMain(opts);

        String log = "1,0 M!m\n" + "2,0 M!m\n" + "3,2 A?a\n" + "1,1 M?m\n"
                + "1,2 A!a\n" + "2,3 M?m\n" + "2,4 A!a\n" + "4,4 A?a\n";

        dyn.run(log);
    }

    /**
     * Test check and refine loop to skip model checking when all partitions of
     * the GFSM are singletons
     */
    @Test
    public void testCheckInvsRefineGFSMWithSingletonPartition()
            throws Exception {
        ChannelId cid0 = new ChannelId(0, 1, 0);
        DistEventType eSend = DistEventType.SendEvent("e", cid0);
        DistEventType eRecv = DistEventType.RecvEvent("e", cid0);

        List<BinaryInvariant> invs = Util.newList();
        BinaryInvariant inv = new AlwaysPrecedes(eSend, eRecv);
        invs.add(inv);
        GFSM pGraph = createSingletonGFSM();

        // Assert for sequential
        List<String> args = getBasicArgsStr();
        args.addAll(getSequentialArgs());
        args.add("-q");
        args.add("M:0->1;A:1->0");

        opts = new CSightOptions(args.toArray(new String[0]));
        dyn = new CSightMain(opts);

        assertEquals(0, dyn.checkInvsRefineGFSM(invs, pGraph));

        // Assert for parallel
        args = getBasicArgsStr();
        args.addAll(getParallelArgs());
        args.add("-q");
        args.add("M:0->1;A:1->0");

        opts = new CSightOptions(args.toArray(new String[0]));
        dyn = new CSightMain(opts);

        assertEquals(0, dyn.checkInvsRefineGFSM(invs, pGraph));
    }

    /**
     * Test check and refine loop to skip model checking when all partitions of
     * the GFSM are singletons
     */
    @Test
    public void testCheckMultipleInvsRefineGFSMWithSingletonPartition()
            throws Exception {
        ChannelId cid0 = new ChannelId(0, 1, 0);
        DistEventType eSend = DistEventType.SendEvent("e", cid0);
        DistEventType eRecv = DistEventType.RecvEvent("e", cid0);

        List<BinaryInvariant> invs = Util.newList();
        BinaryInvariant inv = new AlwaysPrecedes(eSend, eRecv);
        invs.add(inv);
        GFSM pGraph = createSingletonGFSM();

        List<String> args = getSpinArgsStr();
        args.add("-q");
        args.add("M:0->1;A:1->0");

        opts = new CSightOptions(args.toArray(new String[0]));
        dyn = new CSightMain(opts);

        assertEquals(0, dyn.checkMultipleInvsRefineGFSM(invs, pGraph));
    }

    /**
     * Prepares a list of invariants to check and a GFSM.
     * 
     * @return
     */
    private Pair<List<BinaryInvariant>, GFSM> prepareGFSMWithNonSingleton() {
        List<ObsFSMState> Pi = Util.newList();
        List<ObsFSMState> Pm = Util.newList();
        List<ObsFSMState> Pf = Util.newList();

        ObsFSMState p0i = ObsFSMState.namedObsFSMState(0, "M", true, false);
        ObsFSMState p1i = ObsFSMState.namedObsFSMState(1, "A", true, false);
        Pi.add(p0i);
        Pi.add(p1i);
        ObsMultFSMState obsPi = ObsMultFSMState.getMultiFSMState(Pi);

        ObsFSMState p0m = ObsFSMState.namedObsFSMState(0, "M", false, false);
        ObsFSMState p1m = ObsFSMState.namedObsFSMState(1, "A", false, false);
        Pm.add(p0m);
        Pm.add(p1m);
        ObsMultFSMState obsPm = ObsMultFSMState.getMultiFSMState(Pm);

        ObsFSMState p0f = ObsFSMState.namedObsFSMState(0, "M", false, true);
        ObsFSMState p1f = ObsFSMState.namedObsFSMState(1, "A", false, true);
        Pf.add(p0f);
        Pf.add(p1f);
        ObsMultFSMState obsPf = ObsMultFSMState.getMultiFSMState(Pf);

        ChannelId cid0 = new ChannelId(0, 1, 0);
        ChannelId cid1 = new ChannelId(1, 0, 1);
        DistEventType eSend = DistEventType.SendEvent("e", cid0);
        DistEventType eRecv = DistEventType.RecvEvent("e", cid0);

        List<ChannelId> cids = Util.newList();
        cids.add(cid0);
        cids.add(cid1);

        ImmutableMultiChState PiChstate = ImmutableMultiChState
                .fromChannelIds(cids);
        ImmutableMultiChState PmChstate = PiChstate.getNextChState(eSend);
        ImmutableMultiChState PfChstate = PmChstate.getNextChState(eRecv);

        ObsFifoSysState Si = ObsFifoSysState.getFifoSysState(obsPi, PiChstate);
        ObsFifoSysState Sm = ObsFifoSysState.getFifoSysState(obsPm, PmChstate);
        ObsFifoSysState Sf = ObsFifoSysState.getFifoSysState(obsPf, PfChstate);
        ObsDistEventType obsESend = new ObsDistEventType(eSend, 0);
        ObsDistEventType obsERecv = new ObsDistEventType(eRecv, 0);

        // Si -> Sm -> Sf
        Si.addTransition(obsESend, Sm);
        Sm.addTransition(obsERecv, Sf);

        List<ObsFifoSys> traces = Util.newList(1);

        Set<ObsFifoSysState> states = Util.newSet();
        states.add(Si);
        states.add(Sm);
        states.add(Sf);

        ObsFifoSys trace = new ObsFifoSys(cids, Si, Sf, states);
        traces.add(trace);

        GFSM pGraph = new GFSM(traces, 1);

        List<BinaryInvariant> invs = Util.newList();
        BinaryInvariant inv = new AlwaysPrecedes(eSend, eRecv);
        invs.add(inv);

<<<<<<< HEAD
        // Assert for sequential
=======
        return Util.newPair(invs, pGraph);
    }

    /**
     * Test check and refine loop to not skip model checking when partitions of
     * the GFSM are not singletons
     */
    @Test
    public void testCheckInvsRefineGFSMWithNonSingleton() throws Exception {
        Pair<List<BinaryInvariant>, GFSM> invsAndGFSM = prepareGFSMWithNonSingleton();
        List<BinaryInvariant> invs = invsAndGFSM.getLeft();
        GFSM pGraph = invsAndGFSM.getRight();

>>>>>>> 449436b9
        List<String> args = getBasicArgsStr();
        args.addAll(getSequentialArgs());
        args.add("-q");
        args.add("M:0->1;A:1->0");

        opts = new CSightOptions(args.toArray(new String[0]));
        dyn = new CSightMain(opts);

        assertTrue(0 < dyn.checkInvsRefineGFSM(invs, pGraph));

        // Assert for parallel
        args = getBasicArgsStr();
        args.addAll(getParallelArgs());
        args.add("-q");
        args.add("M:0->1;A:1->0");

        opts = new CSightOptions(args.toArray(new String[0]));
        dyn = new CSightMain(opts);

        assertTrue(0 < dyn.checkInvsRefineGFSM(invs, pGraph));
    }

    /**
     * Test check and refine loop to not skip model checking when partitions of
     * the GFSM are not singletons
     */
    @Test
    public void testCheckMultipleInvsRefineGFSMWithNonSingleton()
            throws Exception {
        Pair<List<BinaryInvariant>, GFSM> invsAndGFSM = prepareGFSMWithNonSingleton();
        List<BinaryInvariant> invs = invsAndGFSM.getLeft();
        GFSM pGraph = invsAndGFSM.getRight();

        List<String> args = getSpinArgsStr();
        args.add("-q");
        args.add("M:0->1;A:1->0");

        opts = new CSightOptions(args.toArray(new String[0]));
        dyn = new CSightMain(opts);

        assertTrue(0 < dyn.checkMultipleInvsRefineGFSM(invs, pGraph));
    }

    /**
     * This returns events that are involved with Request Response.
     * 
     * @param channelIds
     * @return
     */
    private List<DistEventType> getReqRespEvents(List<ChannelId> channelIds) {

        ChannelId chanA = channelIds.get(0);
        ChannelId chanB = channelIds.get(1);
        DistEventType sendReq = DistEventType.SendEvent("m", chanA);
        DistEventType recvReq = DistEventType.RecvEvent("m", chanA);
        DistEventType localAct = DistEventType.LocalEvent("act", 1);
        DistEventType sendAck = DistEventType.SendEvent("ack", chanB);
        DistEventType recvAck = DistEventType.RecvEvent("ack", chanB);

        List<DistEventType> events = Util.newList();

        events.add(sendReq);
        events.add(recvReq);
        events.add(localAct);
        events.add(sendAck);
        events.add(recvAck);

        return events;
    }

    /**
     * Invariants for the request response GFSM. This requires events since we
     * are reusing them.
     * 
     * @param events
     * @return
     */
    private List<BinaryInvariant> generateReqRespInvariants(
            List<DistEventType> events) {
        DistEventType sendReq = events.get(0);
        DistEventType recvReq = events.get(1);
        DistEventType localAct = events.get(2);
        DistEventType sendAck = events.get(3);
        DistEventType recvAck = events.get(4);

        List<BinaryInvariant> invs = Util.newList();

        invs.add(new EventuallyHappens(sendReq));
        invs.add(new EventuallyHappens(recvReq));
        invs.add(new EventuallyHappens(localAct));
        invs.add(new EventuallyHappens(sendAck));
        invs.add(new EventuallyHappens(recvAck));

        invs.add(new AlwaysFollowedBy(sendReq, recvReq));
        invs.add(new AlwaysPrecedes(sendReq, recvReq));
        invs.add(new AlwaysFollowedBy(sendReq, localAct));
        invs.add(new AlwaysPrecedes(sendReq, localAct));
        invs.add(new AlwaysFollowedBy(sendReq, sendAck));
        invs.add(new AlwaysPrecedes(sendReq, sendAck));
        invs.add(new AlwaysFollowedBy(sendReq, recvAck));
        invs.add(new AlwaysPrecedes(sendReq, recvAck));

        invs.add(new AlwaysFollowedBy(recvReq, localAct));
        invs.add(new AlwaysPrecedes(recvReq, localAct));
        invs.add(new AlwaysFollowedBy(recvReq, sendAck));
        invs.add(new AlwaysPrecedes(recvReq, sendAck));
        invs.add(new AlwaysFollowedBy(recvReq, recvAck));
        invs.add(new AlwaysPrecedes(recvReq, recvAck));

        invs.add(new AlwaysFollowedBy(localAct, sendAck));
        invs.add(new AlwaysPrecedes(localAct, sendAck));
        invs.add(new AlwaysFollowedBy(localAct, recvAck));
        invs.add(new AlwaysPrecedes(localAct, recvAck));

        invs.add(new AlwaysFollowedBy(sendAck, recvAck));
        invs.add(new AlwaysPrecedes(sendAck, recvAck));

        return invs;
    }

    /**
     * This generates a new Request Response GFSM which is ready for refinement.
     * Due to initializeSynoptic(), it should only be called once.
     * 
     * @return
     * @throws Exception
     */
    private GFSM generateNewReqRespGFSM() throws Exception {
        List<String> args = getSpinArgsStr();
        args.add("-r");
        args.add("^(?<VTIME>)(?<TYPE>)$");
        args.add("-r");
        args.add("^(?<VTIME>)(?<TYPE>)#.*$");
        args.add("-s");
        args.add("^--$");
        args.add("-q");
        args.add("A:0->1;B:1->0");
        args.add("-i");
        args.add("-d");
        args.add("-minimize");
        args.add("../traces/abstract/request-response-po/trace.txt");

        opts = new CSightOptions(args.toArray(new String[0]));
        dyn = new CSightMain(opts);

        dyn.initializeSynoptic();

        // //////////////////
        // Parse the input log files into _Synoptic_ structures.
        TraceParser parser = new TraceParser(opts.regExps,
                opts.partitionRegExp, opts.separatorRegExp, opts.dateFormat);

        List<EventNode> parsedEvents = dyn.parseEventsFromFiles(parser,
                opts.logFilenames);

        // //////////////////
        // Generate the Synoptic DAG from parsed events
        DAGsTraceGraph traceGraph = AbstractMain.genDAGsTraceGraph(parser,
                parsedEvents);

        List<ObsFifoSys> traces = ObsFifoSys.synTraceGraphToDynObsFifoSys(
                traceGraph, dyn.getNumProcesses(), dyn.getChannelIds(),
                opts.consistentInitState);

        GFSM pGraph;
        pGraph = new GFSM(traces, opts.topKElements);

        return pGraph;
    }

    /**
     * A reference RequestResponse GFSM for equality checking.
     * 
     * @param channelIds
     * @param events
     * @return
     * @throws Exception
     */
    private GFSM generateReferenceReqRespGFSM(List<ChannelId> channelIds,
            List<DistEventType> events) throws Exception {
        List<ObsFSMState> PInitial = Util.newList();
        List<ObsFSMState> PSentReq = Util.newList();
        List<ObsFSMState> PRcvdReq = Util.newList();
        List<ObsFSMState> PAct = Util.newList();
        List<ObsFSMState> PSentAck = Util.newList();
        List<ObsFSMState> PFinal = Util.newList();

        ObsFSMState P0initial = ObsFSMState.namedObsFSMState(0, "M0", true,
                false);
        ObsFSMState P1initial = ObsFSMState.namedObsFSMState(1, "A0", true,
                false);
        PInitial.add(P0initial);
        PInitial.add(P1initial);
        ObsMultFSMState obsPInitial = ObsMultFSMState
                .getMultiFSMState(PInitial);

        ObsFSMState P0SentReq = ObsFSMState.namedObsFSMState(0, "M1", false,
                false);
        ObsFSMState P1SentReq = ObsFSMState.namedObsFSMState(1, "A1", false,
                false);
        PSentReq.add(P0SentReq);
        PSentReq.add(P1SentReq);
        ObsMultFSMState obsPSentReq = ObsMultFSMState
                .getMultiFSMState(PSentReq);

        ObsFSMState P0RcvdReq = ObsFSMState.namedObsFSMState(0, "M2", false,
                false);
        ObsFSMState P1RcvdReq = ObsFSMState.namedObsFSMState(1, "A2", false,
                false);
        PRcvdReq.add(P0RcvdReq);
        PRcvdReq.add(P1RcvdReq);
        ObsMultFSMState obsPRcvdReq = ObsMultFSMState
                .getMultiFSMState(PRcvdReq);

        ObsFSMState P0Act = ObsFSMState.namedObsFSMState(0, "M3", false, false);
        ObsFSMState P1Act = ObsFSMState.namedObsFSMState(1, "A3", false, false);
        PAct.add(P0Act);
        PAct.add(P1Act);
        ObsMultFSMState obsPAct = ObsMultFSMState.getMultiFSMState(PAct);

        ObsFSMState P0SentAck = ObsFSMState.namedObsFSMState(0, "M4", false,
                false);
        ObsFSMState P1SentAck = ObsFSMState.namedObsFSMState(1, "A4", false,
                true);
        PSentAck.add(P0SentAck);
        PSentAck.add(P1SentAck);
        ObsMultFSMState obsPSentAck = ObsMultFSMState
                .getMultiFSMState(PSentAck);

        ObsFSMState P0Final = ObsFSMState
                .namedObsFSMState(0, "M5", false, true);
        ObsFSMState P1Final = ObsFSMState
                .namedObsFSMState(1, "A5", false, true);
        PFinal.add(P0Final);
        PFinal.add(P1Final);
        ObsMultFSMState obsPFinal = ObsMultFSMState.getMultiFSMState(PFinal);

        DistEventType sendReq = events.get(0);
        DistEventType recvReq = events.get(1);
        DistEventType localAct = events.get(2);
        DistEventType sendAck = events.get(3);
        DistEventType recvAck = events.get(4);

        ImmutableMultiChState PInitialChstate = ImmutableMultiChState
                .fromChannelIds(channelIds);
        ImmutableMultiChState PSentReqChstate = PInitialChstate
                .getNextChState(sendReq);
        ImmutableMultiChState PRecvReqChstate = PSentReqChstate
                .getNextChState(recvReq);
        ImmutableMultiChState PActChstate = PRecvReqChstate
                .getNextChState(localAct);
        ImmutableMultiChState PSentAckChstate = PActChstate
                .getNextChState(sendAck);
        ImmutableMultiChState PFinalChstate = PSentAckChstate
                .getNextChState(recvAck);

        ObsFifoSysState SInitial = ObsFifoSysState.getFifoSysState(obsPInitial,
                PInitialChstate);
        ObsFifoSysState SSendReq = ObsFifoSysState.getFifoSysState(obsPSentReq,
                PSentReqChstate);
        ObsFifoSysState SRecvReq = ObsFifoSysState.getFifoSysState(obsPRcvdReq,
                PRecvReqChstate);
        ObsFifoSysState SAct = ObsFifoSysState.getFifoSysState(obsPAct,
                PActChstate);
        ObsFifoSysState SSendAck = ObsFifoSysState.getFifoSysState(obsPSentAck,
                PSentAckChstate);
        ObsFifoSysState SFinal = ObsFifoSysState.getFifoSysState(obsPFinal,
                PFinalChstate);

        ObsDistEventType obsESendReq = new ObsDistEventType(sendReq, 2);
        ObsDistEventType obsERecvReq = new ObsDistEventType(recvReq, 2);
        ObsDistEventType obsELocalAct = new ObsDistEventType(localAct, 2);
        ObsDistEventType obsESendAck = new ObsDistEventType(sendAck, 2);
        ObsDistEventType obsERecvAck = new ObsDistEventType(recvAck, 2);

        // SInitial -> SSentReq -> SRcvdReq -> SAct -> SSentAck -> SFinal
        SInitial.addTransition(obsESendReq, SSendReq);
        SSendReq.addTransition(obsERecvReq, SRecvReq);
        SRecvReq.addTransition(obsELocalAct, SAct);
        SAct.addTransition(obsESendAck, SSendAck);
        SSendAck.addTransition(obsERecvAck, SFinal);

        // SFinal -> SSentReq -> ... -> SFinal
        SFinal.addTransition(obsESendReq, SSendReq);

        Set<ObsFifoSysState> states = Util.newSet();
        states.add(SInitial);
        states.add(SSendReq);
        states.add(SRecvReq);
        states.add(SAct);
        states.add(SSendAck);
        states.add(SFinal);

        ObsFifoSys trace = new ObsFifoSys(channelIds, SInitial, SFinal, states);

        List<ObsFifoSys> traces = Util.newList(1);
        traces.add(trace);

        GFSM pGraph = new GFSM(traces, opts.topKElements);

        // Couldn't make a GFSM that was ready for checking so we manually
        // refine a few times.
        List<MCcExample> cExamples = Util.newList();
        MCcExample cEx = new MCcExample();
        cExamples.add(cEx);

        MCcExample cEx2 = new MCcExample();
        cEx2.addScmEventStrToPath(sendReq);
        cEx2.addScmEventStrToPath(recvReq);
        cExamples.add(cEx2);

        MCcExample cEx3 = new MCcExample();
        cEx3.addScmEventStrToPath(sendReq);
        cEx3.addScmEventStrToPath(recvReq);
        cEx3.addScmEventStrToPath(sendAck);
        cEx3.addScmEventStrToPath(recvAck);
        cExamples.add(cEx3);

        for (MCcExample cExample : cExamples) {
            Set<GFSMPath> paths = pGraph.getCExamplePaths(cExample, 1);

            for (GFSMPath path : paths) {
                path.refine(pGraph);
            }
        }
        return pGraph;
    }

    @Test
    public void testMultipleInvRefine() throws Exception {
        GFSM pGraph = generateNewReqRespGFSM();

        List<DistEventType> events = getReqRespEvents(dyn.getChannelIds());
        List<BinaryInvariant> invs = generateReqRespInvariants(events);

        dyn.checkMultipleInvsRefineGFSM(invs, pGraph);
        GFSM refGFSM = generateReferenceReqRespGFSM(dyn.getChannelIds(), events);

        GraphExporter.exportGFSM(opts.outputPathPrefix + ".gfsm.dot", pGraph);
        GraphExporter.generatePngFileFromDotFile(opts.outputPathPrefix
                + ".gfsm.dot");

        GraphExporter.exportCFSM(opts.outputPathPrefix + ".my.dot",
                refGFSM.getCFSM(true));
        GraphExporter.generatePngFileFromDotFile(opts.outputPathPrefix
                + ".my.dot");
        GraphExporter.exportGFSM(opts.outputPathPrefix + ".my.gfsm.dot",
                refGFSM);
        GraphExporter.generatePngFileFromDotFile(opts.outputPathPrefix
                + ".my.gfsm.dot");

        assert pGraph.deepEquals(refGFSM);
        assert refGFSM.deepEquals(pGraph);

    }

    private void setUpChooseInvTest() throws Exception {
        List<String> args = getSpinArgsStr();
        args.add("-r");
        args.add("^(?<VTIME>)(?<TYPE>)$");
        args.add("-r");
        args.add("^(?<VTIME>)(?<TYPE>)#.*$");
        args.add("-s");
        args.add("^--$");
        args.add("-q");
        args.add("A:0->1;B:1->0");
        args.add("-i");
        args.add("-d");
        args.add("-minimize");
        args.add("../traces/abstract/request-response-po/trace.txt");
        opts = new CSightOptions(args.toArray(new String[0]));
        dyn = new CSightMain(opts);
    }

    /**
     * Basic invariant selection test.
     * 
     * @throws Exception
     */
    @Test
    public void testChooseInvariants() throws Exception {
        setUpChooseInvTest();
        List<ChannelId> channelIds = Util.newList();
        channelIds.add(new ChannelId(0, 1, 0));
        channelIds.add(new ChannelId(1, 0, 1));
        List<DistEventType> events = getReqRespEvents(channelIds);
        List<BinaryInvariant> invs = generateReqRespInvariants(events);
        List<BinaryInvariant> invsToCheck = dyn.chooseInvariants(invs, 6);
        assert (invsToCheck.size() >= 6);
        invsToCheck = dyn.chooseInvariants(invs, 20);
        assert (invsToCheck.size() >= 20);
    }

    /**
     * Test to ensure we don't exceed more invariants than we actually have.
     * 
     * @throws Exception
     */
    @Test
    public void testChooseInvariantsExceedInvCount() throws Exception {
        setUpChooseInvTest();
        List<ChannelId> channelIds = Util.newList();
        channelIds.add(new ChannelId(0, 1, 0));
        channelIds.add(new ChannelId(1, 0, 1));
        List<DistEventType> events = getReqRespEvents(channelIds);
        List<BinaryInvariant> invs = generateReqRespInvariants(events);
        List<BinaryInvariant> invsToCheck = dyn.chooseInvariants(invs,
                invs.size() * 2);
        // We can't end up with more invariants than we have.
        assert (invsToCheck.size() <= invs.size());
    }

    /**
     * Make sure we get at least one invariant.
     * 
     * @throws Exception
     */
    @Test
    public void testChooseInvariantsMinOne() throws Exception {
        setUpChooseInvTest();
        List<ChannelId> channelIds = Util.newList();
        channelIds.add(new ChannelId(0, 1, 0));
        channelIds.add(new ChannelId(1, 0, 1));
        List<DistEventType> events = getReqRespEvents(channelIds);
        List<BinaryInvariant> invs = generateReqRespInvariants(events);
        List<BinaryInvariant> invsToCheck = dyn.chooseInvariants(invs, 0);
        assert (invsToCheck.size() > 0);
        invsToCheck = dyn.chooseInvariants(invs, -3);
        assert (invsToCheck.size() > 0);
    }
}<|MERGE_RESOLUTION|>--- conflicted
+++ resolved
@@ -833,9 +833,6 @@
         BinaryInvariant inv = new AlwaysPrecedes(eSend, eRecv);
         invs.add(inv);
 
-<<<<<<< HEAD
-        // Assert for sequential
-=======
         return Util.newPair(invs, pGraph);
     }
 
@@ -849,7 +846,6 @@
         List<BinaryInvariant> invs = invsAndGFSM.getLeft();
         GFSM pGraph = invsAndGFSM.getRight();
 
->>>>>>> 449436b9
         List<String> args = getBasicArgsStr();
         args.addAll(getSequentialArgs());
         args.add("-q");
