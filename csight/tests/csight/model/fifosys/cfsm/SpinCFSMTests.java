--- conflicted
+++ resolved
@@ -3,12 +3,9 @@
 import static org.junit.Assert.assertTrue;
 
 import java.io.IOException;
-<<<<<<< HEAD
-import java.util.concurrent.TimeoutException;
-=======
 import java.util.List;
 import java.util.Map;
->>>>>>> 31a75cb8
+import java.util.concurrent.TimeoutException;
 
 import org.junit.Test;
 
@@ -48,16 +45,10 @@
         p1Accept.rmTransition(p1Lf, p1Init);
     }
 
-<<<<<<< HEAD
-    public MCResult verifyAndPrint(BinaryInvariant inv) throws IOException,
-            InterruptedException, TimeoutException {
-        String cStr = cfsm.toPromelaString(inv, 5);
+    public Map<Integer, MCResult> verifyAndPrint(List<BinaryInvariant> invs)
+            throws IOException, InterruptedException, TimeoutException {
+        String cStr = cfsm.toPromelaString(invs, 5);
         spin.verify(cStr, 60);
-=======
-    public Map<Integer, MCResult> verifyAndPrint(List<BinaryInvariant> invs)
-            throws IOException, InterruptedException {
-        String cStr = cfsm.toPromelaString(invs, 5);
->>>>>>> 31a75cb8
         logger.info(cStr);
         spin.prepare(cStr, 5);
         for (int i = 0; i < invs.size(); i++) {
@@ -77,9 +68,10 @@
      * @return
      * @throws IOException
      * @throws InterruptedException
+     * @throws TimeoutException
      */
     public MCResult verifyAndPrint(BinaryInvariant inv) throws IOException,
-            InterruptedException {
+            InterruptedException, TimeoutException {
         List<BinaryInvariant> invs = Util.newList();
         invs.add(inv);
         return verifyAndPrint(invs).get(0);
