package csight.model.fifosys.gfsm;

import java.util.Collection;
import java.util.Iterator;
import java.util.List;
import java.util.Map;
import java.util.Random;
import java.util.Set;
import java.util.logging.Logger;

import csight.main.CSightMain;
import csight.mc.MCcExample;
import csight.model.AbsFSMState;
import csight.model.fifosys.FifoSys;
import csight.model.fifosys.cfsm.CFSM;
import csight.model.fifosys.cfsm.fsm.FSM;
import csight.model.fifosys.cfsm.fsm.FSMState;
import csight.model.fifosys.gfsm.observed.fifosys.ObsFifoSys;
import csight.model.fifosys.gfsm.observed.fifosys.ObsFifoSysState;
import csight.util.Util;

import synoptic.model.channelid.ChannelId;
import synoptic.model.event.DistEventType;
import synoptic.util.Pair;

/**
 * <p>
 * A GFSM captures the execution space of a CFSM. We use this model to (1)
 * maintain the observed states/event, and (2) to carry out complex operations
 * like refinement.
 * </p>
 * <p>
 * A GFSM is composed of GFSMStates, which are _partitions_ of the observed
 * global configurations. Refinement causes a re-shuffling of the observations,
 * and new partitions to be created and added to the GFSM. Therefore, a GFSM is
 * highly mutable. Each mutation of the GFSM is a single complete step of the
 * CSight algorithm.
 * </p>
 * <p>
 * This model is easier to deal with than a CFSM because it captures all global
 * information in a single place (e.g., all enabled transitions from a single
 * global configuration). A CFSM can be thought of as an abstraction of a GFSM
 * -- a CFSM does not deal with concrete observations. The CFSM model is useful
 * for visualization and for input to the McScM model checker.
 * </p>
 * <p>
 * A GFSM can also be thought of as a representation of the operational
 * semantics, or some number of executions of some hidden/abstract CFSM. Note
 * that although it captures or describes prior executions, it cannot actually
 * be executed or maintain instantaneous execution state -- for this, use
 * FifoSysExecution.
 * </p>
 */
public class GFSM extends FifoSys<GFSMState, DistEventType> {

    public static Logger logger = Logger.getLogger("GFSM");

    /** Used when converting GFSM to a CFSM representation. */
    private int nextScmId = 0;

    /** Used when converting GFSM to a CFSM representation. */
    private int nextFsmStateId = 0;

    /** Creates an empty GFSM. */
    public GFSM(int numProcesses, List<ChannelId> channelIds) {
        super(numProcesses, channelIds);
    }

    /**
     * Creates a new GFSM from observed ObsFifoSys traces from a list of traces,
     * using partitioning strategy comparing the list of topK top elements of
     * all of the queues in the system.
     * 
     * @param traces
     * @return
     */
    public GFSM(List<ObsFifoSys> traces, int topK) {
        super(traces.get(0).getNumProcesses(), traces.get(0).getChannelIds());

        // Compute the initial partitioning of the observed states by using the
        // queue contents associated with each globally observed state.
        Map<Integer, Set<ObsFifoSysState>> qTopHashToPartition = Util.newMap();
        Set<ObsFifoSysState> visited = Util.newSet();
        for (ObsFifoSys t : traces) {
            assert t.getNumProcesses() == numProcesses;
            assert t.getChannelIds().equals(channelIds);

            // DFS traversal to perform initial partitioning.
            ObsFifoSysState init = t.getInitState();
            addToQueueContentsHashMap(qTopHashToPartition, init, topK);
            traverseAndPartition(init, qTopHashToPartition, visited, topK);
            visited.clear();
        }

        Set<ObsFifoSysState> allObs = null;
        if (CSightMain.assertsOn) {
            allObs = Util.newSet();
        }

        // Create the GFSMState partitions based off of sets of observations.
        for (Set<ObsFifoSysState> set : qTopHashToPartition.values()) {
            states.add(new GFSMState(numProcesses, set));
            if (CSightMain.assertsOn) {
                allObs.addAll(set);
            }
        }
        recomputeAlphabet();

        // Now, assert that if two ObsFifoSysStates are identical, then they are
        // assigned to the same partition.
        if (CSightMain.assertsOn) {
            checkPartitioningConsistency(allObs);
        }

    }

    /**
     * Checks that the following property is true for a set of observations: if
     * two observations have identical process states, then they belong to the
     * same GFSMState partition.
     */
    private static void checkPartitioningConsistency(
            Set<ObsFifoSysState> obsToCheck) {
        for (ObsFifoSysState s1 : obsToCheck) {
            for (ObsFifoSysState s2 : obsToCheck) {
                if (s1.getFSMStates().equals(s2.getFSMStates())) {
                    assert s1.getParent().equals(s2.getParent());
                }
            }
        }
    }

    /**
     * Constructor helper -- adds an observation to the map, by hashing on its
     * top k of queue event types.
     */
    private void addToQueueContentsHashMap(
            Map<Integer, Set<ObsFifoSysState>> qTopHashToPartition,
            ObsFifoSysState obs, int k) {
        int hash = obs.getChannelStates().topKOfQueuesHash(k);
        if (!qTopHashToPartition.containsKey(hash)) {
            logger.info("Creating a new partition for ch-states like: "
                    + obs.getChannelStates().toString());
            Set<ObsFifoSysState> partition = Util.newSet();
            qTopHashToPartition.put(hash, partition);
        }
        qTopHashToPartition.get(hash).add(obs);
    }

    /**
     * Constructor helper -- DFS traversal of the observed traces, building up
     * an initial partitioning with topK specification.
     */
    private void traverseAndPartition(ObsFifoSysState curr,
            Map<Integer, Set<ObsFifoSysState>> qTopHashToPartition,
            Set<ObsFifoSysState> visited, int k) {
        visited.add(curr);
        for (ObsFifoSysState next : curr.getNextStates()) {
            // Ignore branches we've already visited.
            if (visited.contains(next)) {
                continue;
            }
            addToQueueContentsHashMap(qTopHashToPartition, next, k);
            traverseAndPartition(next, qTopHashToPartition, visited, k);
        }
    }

    // //////////////////////////////////////////////////////////////////

    @Override
    public Set<GFSMState> getInitStates() {
        Set<GFSMState> ret = Util.newSet();
        for (GFSMState s : states) {
            if (s.isInitial()) {
                ret.add(s);
            }
        }
        return ret;
    }

    @Override
    public Set<GFSMState> getAcceptStates() {
        Set<GFSMState> ret = Util.newSet();
        for (GFSMState s : states) {
            if (s.isAccept()) {
                ret.add(s);
            }
        }
        return ret;
    }

    @Override
    public String toString() {
        String ret = "GFSM[num-states=" + states.size() + "] : ";
        for (GFSMState s : states) {
            ret += "\n\t" + s.toString();
        }
        return ret;
    }

    // //////////////////////////////////////////////////////////////////

    /** Returns the set of partitions that are accepting for a pid. */
    public Set<GFSMState> getAcceptStatesForPid(int pid) {
        Set<GFSMState> ret = Util.newSet();
        for (GFSMState s : states) {
            if (s.isAcceptForPid(pid)) {
                ret.add(s);
            }
        }
        return ret;
    }

    /** Returns the set of partitions that are initial for a pid. */
    public Set<GFSMState> getInitStatesForPid(int pid) {
        Set<GFSMState> ret = Util.newSet();
        for (GFSMState s : states) {
            if (s.isInitForPid(pid)) {
                ret.add(s);
            }
        }
        return ret;
    }

    /** Adds a new partition/state s to this GFSM. */
    public void addAllGFSMStates(Collection<GFSMState> newStates) {
        assert !states.containsAll(newStates);

        states.addAll(newStates);
        recomputeAlphabet();
    }

    /** Adds a new partition/state s to this GFSM. */
    public void addGFSMState(GFSMState s) {
        assert !states.contains(s);

        states.add(s);
        recomputeAlphabet();
    }

    /** Removes the partition/state s from this GFSM. */
    public void removeGFSMState(GFSMState s) {
        assert states.contains(s);

        states.remove(s);
        recomputeAlphabet();
    }

    /**
     * Checks if the partitions and events paths associated with cExample are
     * feasible in this GFSM.
     */
    public boolean feasible(List<GFSMState> pStates, List<DistEventType> pEvents) {
        assert !pStates.isEmpty();

        // 1. Check that all partitions in path are in pGraph
        for (GFSMState s : pStates) {
            if (!this.states.contains(s)) {
                return false;
            }
        }

        // 2. Check that there are event transitions between pStates that
        // correspond to pEvents.
        for (int i = 0; i < pStates.size() - 1; i++) {
            GFSMState s = pStates.get(i);
            GFSMState sNext = pStates.get(i + 1);
            DistEventType e = pEvents.get(i);

            if (!s.getTransitioningEvents().contains(e)) {
                return false;
            }
            if (!s.getNextStates(e).contains(sNext)) {
                return false;
            }
        }

        return true;
    }

    /**
     * Refines partition part into setLeft and setRight -- keeping setLeft in
     * part, and extracting the events in setRight. If (setLeft \\Union setRight
     * != part) then the observations in part that are in neither of the two
     * sets are assigned at random to setLeft or setRight with uniform
     * probability.
     * 
     * @param part
     * @param setLeft
     * @param setRight
     */
    public void refineWithRandNonRelevantObsAssignment(GFSMState part,
            Set<ObsFifoSysState> setLeft, Set<ObsFifoSysState> setRight) {
        assert !setLeft.isEmpty();
        assert !setRight.isEmpty();

        // We know that setLeft and setRight have to be isolated, but what
        // about the observations in part that are in neither of these two sets?
        // Our strategy is to assign these at random, either to setLeft or
        // setRight.
        Random rand = new Random();

        for (ObsFifoSysState s : part.getObservedStates()) {
            if (!setLeft.contains(s) && !setRight.contains(s)) {
                // Assign s to setLeft or setRight at random.
                if (rand.nextInt(2) == 0) {
                    setLeft.add(s);
                } else {
                    setRight.add(s);
                }
            }
        }

        // Perform the complete refinement.
        this.refine(part, setRight);
    }

    /**
     * Constructs a CFSM from a GFSM. It performs the necessary traversal of the
     * GFSM to construct/specify all the process FSMs that should be part of the
     * CFSM.
     * 
     * @param minimize
     *            - whether to minimize each of the process FSMs
     * @return
     */
    public CFSM getCFSM(boolean minimize) {
        // This is the CFSM that we will return, once we populate it with all
        // the process FSMs.
        CFSM cfsm = new CFSM(numProcesses, channelIds);

<<<<<<< HEAD
        logger.finest("GFSM -> CFSM: " + this.toString() + "\n");
=======
        logger.fine("GFSM -> CFSM: " + this.toString() + "\n");
>>>>>>> 7816e081

        Set<FSMState> initFSMStates = Util.newSet();
        Set<FSMState> acceptFSMStates = Util.newSet();
        Set<GFSMState> nonPidTxClosureStates = Util.newSet();
        Map<GFSMState, FSMState> stateMap = Util.newMap();

        Set<GFSMState> gvisited = Util.newSet();

        Set<FSMState> txClosure = Util.newSet();
        Set<FSMState> fvisited = Util.newSet();

        // Create an FSM per pid.
        for (int pid = 0; pid < numProcesses; pid++) {
            logger.info("Building FSM for pid " + pid);
            // States in each FSM have to be uniquely numbered in the scm
            // output.
            nextScmId = 0;

            // Create a new FSM state corresponding to each GFSMState.
            for (GFSMState gstate : states) {
                // NOTE: FSMState accept flag is further computed below.
                FSMState fstate = new FSMState(gstate.isAcceptForPid(pid),
                        gstate.isInitForPid(pid), pid, nextScmId);
                if (fstate.isInitial()) {
                    initFSMStates.add(fstate);
                }
                nextScmId += 1;
                stateMap.put(gstate, fstate);
            }

            logger.finest("GFSMState->FSMState[pid=" + pid + "] stateMap : "
                    + stateMap.toString());

            // Create transitions between FSMState instances based on
            // corresponding GFSMState transitions, as well as the non-pid
            // transition transitive closure for each GFSMState.
            for (GFSMState gstate : states) {
                // Find the states that can be reached through non-pid
                // transitions (we treat them as epsilon transitions).
                nonPidTxClosureStates.clear();
                gvisited.clear();
                // TODO: cache reachability for explored states and re-use this
                // information.
                AbsFSMState.findNonPidTransitiveClosure(pid, gstate, gvisited,
                        nonPidTxClosureStates);

                nonPidTxClosureStates.add(gstate);

                FSMState fstate = stateMap.get(gstate);

                for (GFSMState g : nonPidTxClosureStates) {
                    // Accept computation: If we can reach an accepting g from
                    // gstate using non-pid (epsilon) transitions, then this
                    // process can terminate at gstate, or equivalently, at the
                    // corresponding fstate.
                    if (g.isAcceptForPid(pid)) {
                        fstate.setAccept();
                        acceptFSMStates.add(fstate);
                    }

                    // Add the GFSMState transitions to fstate.
                    for (DistEventType e : g.getTransitioningEvents()) {
                        // Only create this pid's event transitions.
                        if (e.getPid() != pid) {
                            continue;
                        }
                        for (GFSMState gNext : g.getNextStates(e)) {
                            FSMState fNext = stateMap.get(gNext);
                            fstate.addTransition(e, fNext);
                        }
                    }
                }
            }

            // Remove any non-reachable FSM states.

            // 1. Build the transitive closure of state from all initial states.
            for (FSMState istate : initFSMStates) {
                fvisited.clear();
                AbsFSMState.findTransitiveClosure(istate, fvisited, txClosure);
            }

            // 2. Remove those FSM states that are not reachable from any
            // initial state -- that are not in txClosure -- from stateMap.
            Set<GFSMState> keySet = stateMap.keySet();
            Iterator<GFSMState> keyItr = keySet.iterator();
            while (keyItr.hasNext()) {
                GFSMState gstate = keyItr.next();
                FSMState fstate = stateMap.get(gstate);
                // Skip states that are initial -- we can always reach these.
                if (fstate.isInitial()) {
                    continue;
                }

                if (!txClosure.contains(fstate)) {
                    // Remove from stateMap, as well as accepting set of states.
                    keyItr.remove();
                    acceptFSMStates.remove(fstate);
                }
            }

            // We want to create the smallest possible FSM for efficiency (McScM
            // runs faster on smaller models) and so that the models are simple
            // to inspect.

            // 1. Merge any FSM states that are bisimular --- if their behavior
            // is indistinguishable.
            boolean merged = false;
            do {
                merged = false;
                keySet = stateMap.keySet();
                keyItr = keySet.iterator();
                while (keyItr.hasNext()) {
                    GFSMState gstate = keyItr.next();
                    GFSMState gstate2 = findBisimularFSMState(gstate, stateMap);

                    // Did not find a corresponding gstate2 that maps to fstate2
                    // that is bisimular to fstate.
                    if (gstate2 == null) {
                        continue;
                    }

                    FSMState fstate = stateMap.get(gstate);
                    FSMState fstate2 = stateMap.get(gstate2);

                    // Merges fstate INTO fstate2.
                    remapPredTxns(fstate, fstate2, stateMap);

                    // Remove gstate/fstate from the stateMap, and remove
                    // fstate from accepting set
                    keyItr.remove();
                    acceptFSMStates.remove(fstate);
                    initFSMStates.remove(fstate);
                    merged = true;
                    break;
                }
                // Re-try all possible n^2 merges if we've just merged two
                // states, since this might induce further state equivalence and
                // merging.
            } while (merged);

            // 2. Remove states when there is a state that simulates it --
            // TODO: INCOMPLETE.
            // mergeSimulatingStates(initFSMStates, acceptFSMStates, stateMap);

            assert !acceptFSMStates.isEmpty();
            assert !initFSMStates.isEmpty();

            // Create the FSM for this pid.
            FSM fsm = new FSM(pid, initFSMStates, acceptFSMStates,
                    stateMap.values(), nextScmId);

            // 3. Check if after bisimulation merging above the FSM is
            // now a DFA and we can use standard minimization to further
            // minimize the FSM.
            if (minimize && fsm.isDeterministic()) {
                fsm.minimize();
            }

            // Add FSM to the CFSM.
            cfsm.addFSM(fsm);

            stateMap.clear();
            initFSMStates.clear();
            acceptFSMStates.clear();
            txClosure.clear();
        }
        return cfsm;
    }

    /**
     * Incomplete, see TODO below.
     * 
     * @param initFSMStates
     * @param acceptFSMStates
     * @param stateMap
     */
    private void mergeSimulatingStates(Set<FSMState> initFSMStates,
            Set<FSMState> acceptFSMStates, Map<GFSMState, FSMState> stateMap) {
        Set<GFSMState> keySet;
        Iterator<GFSMState> keyItr;
        boolean merged;
        // 2. Merge any FSM states where one state is subsumed by the
        // behavior of another state. More specifically, if there are three
        // FSM states f1,f2,f3 such that f1 --e--> f2, f1 --e--> f3, and the
        // set transitions from f2 is a subset of transitions from f3 (both
        // in events and states reached along those events) then merge f2
        // and f3.
        merged = false;
        do {
            merged = false;
            keySet = stateMap.keySet();
            keyItr = keySet.iterator();
            while (keyItr.hasNext()) {
                GFSMState gparent = keyItr.next();
                GFSMState gchild = null, gchild2 = null;

                outer:
                for (DistEventType e : gparent.getTransitioningEvents()) {
                    Set<GFSMState> children = gparent.getNextStates(e);
                    // TODO: have to consider only children gchild_,
                    // child2_
                    // that have NO other parents besides gparent.
                    for (GFSMState gchild_ : children) {
                        for (GFSMState gchild2_ : children) {
                            if (gchild_ == gchild2_) {
                                continue;
                            }

                            if (checkSubsuming(gchild_, gchild2_, stateMap)) {
                                gchild = gchild_;
                                gchild2 = gchild2_;
                                continue outer;
                            }

                        }
                    }
                }

                if (gchild == null) {
                    continue;
                }

                FSMState fstate, fstate2;
                fstate = stateMap.get(gchild);
                fstate2 = stateMap.get(gchild2);

                // Merges fstate INTO fstate2.
                remapPredTxns(fstate, fstate2, stateMap);

                // Remove gstate/fstate from the stateMap, and remove
                // fstate from accepting set
                stateMap.remove(gchild);
                acceptFSMStates.remove(fstate);
                initFSMStates.remove(fstate);
                merged = true;
                break;

            }
        } while (merged);
    }

    /**
     * Changes transitions from all predecessors of fstate to transition instead
     * to fstate2.
     */
    private void remapPredTxns(FSMState fstate, FSMState fstate2,
            Map<GFSMState, FSMState> stateMap) {
        // Find predecessors of fstate.

        // TODO: we need a better way of doing this -- need a map from children
        // to parents
        for (FSMState fPred : stateMap.values()) {
            if (fPred == fstate) {
                continue;
            }
            if (!fPred.getNextStates().contains(fstate)) {
                continue;
            }

            // TODO: need a better way of doing this, too -- have a way to
            // update transitions to states in bulk.
            for (DistEventType e : Util.newSet(fPred.getTransitioningEvents())) {
                if (fPred.getNextStates(e).contains(fstate)) {
                    fPred.rmTransition(e, fstate);
                    fPred.addTransition(e, fstate2);
                }
            }
        }
    }

    /** Checks if gchild2 SUBSUMEs gchild in the FSMState world. */
    private boolean checkSubsuming(GFSMState gchild, GFSMState gchild2,
            Map<GFSMState, FSMState> stateMap) {

        FSMState fstate = stateMap.get(gchild);
        FSMState fstate2 = stateMap.get(gchild2);

        // States must have identical initial/accept properties
        // to be mergeable.
        if (fstate.isInitial() != fstate2.isInitial()) {
            return false;
        }
        if (fstate.isAccept() != fstate2.isAccept()) {
            return false;
        }

        // TODO.

        return true;
    }

    /**
     * Attempts to find an FSM state, fstate2, that is bisimular (behaviorally
     * indistinguishable) from the FSM state stateMap[gstate]. Returns gstate2
     * such that fstate2 = stateMap[gstate2]. If no such fstate2 exists, then
     * returns null.
     */
    private GFSMState findBisimularFSMState(GFSMState gstate,
            Map<GFSMState, FSMState> stateMap) {
        FSMState fstate = stateMap.get(gstate);

        for (GFSMState gstate2 : stateMap.keySet()) {
            if (gstate == gstate2) {
                continue;
            }
            FSMState fstate2 = stateMap.get(gstate2);

            // States must have identical initial/accept properties
            // to be mergeable.
            if (fstate.isInitial() != fstate2.isInitial()) {
                continue;
            }
            if (fstate.isAccept() != fstate2.isAccept()) {
                continue;
            }

            // Compare transitions of fstate and fstate2
            Set<DistEventType> txns1 = fstate.getTransitioningEvents();
            Set<DistEventType> txns2 = fstate2.getTransitioningEvents();
            if (!txns1.equals(txns2)) {
                continue;
            }

            boolean txns_identical = true;
            for (DistEventType tx : txns1) {
                if (!fstate.getNextStates(tx).equals(fstate2.getNextStates(tx))) {
                    // States reachable along tx are different,
                    // therefore fstate and fstate2 are not
                    // bisimular.
                    txns_identical = false;
                    break;
                }
            }
            if (!txns_identical) {
                continue;
            }

            return gstate2;
        }
        return null;
    }

    public Set<GFSMPath> getCExamplePaths(MCcExample cExample, int pid) {
        Set<GFSMPath> paths = Util.newSet();

        // Initialize paths with all the initial states in the model.
        for (GFSMState initS : getInitStates()) {
            paths.add(new GFSMPath(initS, pid));
        }

        // States visited during suffix paths construction.
        Set<GFSMState> visitedStates = Util.newSet();
        // Suffix paths that we use to build up the paths.
        Set<GFSMPath> suffixPaths = null;
        // Temporary holding for new set of paths.
        Set<GFSMPath> newPaths = Util.newSet();
        // The events sequence representing a counter-example in the CFSM.
        List<DistEventType> events = cExample.getEvents();

        // Find the index of the last event for pid. We'll require below that
        // the suffix corresponding to this last event must end in a partition
        // that is an accepting partition for pid.
        int lastPidEventIndx = -1;
        int numPidEvents = 0;
        for (int i = 0; i < events.size(); i++) {
            if (events.get(i).getPid() == pid) {
                lastPidEventIndx = i;
                numPidEvents += 1;
            }
        }

        // Build paths for sub-sequence of process pid events in the
        // counter-example.
        for (int eventIndx = 0; eventIndx <= lastPidEventIndx; eventIndx++) {
            DistEventType e = events.get(eventIndx);

            // Skip non-process pid events.
            if (e.getPid() != pid) {
                continue;
            }

            // Extend the constructed paths. The new paths are in newPaths.
            for (GFSMPath path : paths) {
                // Populate suffix paths with extensions to path that end with e
                // as the last event, and only contain non pid transitions
                // before the e transition.
                GFSMState firstState = path.lastState();
                suffixPaths = getSuffixPaths(firstState, e, visitedStates, pid);
                visitedStates.clear();
                if (suffixPaths == null) {
                    continue;
                }

                // path becomes a prefix.
                GFSMPath prefix = new GFSMPath(path);
                // Iterate through nextPaths, using these as suffixes to
                // construct extensions to the prefix.
                Iterator<GFSMPath> iter = suffixPaths.iterator();
                while (iter.hasNext()) {
                    GFSMPath suffix = iter.next();

                    // If we are processing the last event for this process,
                    // then we require that the transitive closure of non-pid
                    // events starting at (and including) the last state in this
                    // suffix includes a state is a terminal state for pid.
                    if (eventIndx == lastPidEventIndx
                            && !pidTermStateReachableFromPartitionViaNonPidTxns(
                                    suffix.lastState(), pid)) {
                        continue;
                    }

                    // Construct a new path: prefix + suffix.
                    GFSMPath newPath = new GFSMPath(prefix, suffix);
                    newPaths.add(newPath);
                }
            }

            // NOTE: if we cannot find any matching paths, then there are none
            // because we have eliminated them through previous refinement!
            if (newPaths.isEmpty()) {
                // assert !newPaths.isEmpty();
                return null;
            }

            paths.clear();
            paths.addAll(newPaths);
            newPaths.clear();
        }

        // There must always be a path for pid.
        assert !paths.isEmpty();

        if (lastPidEventIndx == -1) {
            // If there are no pid events, then all paths should have a single
            // state and no events.
            for (GFSMPath path : paths) {
                assert path.numEvents() == 0;
                assert path.numStates() == 1;
            }
        } else {
            // Otherwise, check on path length.
            for (GFSMPath path : paths) {
                assert path.numEvents() >= numPidEvents;
                assert path.numStates() >= numPidEvents + 1;
            }
        }

        return paths;
    }

    /**
     * Returns true if the non-pid transitive closure from gstate includes a
     * state that is a terminal state for pid.
     */
    private boolean pidTermStateReachableFromPartitionViaNonPidTxns(
            GFSMState gstate, int pid) {
        if (gstate.isAcceptForPid(pid)) {
            return true;
        }

        Set<GFSMState> nonPidTxClosureStates = Util.newSet();
        Set<GFSMState> gvisited = Util.newSet();

        AbsFSMState.findNonPidTransitiveClosure(pid, gstate, gvisited,
                nonPidTxClosureStates);
        for (GFSMState reachable : nonPidTxClosureStates) {
            if (reachable.isAcceptForPid(pid)) {
                return true;
            }
        }
        return false;
    }

    /**
     * Returns true if all partitions of the GFSM contain only one observed fifo
     * state
     */
    public boolean isSingleton() {
        for (GFSMState gstate : states) {
            if (!gstate.isSingleton()) {
                return false;
            }
        }
        return true;
    }

    // //////////////////////////////////////////////////////////////////

    /**
     * Adds new GFSMPath instances to suffixPaths that begin at state, end in
     * event e, and have non-pid process event types before e.
     * 
     * @param state
     * @param e
     * @param pid
     * @param suffixPaths
     */
    private Set<GFSMPath> getSuffixPaths(GFSMState state, DistEventType e,
            Set<GFSMState> visited, int pid) {

        if (visited.contains(state)) {
            return null;
        }
        visited.add(state);

        Set<GFSMPath> suffixPaths = null;
        for (DistEventType e_ : state.getTransitioningEvents()) {
            if (e_.equals(e)) {
                if (suffixPaths == null) {
                    suffixPaths = Util.newSet();
                }
                for (GFSMState stateFinal : state.getNextStates(e)) {
                    GFSMPath p = new GFSMPath(pid);
                    p.prefixEventAndState(e, stateFinal);
                    // Note, we add current state to prefix of p, but only once
                    // we are done with the outer loop.
                    suffixPaths.add(p);
                }
                continue;
            }

            if (e_.getPid() == pid) {
                // Matching pid, but wrong type (checked for above).
                continue;
            }

            // Otherwise, we recurse, and add current state to prefix of
            // whatever paths we get back (at end of the recursive call).
            for (GFSMState stateNext : state.getNextStates(e_)) {
                Set<GFSMPath> newSuffixPaths = getSuffixPaths(stateNext, e,
                        visited, pid);
                // Make sure to add the -- e_ --> stateNext to all suffixPaths
                // we get back (if there were any that terminate with e)
                if (newSuffixPaths != null) {
                    for (GFSMPath p : newSuffixPaths) {
                        p.prefixEventAndState(e_, stateNext);
                    }
                    if (suffixPaths == null) {
                        suffixPaths = Util.newSet();
                    }
                    suffixPaths.addAll(newSuffixPaths);
                }
            }
        }

        return suffixPaths;
    }

    /**
     * Splits, or refines, the partition into two sets of observations --
     * setExtract and the remaining set of events in partition part. Add a newly
     * created partition composed of observations in setExtract.
     */
    private void refine(GFSMState part, Set<ObsFifoSysState> setExtract) {
        assert states.contains(part);
        assert !setExtract.isEmpty();

        Set<ObsFifoSysState> obsToCheck = null;
        if (CSightMain.assertsOn) {
            obsToCheck = part.getObservedStates();
        }

        part.removeAllObs(setExtract);
        states.add(new GFSMState(numProcesses, setExtract));

        part.recreateCachedTransitions();

        // We need to reset inter-partition transitions that contain preceding
        // ObsFifoSysState instances to setExtract. Unfortunately, there is no
        // way to do this in a targeted way -- we have to re-create all
        // transitions if any are suspected of being stale (i.e., need to point
        // to the new GFSMState created above).
        for (GFSMState s : states) {
            if (s != part && s.getNextStates().contains(part)) {
                s.recreateCachedTransitions();
            }
        }

        // Check consistency of just the observations that belong to the
        // original (unrefined) partition.
        if (CSightMain.assertsOn) {
            checkPartitioningConsistency(obsToCheck);
        }
    }

    /**
     * A stricter equality check against another GFSM. This is equality check is
     * for states and the transitions, but not any observed states. Two GFSMs
     * are equal if they can be traversed the same way. <br>
     * <br>
     * There are several limitations to this check. <br>
     * <br>
     * This check assumes that you only have one initial state. <br>
     * <br>
     * This is a deterministic check and will fail on nondeterministic GFSMs.
     * 
     * @param otherGFSM
     *            Other GFSM to compare with.
     * @return True if the two GFSMs are equivalent. False if the two GFSMs are
     *         not equivalent.
     * @throws NondeterministicGFSMException
     */

    public boolean deepEquals(GFSM otherGFSM)
            throws NondeterministicGFSMException {
        if (!this.equals(otherGFSM)) {
            return false;
        }
        if (!this.getCFSM(true).equals(otherGFSM.getCFSM(true))) {
            return false;
        }
        if (getNumProcesses() != otherGFSM.getNumProcesses()) {
            return false;
        }
        if (getStates().size() != otherGFSM.getStates().size()) {
            return false;
        }

        Set<Pair<GFSMState, GFSMState>> checkedStates = Util.newSet();
        Set<GFSMState> myStatesToCheck = Util.newSet(getStates());
        Set<GFSMState> otherStatesToCheck = Util.newSet(otherGFSM.getStates());
        List<Pair<GFSMState, GFSMState>> statePairsToCheck = Util.newList();

        // Initialize the list of states to check.
        for (int i = 0; i < this.getNumProcesses(); i++) {
            if (otherGFSM.getInitStatesForPid(i).size() != 1
                    || getInitStatesForPid(i).size() != 1) {
                throw new NondeterministicGFSMException(
                        "Checked GFSMs must have only one initial state.");
            }

            GFSMState myInit = getInitStatesForPid(i).iterator().next();
            GFSMState otherInit = otherGFSM.getInitStatesForPid(i).iterator()
                    .next();

            statePairsToCheck.add(Util.newPair(myInit, otherInit));
        }

        while (!statePairsToCheck.isEmpty()) {
            Pair<GFSMState, GFSMState> statePair = statePairsToCheck.remove(0);
            GFSMState myState = statePair.getLeft();
            GFSMState otherState = statePair.getRight();

            // Compare the two GFSM states for each process.
            for (int i = 0; i < this.getNumProcesses(); i++) {
                if (myState.isAcceptForPid(i) != otherState.isAcceptForPid(i)) {
                    return false;
                }
                if (myState.isInitForPid(i) != otherState.isInitForPid(i)) {
                    return false;
                }
                if (!myState.getTransitioningEvents().equals(
                        otherState.getTransitioningEvents())) {
                    return false;
                }
            }

            // Track checked states.
            checkedStates.add(Util.newPair(myState, otherState));
            myStatesToCheck.remove(myState);
            otherStatesToCheck.remove(otherState);

            // Add the next states to the frontier.
            for (DistEventType event : myState.getTransitioningEvents()) {

                // We need to check for deterministic transitions.
                if (myState.getNextStates(event).size() < 1
                        || otherState.getNextStates(event).size() < 1) {
                    throw new NondeterministicGFSMException(
                            "Multiple transistions out of the GFSMState.");
                }
                GFSMState myNextState = myState.getNextStates(event).iterator()
                        .next();
                GFSMState otherNextState = otherState.getNextStates(event)
                        .iterator().next();

                Pair<GFSMState, GFSMState> tempPair = Util.newPair(myNextState,
                        otherNextState);
                // If this is our first time seeing these, queue them for
                // checking.
                if (!checkedStates.contains(tempPair)
                        && !statePairsToCheck.contains(tempPair)) {
                    statePairsToCheck.add(tempPair);
                }
            }

        }
        // Every pair must have been checked.
        if (!myStatesToCheck.isEmpty() || !otherStatesToCheck.isEmpty()) {
            return false;
        }
        if (checkedStates.size() != getStates().size()) {
            return false;
        }

        return true;
    }
}<|MERGE_RESOLUTION|>--- conflicted
+++ resolved
@@ -329,11 +329,7 @@
         // the process FSMs.
         CFSM cfsm = new CFSM(numProcesses, channelIds);
 
-<<<<<<< HEAD
         logger.finest("GFSM -> CFSM: " + this.toString() + "\n");
-=======
-        logger.fine("GFSM -> CFSM: " + this.toString() + "\n");
->>>>>>> 7816e081
 
         Set<FSMState> initFSMStates = Util.newSet();
         Set<FSMState> acceptFSMStates = Util.newSet();
