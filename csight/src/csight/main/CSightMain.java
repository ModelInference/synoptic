package csight.main;

import java.io.IOException;
import java.util.Collections;
import java.util.List;
import java.util.Map;
import java.util.Map.Entry;
import java.util.Set;
import java.util.logging.Level;
import java.util.logging.Logger;

import csight.invariants.AlwaysFollowedBy;
import csight.invariants.AlwaysPrecedes;
import csight.invariants.BinaryInvariant;
import csight.invariants.EventuallyHappens;
import csight.invariants.NeverFollowedBy;
import csight.mc.MC;
import csight.mc.MCResult;
import csight.mc.MCcExample;
import csight.mc.mcscm.McScM;
import csight.mc.spin.Spin;
import csight.model.export.GraphExporter;
import csight.model.fifosys.cfsm.CFSM;
import csight.model.fifosys.gfsm.GFSM;
import csight.model.fifosys.gfsm.GFSMPath;
import csight.model.fifosys.gfsm.GFSMState;
import csight.model.fifosys.gfsm.observed.fifosys.ObsFifoSys;
import csight.util.CounterPair;
import csight.util.Util;

import synoptic.invariants.AlwaysFollowedInvariant;
import synoptic.invariants.AlwaysPrecedesInvariant;
import synoptic.invariants.ITemporalInvariant;
import synoptic.invariants.NeverFollowedInvariant;
import synoptic.invariants.TemporalInvariantSet;
import synoptic.main.AbstractMain;
import synoptic.main.SynopticMain;
import synoptic.main.options.AbstractOptions;
import synoptic.main.options.SynopticOptions;
import synoptic.main.parser.TraceParser;
import synoptic.model.DAGsTraceGraph;
import synoptic.model.EventNode;
import synoptic.model.channelid.ChannelId;
import synoptic.model.event.DistEventType;
import synoptic.model.event.StringEventType;
import synoptic.model.export.DotExportFormatter;
import synoptic.util.InternalSynopticException;

/**
 * <p>
 * This class wraps everything together to provide a command-line interface, as
 * well as an API, to run CSight programmatically.
 * </p>
 * <p>
 * Unlike the synoptic code-base, DynopticMain is not a singleton and can be
 * instantiated for every new execution of CSight. However, DynopticMain cannot
 * be re-used. That is, a new version _must_ be instantiated for each new
 * execution of the CSight process.
 * </p>
 * <p>
 * For options that CSight recognizes, see DynopticOptions.
 * </p>
 */
public class CSightMain {
    static public boolean assertsOn = false;
    static {
        // Dynamic check for asserts. Note: without the '== true' a conservative
        // compiler complaints that the assert is not checking a condition.
        //
        assert (assertsOn = true) == true;
        // assertsOn = false;
    }

    public static Logger logger = null;

    /**
     * The main entrance to the command line version of CSight.
     * 
     * @param args
     *            Command-line options
     */
    public static void main(String[] args) throws Exception {
        CSightOptions opts = new CSightOptions(args);
        CSightMain main;
        try {
            main = new CSightMain(opts);
        } catch (OptionException oe) {
            if (!oe.isPrintHelpException()) {
                logger.severe(oe.toString());
                throw oe;
            }
            return;
        }

        try {
            main.run();
        } catch (Exception e) {
            if (e.toString() != "") {
                logger.severe(e.toString());
                logger.severe("Unable to continue, exiting. Try cmd line option:\n\t"
                        + opts.getOptDesc("help"));
            }
        }
        return;
    }

    /**
     * Sets up project-global logging based on command line options.
     * 
     * @param opts
     */
    public static void setUpLogging(CSightOptions opts) {
        if (logger != null) {
            return;
        }

        // Get the top Logger instance
        logger = Logger.getLogger("DynopticMain");

        // Set the logger's log level based on command line arguments
        if (opts.logLvlQuiet) {
            logger.setLevel(Level.WARNING);
        } else if (opts.logLvlVerbose) {
            logger.setLevel(Level.FINE);
        } else if (opts.logLvlExtraVerbose) {
            logger.setLevel(Level.FINEST);
        } else {
            logger.setLevel(Level.INFO);
        }
        return;
    }

    // //////////////////////////////////////////////////////////////////

    private CSightOptions opts = null;

    // The Java McScM/Spin model checker bridge instance that interfaces with
    // the McScM verify binary or Spin.
    private MC mc = null;

    // The channels associated with this CSight execution. These are parsed in
    // checkOptions().
    private List<ChannelId> channelIds = null;

    // Instance of SynopticMain used for parsing the logs and mining invariants.
    private SynopticMain synMain = null;

    // Total number of processes in the log processed by this instance of
    // DynopticMain
    private int numProcesses = -1;

    /** Prepares a new DynopticMain instance based on opts. */
    public CSightMain(CSightOptions opts) throws OptionException {
        this.opts = opts;
        setUpLogging(opts);
        checkOptions(opts);
    }

    /**
     * Checks the input CSight options for consistency and omissions.
     */
    public void checkOptions(CSightOptions optns) throws OptionException {
        String err = null;

        // Display help for all option groups, including unpublicized ones
        if (optns.allHelp) {
            optns.printLongHelp();
            throw new OptionException();
        }

        // Display help just for the 'publicized' option groups
        if (optns.help) {
            optns.printShortHelp();
            throw new OptionException();
        }

        if (optns.channelSpec == null) {
            err = "Cannot parse a communications log without a channel specification:\n\t"
                    + opts.getOptDesc("channelSpec");
            throw new OptionException(err);
        }

        try {
            channelIds = ChannelId.parseChannelSpec(opts.channelSpec);
        } catch (Exception e) {
            throw new OptionException(e.getMessage());
        }
        if (channelIds.isEmpty()) {
            err = "Could not parse the channel specification:\n\t"
                    + opts.getOptDesc("channelSpec");
            throw new OptionException(err);
        }

        if (optns.outputPathPrefix == null) {
            err = "Cannot output any generated models. Specify output path prefix using:\n\t"
                    + opts.getOptDesc("outputPathPrefix");
            throw new OptionException(err);
        }

        if (optns.mcPath == null) {
            err = "Specify path of the McScM model checker to use for verification:\n\t"
                    + opts.getOptDesc("mcPath");
            throw new OptionException(err);
        }

        if (opts.topKElements < 1) {
            err = "Cannot compare queues with less than 1 top element, "
                    + "set -topK >=1 or use default.";
            throw new OptionException(err);
        }

        // Determine the model checker type.
        if (optns.mcType.equals("spin")) {
            mc = new Spin(opts.mcPath);
            if (opts.spinChannelCapacity <= 0) {
                err = "Invalid channel capacity for use with spin: "
                        + opts.spinChannelCapacity;
                throw new OptionException(err);
            }
        } else if (optns.mcType.equals("mcscm")) {
            mc = new McScM(opts.mcPath);
        } else {
            err = "Invalid model checker type '" + opts.mcType + "'";
            throw new OptionException(err);
        }
    }

    public int getNumProcesses() {
        return numProcesses;
    }

    public List<ChannelId> getChannelIds() {
        return channelIds;
    }

    // //////////////////////////////////////////////////
    // "run" Methods that glue together all the major pieces to implement the
    // complete CSight pipeline:

    /**
     * Runs the CSight process based on the settings in opts. In particular, we
     * expect that the logFilenames are specified in opts.
     * 
     * @throws Exception
     */
    public void run() throws Exception {
        if (this.synMain == null) {
            initializeSynoptic();
        }

        if (opts.logFilenames.isEmpty()) {
            String err = "No log filenames specified, exiting. Specify log files at the end of the command line.";
            throw new OptionException(err);
        }

        // //////////////////
        // Parse the input log files into _Synoptic_ structures.
        TraceParser parser = new TraceParser(opts.regExps,
                opts.partitionRegExp, opts.separatorRegExp, opts.dateFormat);

        List<EventNode> parsedEvents = parseEventsFromFiles(parser,
                opts.logFilenames);

        // //////////////////
        // Generate the Synoptic DAG from parsed events
        DAGsTraceGraph traceGraph = AbstractMain.genDAGsTraceGraph(parser,
                parsedEvents);

        // Parser can now be garbage-collected.
        parser = null;

        run(traceGraph);
    }

    /**
     * Runs CSight based on setting in opts, but uses the log from the passed in
     * String, and not from the logFilenames defined in opts.
     * 
     * @param log
     * @throws Exception
     * @throws InterruptedException
     * @throws IOException
     */
    public void run(String log) throws IOException, InterruptedException,
            Exception {
        if (this.synMain == null) {
            initializeSynoptic();
        }

        // //////////////////
        // Parse the input string into _Synoptic_ structures.
        TraceParser parser = new TraceParser(opts.regExps,
                opts.partitionRegExp, opts.separatorRegExp, opts.dateFormat);

        List<EventNode> parsedEvents = parseEventsFromString(parser, log);

        // //////////////////
        // Generate the Synoptic DAG from parsed events
        DAGsTraceGraph traceGraph = AbstractMain.genDAGsTraceGraph(parser,
                parsedEvents);

        // Parser can now be garbage-collected.
        parser = null;

        run(traceGraph);
    }

    /**
     * Runs CSight based on setting sin opts, and uses the Synoptic traceGraph
     * passed as an argument instead of parsing files or a string directly.
     * 
     * @param traceGraph
     * @throws Exception
     * @throws InterruptedException
     * @throws IOException
     */
    public void run(DAGsTraceGraph traceGraph) throws IOException,
            InterruptedException, Exception {

        // Export a visualization of the traceGraph
        String dotFilename = opts.outputPathPrefix + ".trace-graph.dot";
        synoptic.model.export.GraphExporter.exportGraph(dotFilename,
                traceGraph, true);
        // synoptic.model.export.GraphExporter
        // .generatePngFileFromDotFile(dotFilename);

        // //////////////////
        // Mine Synoptic invariants
        TemporalInvariantSet minedInvs = synMain.minePOInvariants(
                opts.useTransitiveClosureMining, traceGraph);

        logger.info("Mined " + minedInvs.numInvariants() + " invariants");

        if (opts.dumpInvariants) {
            logger.info("Mined invariants:\n" + minedInvs.toPrettyString());
        }

        if (minedInvs.numInvariants() == 0) {
            logger.info("Mined 0 Synoptic invariants. Stopping.");
            return;
        }

        // ///////////////////
        // Convert Synoptic invariants into CSight invariants.
        logger.info("Converting Synoptic invariants to CSight invariants...");
        List<BinaryInvariant> dynInvs = synInvsToDynInvs(minedInvs);

        logger.info(minedInvs.numInvariants() + " Synoptic invs --> "
                + dynInvs.size() + " CSight invs.");

        if (dynInvs.isEmpty()) {
            logger.info("Mined 0 CSight invariants. Stopping.");
            return;
        }

        // //////////////////
        // Use Synoptic event nodes and ordering constraints
        // between these to generate ObsFSMStates (anonymous states),
        // obsDAGNodes (to contain obsFSMStates and encode dependencies between
        // them), and an ObsDag per execution parsed from the log.
        logger.info("Generating ObsFifoSys from DAGsTraceGraph...");
        List<ObsFifoSys> traces = ObsFifoSys.synTraceGraphToDynObsFifoSys(
                traceGraph, numProcesses, channelIds, opts.consistentInitState);

        assert !traces.isEmpty();

        // Export (just the first!) Observed FIFO System instance:
        dotFilename = opts.outputPathPrefix + ".obsfifosys.tid1.dot";
        GraphExporter.exportObsFifoSys(dotFilename, traces.get(0));
        // GraphExporter.generatePngFileFromDotFile(dotFilename);

        // //////////////////
        // If assume consistent per-process initial state, check that
        // only one ObsFifoSys is created.
        //
        // Also, this option allows stitchings between traces, which may lead to
        // invariant violations. This post-processing step finds invariants that
        // violate such stitchings.
        if (opts.consistentInitState) {
            assert traces.size() == 1;

            logger.info("Finding invalidated invariants in the observed fifo system.");
            Set<BinaryInvariant> faultyInvs = traces.get(0)
                    .findInvalidatedInvariants(dynInvs);
            if (!faultyInvs.isEmpty()) {
                logger.warning("Input traces are incomplete --- some mined invariants cannot be satisfied: "
                        + faultyInvs.toString());

                dynInvs.removeAll(faultyInvs);
                logger.info("Ignoring faulty invariant and continuing. New invariants set: "
                        + dynInvs.toString());
            }
        }

        // ///////////////////
        // Create a partition graph (GFSM instance) of the ObsFifoSys instances
        // we've created above. Use the default initial partitioning strategy,
        // based on head of all of the queues of each ObsFifoSysState.
        logger.info("Generating the initial partition graph (GFSM)...");
        GFSM pGraph;
        pGraph = new GFSM(traces, opts.topKElements);

        // Order dynInvs so that the eventually invariants are at the front (the
        // assumption is that they are faster to model check).
        logger.info("Reordering invariants to place \"eventually\" invariants at the front.");
        for (int i = 0; i < dynInvs.size(); i++) {
            if (dynInvs.get(i) instanceof EventuallyHappens) {
                BinaryInvariant inv = dynInvs.remove(i);
                dynInvs.add(0, inv);
            }
        }

        // ///////////////////
        // Model check, refine loop. Check each invariant in the model, and
        // refine the model as needed until all invariants hold.
        if (opts.spinExperimental && mc instanceof Spin) {
            checkMultipleInvsRefineGFSM(dynInvs, pGraph);
        } else {
            checkInvsRefineGFSM(dynInvs, pGraph);
        }
        // ///////////////////
        // Output the final CFSM model (corresponding to pGraph) using GraphViz
        // (dot-format).

        logger.info("Final scm model:");
        logger.info(pGraph.getCFSM(opts.minimize).toScmString("final model"));

        CFSM cfsm = pGraph.getCFSM(opts.minimize);
        String outputFileName = opts.outputPathPrefix + ".dot";
        GraphExporter.exportCFSM(outputFileName, cfsm);
        GraphExporter.generatePngFileFromDotFile(outputFileName);
    }

    // //////////////////////////////////////////////////
    // Various helper methods that integrate with Synoptic and manipulate model
    // data structures. Ordered roughly in the order of their use in the run
    // methods above.

    /** Initializes a version of SynopticMain based on CSight options. */
    public void initializeSynoptic() {
        assert synMain == null;

        AbstractOptions options = new SynopticOptions().toAbstractOptions();
        options.ignoreNonMatchingLines = opts.ignoreNonMatchingLines;
        options.recoverFromParseErrors = opts.recoverFromParseErrors;
        options.debugParse = opts.debugParse;
        this.synMain = new SynopticMain(options, new DotExportFormatter());
    }

    /**
     * Uses parser to parse a set of log files into a list of event nodes. These
     * event nodes are post-processed and ready to be further used to build
     * Synoptic/CSight DAG structures. <br/>
     * <br/>
     * This function also sets the numProcesses field to the number of processes
     * that have been observed in the log.
     * 
     * @param parser
     *            parser to use for parsing the log string
     * @param logFilenames
     *            log filenames to parse using the parser
     * @return
     * @throws Exception
     */
    public List<EventNode> parseEventsFromFiles(TraceParser parser,
            List<String> logFilenames) throws Exception {
        assert parser != null;
        assert synMain != null;
        assert logFilenames != null;
        assert !logFilenames.isEmpty();

        List<EventNode> parsedEvents;

        parsedEvents = AbstractMain.parseEvents(parser, logFilenames);

        if (parser.logTimeTypeIsTotallyOrdered()) {
            throw new OptionException(
                    "CSight expects a log that is partially ordered.");
        }

        postParseEvents(parsedEvents);
        return parsedEvents;
    }

    /**
     * Like the method above, uses parser to parse a log string into a list of
     * event nodes. These event nodes are post-processed and ready to be further
     * used to build Synoptic/CSight DAG structures. <br/>
     * <br/>
     * This function also sets the numProcesses field to the number of processes
     * that have been observed in the log.
     * 
     * @param parser
     *            parser to use for parsing the log string
     * @param log
     *            log string to parse
     * @return
     * @throws Exception
     */
    public List<EventNode> parseEventsFromString(TraceParser parser, String log)
            throws Exception {
        assert parser != null;

        List<EventNode> parsedEvents = parser
                .parseTraceString(log, "trace", -1);

        if (parser.logTimeTypeIsTotallyOrdered()) {
            throw new OptionException(
                    "CSight expects a log that is partially ordered.");
        }

        postParseEvents(parsedEvents);
        return parsedEvents;
    }

    /**
     * Further parsers the EventNodes -- setting up data structures internal to
     * the DistEventType, that is the EventNode.event.etype instance. This
     * function also determines and records the number of processes in the
     * system.
     */
    private void postParseEvents(List<EventNode> parsedEvents) throws Exception {

        if (parsedEvents.isEmpty()) {
            throw new OptionException(
                    "Did not parse any events from the input log files. Stopping.");
        }

        // //////////////////
        // Parse the parsed events further (as distributed
        // events that capture message send/receives). And determine the number
        // of processes in the system.

        Set<ChannelId> usedChannelIds = Util.newSet();
        Set<Integer> usedPids = Util.newSet();

        for (EventNode eNode : parsedEvents) {
            synoptic.model.event.EventType synEType = eNode.getEType();
            if (!(synEType instanceof DistEventType)) {
                throw new InternalSynopticException(
                        "Expected a DistEvenType, instead got "
                                + synEType.getClass());
            }
            DistEventType distEType = ((DistEventType) synEType);

            String err = distEType.interpretEType(channelIds);
            if (err != null) {
                throw new OptionException(err);
            }

            // Record the pid and channelId corresponding to this eType.
            usedPids.add(distEType.getPid());
            if (distEType.isCommEvent()) {
                usedChannelIds.add(distEType.getChannelId());
            }
        }

        if (usedChannelIds.size() != channelIds.size()) {
            throw new OptionException(
                    "Some specified channelIds are not referenced in the log.");
        }

        // Find the max pid referenced in the log. This will determine the
        // number of processes in the system.
        int maxPid = 0;
        // Use sum of pids to check that all PIDs are referenced.
        int pidSum = 0;
        for (Integer pid : usedPids) {
            pidSum += pid;
            if (maxPid < pid) {
                maxPid = pid;
            }
        }
        numProcesses = maxPid + 1;
        logger.info("Detected " + numProcesses + " processes in the log.");

        if (pidSum != ((maxPid * (maxPid + 1)) / 2) || !usedPids.contains(0)) {
            throw new OptionException("Process ID range for the log has gaps: "
                    + usedPids.toString());
        }

        // Make sure that we have observed at least one event for each process
        // associated with a used channel.
        for (ChannelId chId : channelIds) {
            if (chId.getSrcPid() > maxPid) {
                throw new OptionException(
                        "Did not observed any events for process "
                                + chId.getSrcPid()
                                + " that is part of channel " + chId.toString());
            } else if (chId.getDstPid() > maxPid) {
                throw new OptionException(
                        "Did not observed any events for process "
                                + chId.getDstPid()
                                + " that is part of channel " + chId.toString());
            }
        }

    }

    /**
     * Converts a set of Synoptic invariants into a set of CSight invariants.
     * Currently we ignore all \parallel and \nparallel invariants, as well as
     * all "x NFby y" invariants where x and y occur at different processes (see
     * Issue 271)
     */
    public static List<BinaryInvariant> synInvsToDynInvs(
            TemporalInvariantSet minedInvs) {
        List<BinaryInvariant> dynInvs = Util.newList();

        BinaryInvariant dynInv = null;

        DistEventType first, second;
        for (ITemporalInvariant inv : minedInvs) {
            assert (inv instanceof synoptic.invariants.BinaryInvariant);

            synoptic.invariants.BinaryInvariant binv = (synoptic.invariants.BinaryInvariant) inv;

            if (!(binv.getFirst() instanceof DistEventType)) {
                assert (binv.getFirst() instanceof StringEventType);
                assert (inv instanceof AlwaysFollowedInvariant);
                assert binv.getFirst().isInitialEventType();
            }

            assert (binv.getSecond() instanceof DistEventType);

            if (binv.getFirst().isInitialEventType()) {
                // Special case for INITIAL event type since it does not appear
                // in the traces and is therefore not recorded in the eTypesMap.
                first = DistEventType.INITIALEventType;
            } else {
                first = ((DistEventType) binv.getFirst());
            }
            second = ((DistEventType) binv.getSecond());

            if (inv instanceof AlwaysFollowedInvariant) {
                if (first == DistEventType.INITIALEventType) {
                    dynInv = new EventuallyHappens(second);
                } else {
                    dynInv = new AlwaysFollowedBy(first, second);
                }
            } else if (inv instanceof NeverFollowedInvariant) {
                assert first != DistEventType.INITIALEventType;

                // Ignore x NFby y if x and y occur at different processes
                // (Issue 271).
                if (first.getPid() == second.getPid()) {
                    dynInv = new NeverFollowedBy(first, second);
                }

            } else if (inv instanceof AlwaysPrecedesInvariant) {
                assert first != DistEventType.INITIALEventType;
                dynInv = new AlwaysPrecedes(first, second);
            }

            if (dynInv != null) {
                dynInvs.add(dynInv);
                dynInv = null;
            }
        }

        return dynInvs;
    }

    /**
     * Implements the (model check - refine loop). Check each invariant in
     * dynInvs in the pGraph model, and refine pGraph as needed until all
     * invariants are satisfied.
     * 
     * @param invsToSatisfy
     *            CSight invariants to check and satisfy in pGraph
     * @param pGraph
     *            The GFSM model that will be checked and refined to satisfy all
     *            of the invariants in invsTocheck
     * @throws Exception
     * @throws IOException
     * @throws InterruptedException
     * @return The number of iteration of the model checking loop
     */
    public int checkInvsRefineGFSM(List<BinaryInvariant> invs, GFSM pGraph)
            throws Exception, IOException, InterruptedException {
        assert pGraph != null;
        assert invs != null;
        assert !invs.isEmpty();

        // Make a copy of invs, as we'll be modifying the list (removing
        // invariants once they are satisfied by the model).
        List<BinaryInvariant> invsToSatisfy = Util.newList(invs);

        // The set of invariants that have timed-out so far. This set is reset
        // whenever we successfully check/refine an invariant.
        Set<BinaryInvariant> timedOutInvs = Util.newSet();

        // The set of invariants (subset of original invsToSatisfy) that the
        // model satisfies.
        Set<BinaryInvariant> satisfiedInvs = Util.newSet();

        // curInv will _always_ refer to the 0th element of invsToSatisfy.
        BinaryInvariant curInv = invsToSatisfy.get(0);

        int totalInvs = invsToSatisfy.size();
        int invsCounter = 1;

        // ////// Additive and memory-less timeout value adaptation.
        // Initial McScM invocation timeout in seconds.
        int baseTimeout = opts.baseTimeout;

        // How much we increment curTimeout by, when we timeout on checking all
        // invariants.
        int timeoutDelta = opts.timeoutDelta;

        // At what point to we stop the incrementing the timeout and terminate
        // with a failure.
        int maxTimeout = opts.maxTimeout;

        // Current timeout value to use.
        int curTimeout = baseTimeout;

        if (maxTimeout < baseTimeout) {
            throw new Exception(
                    "maxTimeout value must be greater than baseTimeout value");
        }

        logger.info("Model checking " + curInv.toString() + " : " + invsCounter
                + " / " + totalInvs);

        // This counts the number of times we've refined the gfsm.
        int gfsmCounter = 0;
        // This counts the number of times we've performed model checking on the
        // gfsm
        int mcCounter = 0;

        String gfsmPrefixFilename = opts.outputPathPrefix;

        exportIntermediateModels(pGraph, curInv, gfsmCounter,
                gfsmPrefixFilename);

        while (true) {
            assert invsCounter <= totalInvs;
            assert curInv == invsToSatisfy.get(0);
            assert timedOutInvs.size() + satisfiedInvs.size()
                    + invsToSatisfy.size() == totalInvs;

            if (pGraph.isSingleton()) {
                // Skip model checking if all partitions are singletons
                return mcCounter;
            }
            mcCounter++;

            // Get the CFSM corresponding to the partition graph.
            CFSM cfsm = pGraph.getCFSM(opts.minimize);

            String mcInputStr;
            if (mc instanceof McScM) {
                // Model check the CFSM using the McScM model checker.

                // Augment the CFSM with synthetic states/events to check
                // curInv (only fone for McScM).
                cfsm.augmentWithInvTracing(curInv);

                mcInputStr = cfsm.toScmString("checking_scm_"
                        + curInv.getConnectorString());
            } else if (mc instanceof Spin) {
                List<BinaryInvariant> curInvs = Util.newList();
                curInvs.add(curInv);
                mcInputStr = cfsm.toPromelaString(curInvs,
                        opts.spinChannelCapacity);

            } else {
                throw new RuntimeException(
                        "Model checker is not properly specified.");
            }

            logger.info("*******************************************************");
            logger.info("Checking ... " + curInv.toString() + ". Inv "
                    + invsCounter + " / " + totalInvs
                    + ", refinements so far: " + gfsmCounter + ". Timeout = "
                    + curTimeout + ".");
            logger.info("*******************************************************");

            try {
                mc.verify(mcInputStr, curTimeout);
            } catch (InterruptedException e) {
                // The model checker timed out. First, record the timed-out
                // invariant so that we are not stuck re-checking it.
                invsToSatisfy.remove(0);
                timedOutInvs.add(curInv);

                logger.info("Timed out in checking invariant: "
                        + curInv.toString());

                // No invariants are left to try -- increase the timeout value,
                // unless we reached the timeout limit, in which case we throw
                // an exception.
                if (invsToSatisfy.isEmpty()) {
                    curTimeout = reAddTimedOutInvs(invsToSatisfy, timedOutInvs,
                            timeoutDelta, maxTimeout, curTimeout);
                }

                // Try the first invariant (perhaps again, but with a higher
                // timeout value).
                curInv = invsToSatisfy.get(0);
                continue;
            }

            MCResult result = mc.getVerifyResult(cfsm.getChannelIds());
            logger.info(result.toRawString());
            logger.info(result.toString());

            if (result.modelIsSafe()) {
                // Remove the current invariant from the invsToSatisfy list.
                BinaryInvariant curInvCheck = invsToSatisfy.remove(0);
                assert curInvCheck == curInv;
                satisfiedInvs.add(curInv);

                if (invsToSatisfy.isEmpty()) {
                    if (!timedOutInvs.isEmpty()) {
                        // We ran out of non-timed-out invariants to check,
                        // re-add timed-out invariants.
                        curTimeout = reAddTimedOutInvs(invsToSatisfy,
                                timedOutInvs, timeoutDelta, maxTimeout,
                                curTimeout);
                    } else {
                        // No more invariants to check. We are done.
                        logger.info("Finished checking " + invsCounter + " / "
                                + totalInvs + " invariants.");
                        return mcCounter;
                    }
                }
                // Grab and start checking the next invariant.
                curInv = invsToSatisfy.get(0);
                invsCounter += 1;

            } else {
                // Refine the pGraph in an attempt to eliminate the counter
                // example.
                refineCExample(pGraph, result.getCExample());

                // Increment the number of refinements:
                gfsmCounter += 1;

                exportIntermediateModels(pGraph, curInv, gfsmCounter,
                        gfsmPrefixFilename);

                // Model changed through refinement. Therefore, forget any
                // invariants that might have timed out previously,
                // and add all of them back to invsToSatisfy.
                if (!timedOutInvs.isEmpty()) {
                    // Append all of the previously timed out invariants back to
                    // invsToSatisfy.
                    invsToSatisfy.addAll(timedOutInvs);
                    timedOutInvs.clear();
                }
            }
        }
    }

    /**
<<<<<<< HEAD
     * Moves the timed-out invariants into the invsToSatisfy list, and updates
     * the curTimeout value (and returns it) based on the timeoutDelta value.
     * Checks that the timeout does not exceed maxTimeout and throws an
     * Exception if it does.
     * 
     * @param invsToSatisfy
     *            invariants we currently need to check
     * @param timedOutInvs
     *            invariants that timed-out previously
     * @param timeoutDelta
     *            how much to increase the timeout by
     * @param maxTimeout
     *            max bound for a timeout
     * @param curTimeout
     *            the current timeout value
     * @return
     * @throws Exception
     *             when reached maxTimeout value
     */
    private int reAddTimedOutInvs(List<BinaryInvariant> invsToSatisfy,
            Set<BinaryInvariant> timedOutInvs, int timeoutDelta,
            int maxTimeout, int curTimeout) throws Exception {
        logger.info("Timed out in checking these invariants with timeout value "
                + curTimeout + " :" + timedOutInvs.toString());

        curTimeout += timeoutDelta;

        if (curTimeout > maxTimeout) {
            throw new Exception(
                    "McScM timed-out on all invariants. Cannot continue.");
        }

        // Append all of the previously timed out invariants back to
        // invsToSatisfy.
        invsToSatisfy.addAll(timedOutInvs);
        timedOutInvs.clear();
        return curTimeout;
=======
     * Implements the (model check - refine loop). Check each invariant in
     * dynInvs in the pGraph model, and refine pGraph as needed until all
     * invariants are satisfied.
     * 
     * @param invsToSatisfy
     *            CSight invariants to check and satisfy in pGraph
     * @param pGraph
     *            The GFSM model that will be checked and refined to satisfy all
     *            of the invariants in invsTocheck
     * @throws Exception
     * @throws IOException
     * @throws InterruptedException
     * @return The number of iteration of the model checking loop
     */
    public int checkMultipleInvsRefineGFSM(List<BinaryInvariant> invs,
            GFSM pGraph) throws Exception, IOException, InterruptedException {
        assert pGraph != null;
        assert invs != null;
        assert !invs.isEmpty();
        assert mc instanceof Spin;

        if (!(mc instanceof Spin)) {
            throw new RuntimeException(
                    "Only Spin can check multiple invariants at one time. Model checker is not properly specified.");
        }

        Spin spinMC = (Spin) mc;

        // Make a copy of invs, as we'll be modifying the list (removing
        // invariants once they are satisfied by the model).
        List<BinaryInvariant> invsToSatisfy = Util.newList(invs);

        // The set of invariants that have timed-out so far. This set is reset
        // whenever we successfully check/refine an invariant.
        Set<BinaryInvariant> timedOutInvs = Util.newSet();

        // The set of invariants (subset of original invsToSatisfy) that the
        // model satisfies.
        Set<BinaryInvariant> satisfiedInvs = Util.newSet();

        // curInv will refer to all the invs we need to satisfy.
        List<BinaryInvariant> curInvs = chooseInvariants(invsToSatisfy, 3);

        int totalInvs = invsToSatisfy.size();
        int invsCounter = 1;

        // Additive and memory-less timeout value adaptation.
        // Initial McScM invocation timeout in seconds.
        int baseTimeout = opts.baseTimeout;

        // How much we increment curTimeout by, when we timeout on checking all
        // invariants.
        int timeoutDelta = opts.timeoutDelta;

        // At what point to we stop the incrementing the timeout and terminate
        // with a failure.
        int maxTimeout = opts.maxTimeout;

        // Current timeout value to use.
        int curTimeout = baseTimeout;

        if (maxTimeout < baseTimeout) {
            throw new Exception(
                    "maxTimeout value must be greater than baseTimeout value");
        }

        logger.info("Model checking " + curInvs.size() + " invariants : "
                + invsCounter + " / " + totalInvs);

        // This counts the number of times we've refined the gfsm.
        int gfsmCounter = 0;
        // This counts the number of times we've performed model checking on the
        // gfsm
        int mcCounter = 0;

        String gfsmPrefixFilename = opts.outputPathPrefix;

        while (true) {
            assert invsCounter <= totalInvs;
            assert invsCounter == satisfiedInvs.size() + 1;
            assert curInvs.size() <= invsToSatisfy.size();
            assert timedOutInvs.size() + satisfiedInvs.size()
                    + invsToSatisfy.size() == totalInvs;

            if (pGraph.isSingleton()) {
                // Skip model checking if all partitions are singletons
                return mcCounter;
            }

            // Get the CFSM corresponding to the partition graph.
            CFSM cfsm = pGraph.getCFSM(opts.minimize);

            String mcInputStr;
            if (mc instanceof Spin) {
                mcInputStr = cfsm.toPromelaString(curInvs,
                        opts.spinChannelCapacity);
                spinMC.prepare(mcInputStr, 20);

            } else {
                throw new RuntimeException(
                        "Only Spin can check multiple invariants at one time. Model checker is not properly specified.");
            }

            logger.info("*******************************************************");
            logger.info("Checking ... " + curInvs.size() + " invariants. Inv "
                    + invsCounter + " / " + totalInvs
                    + ", refinements so far: " + gfsmCounter + ". Timeout = "
                    + curTimeout + ". " + timedOutInvs.size()
                    + " invariants are timed out.");
            logger.info("*******************************************************");

            for (int curInvNum = 0; curInvNum < curInvs.size(); curInvNum++) {
                try {
                    logger.info("Running Spin for invariant "
                            + curInvs.get(curInvNum));
                    mcCounter++;
                    spinMC.verify(mcInputStr, curTimeout, curInvNum);
                } catch (InterruptedException e) {
                    // The model checker timed out. First, record the timed-out
                    // invariant so that we are not stuck re-checking it.
                    BinaryInvariant timedOutInv = curInvs.get(curInvNum);
                    invsToSatisfy.remove(timedOutInv);
                    timedOutInvs.add(timedOutInv);
                    logger.info("Timed out in checking invariant: "
                            + timedOutInv.toString());
                }

                // Fall through and verify the results that didn't time out.
            }

            Map<Integer, MCResult> results = spinMC.getVerifyResults(
                    cfsm.getChannelIds(), curInvs.size());
            logger.info(results.size() + " / " + curInvs.size()
                    + " results returned.");
            for (int i = 0; i < curInvs.size(); i++) {
                // Retrieve the current invariant and the matching result.
                // If it is null, then we were interrupted and it should be
                // ignored.
                BinaryInvariant curInv = curInvs.get(i);
                MCResult result = results.get(i);
                logger.info("Retrieving results for invariant " + curInv);
                if (result == null) {
                    logger.info("No results for invariant " + i);
                    continue;
                }

                logger.finest(result.toRawString());
                logger.info(result.toString());

                if (result.modelIsSafe()) {
                    logger.info("Invariant " + curInv.toString() + " is safe.");
                    // Remove the current invariant from the invsToSatisfy list.
                    boolean curInvCheck = invsToSatisfy.remove(curInv);
                    assert curInvCheck;
                    satisfiedInvs.add(curInv);

                    invsCounter += 1;
                } else {

                    // Refine the pGraph in an attempt to eliminate the
                    // counterexample.
                    // The staleness of the counterexample is checked in
                    // refineCExample.
                    if (refineCExample(pGraph, result.getCExample())) {

                        // Increment the number of refinements:
                        gfsmCounter += 1;
                        exportIntermediateModels(pGraph, curInv, gfsmCounter,
                                gfsmPrefixFilename);
                    }

                }

            }
            if (invsToSatisfy.isEmpty() && timedOutInvs.isEmpty()) {
                // No more invariants to check. We are done.
                // We started counting from 1, so we are offset by 1.
                logger.info("Finished checking " + (invsCounter - 1) + " / "
                        + totalInvs + " invariants.");
                return mcCounter;
            } else if (invsToSatisfy.isEmpty() && !timedOutInvs.isEmpty()) {
                // No invariants are left to try -- increase the timeout
                // value, unless we reached the timeout limit, in which case
                // we throw an exception.
                logger.info("Timed out in checking these invariants with timeout value "
                        + curTimeout + " :" + timedOutInvs.toString());

                curTimeout += timeoutDelta;

                if (curTimeout > maxTimeout) {
                    throw new Exception(
                            "Spin timed-out on all invariants. Cannot continue.");
                }

                // Append all of the previously timed out invariants
                // back to invsToSatisfy.
                invsToSatisfy.addAll(timedOutInvs);
                timedOutInvs.clear();
            }
            // Select the next invariants to check.
            curInvs = chooseInvariants(invsToSatisfy, gfsmCounter);
        }
    }

    /**
     * Heuristic for choosing some of the invariants that we want to satisfy.
     * 
     * @param invsToSatisfy
     * @param threshold
     *            A value for determining how many events are
     * @return
     */
    private List<BinaryInvariant> chooseInvariants(
            List<BinaryInvariant> invsToSatisfy, int threshold) {
        List<BinaryInvariant> invsToCheck = Util.newList();

        // Count events by number of related invariants.
        List<CounterPair<DistEventType>> sortedEventList = Util.newList();
        Map<DistEventType, Integer> eventMap = Util.newMap();
        for (BinaryInvariant inv : invsToSatisfy) {
            // Add first event, but not if it's a case of initial.
            DistEventType curEvent = inv.getFirst();
            if (!inv.equals(DistEventType.INITIALEventType)) {
                if (eventMap.containsKey(curEvent)) {
                    eventMap.put(curEvent, eventMap.remove(curEvent) + 1);
                } else {
                    eventMap.put(curEvent, 1);
                }
            }
            // Add second event, but do not double count.
            if (!curEvent.equals(inv.getSecond())) {
                curEvent = inv.getSecond();
                if (eventMap.containsKey(curEvent)) {
                    eventMap.put(curEvent, eventMap.remove(curEvent) + 1);
                } else {
                    eventMap.put(curEvent, 1);
                }
            }
        }

        // Sort events by number of related invariants.
        for (Entry<DistEventType, Integer> entry : eventMap.entrySet()) {
            sortedEventList.add(new CounterPair<DistEventType>(entry.getKey(),
                    entry.getValue()));
        }
        Collections.sort(sortedEventList);

        // Lower minEventCount if we don't have enough events for it.
        int minEventCount = Math.min(sortedEventList.size(),
                (int) Math.sqrt(threshold));

        Set<DistEventType> addedEvents = Util.newSet();
        for (int i = 0; i < minEventCount; i++) {
            addedEvents.add(sortedEventList.get(i).getKey());
        }

        int minInvCount = threshold;
        while (invsToCheck.size() < Math.min(minInvCount, invsToSatisfy.size())) {
            assert sortedEventList.size() >= addedEvents.size();
            invsToCheck.clear();
            for (BinaryInvariant inv : invsToSatisfy) {
                // Add special case for eventually happens, as the first event
                // doesn't matter here.
                if (inv instanceof EventuallyHappens
                        && addedEvents.contains(inv.getSecond())) {
                    invsToCheck.add(inv);
                } else if (addedEvents.contains(inv.getFirst())
                        && addedEvents.contains(inv.getSecond())) {
                    // Add invariant only if both events are in the set of
                    // events we're using
                    invsToCheck.add(inv);
                }
            }
            // In preparation for the next loop, add the next event in line.
            if (sortedEventList.size() > addedEvents.size()) {
                addedEvents.add(sortedEventList.get(addedEvents.size())
                        .getKey());
            }
        }
        return invsToCheck;
>>>>>>> abe566a8
    }

    /**
     * Matches the sequence of events in the counter-example to paths of
     * corresponding GFSM states for each process. Then, refines each process'
     * paths until all paths for some process are successfully refined.
     * 
     * @return Whether a refinement was performed.
     * @throws Exception
     *             if we were not able to eliminate the counter-example
     */
    private boolean refineCExample(GFSM pGraph, MCcExample cexample)
            throws Exception {

        // Resolve all of the complete counter-example paths by:
        // refining all possible stitching partitions for pid 0.
        // However, if not all of these can be refined then try pid 1, and
        // so on. By construction we are guaranteed to be able to
        // eliminate this execution, so we are making progress as long
        // as we refine at each step.
        for (int i = 0; i < this.getNumProcesses(); i++) {
            // Get set of GFSM paths for process i that generate the
            // sub-sequence of process i events in the counter-example.
            logger.info("Computing process " + i + " paths...");
            Set<GFSMPath> processPaths = pGraph.getCExamplePaths(cexample, i);
            if (processPaths == null) {
                logger.info("No matching paths for process " + i
                        + " exist, continuing.");
                // Treat this as if we refined all of the paths for the process
                // -- none exist!
                return false;
            }

            // logger.info("Process " + i + " paths: " +
            // processPaths.toString());

            // Attempt to refine stitching partitions along these paths.

            // TODO: attempt to find partitions that over all of the paths in
            // processPaths. Then, refine these partitions, for a fewer number
            // of total refinements.

            boolean refinedAll = true;
            for (GFSMPath path : processPaths) {
                logger.info("Attempting to resolve process " + i + " path: ");
                logger.finest(path.toString());
                // If path is no longer a valid path then it was refined and
                // eliminated previously.
                if (!GFSMPath.checkPathCompleteness(path)) {
                    continue;
                }

                // Checks to see if the empty execution is still valid.
                // An event-less trace has a single state by default.
                // This state is automatically the last state and should be both
                // an accept and an initial state. If it is not both, the path
                // is no longer complete.

                // We need to pull the check out so we don't impact
                // checkPathCompleteness.
                if (path.numEvents() == 0) {
                    GFSMState s = path.lastState();
                    if (!s.isAccept() || !s.isInitial()) {
                        continue;
                    }
                }
                // Otherwise, the path still needs to be refined.
                if (!path.refine(pGraph)) {
                    refinedAll = false;
                    break;
                }
            }

            // We were able to refine all paths for process i. Therefore, the
            // abstract counter-example path cannot exist.
            if (refinedAll) {
                return true;
            }

        }
        if (CSightMain.assertsOn) {
            assert false;
        }
        throw new Exception(
                "Unable to eliminate CFSM counter-example from GFSM.");
    }

    /**
     * Exports the GFSM model, as well as the corresponding CFSM, and CFSM
     * augmented with the invariant we are currently checking.
     * 
     * @param pGraph
     * @param curInv
     * @param gfsmCounter
     * @param gfsmPrefixFilename
     * @throws IOException
     * @throws Exception
     */
    private void exportIntermediateModels(GFSM pGraph, BinaryInvariant curInv,
            int gfsmCounter, String gfsmPrefixFilename) throws IOException,
            Exception {

        // Export GFSM:
        String dotFilename = gfsmPrefixFilename + ".gfsm." + gfsmCounter
                + ".dot";
        GraphExporter.exportGFSM(dotFilename, pGraph);
        // GraphExporter.generatePngFileFromDotFile(dotFilename);

        // Export CFSM:
        CFSM cfsm = pGraph.getCFSM(opts.minimize);

        dotFilename = gfsmPrefixFilename + ".cfsm-no-inv." + gfsmCounter
                + ".dot";
        GraphExporter.exportCFSM(dotFilename, cfsm);
        // GraphExporter.generatePngFileFromDotFile(dotFilename);

        // Export CFSM, augmented with curInv:
        cfsm.augmentWithInvTracing(curInv);
        dotFilename = gfsmPrefixFilename + ".cfsm." + gfsmCounter + ".dot";
        GraphExporter.exportCFSM(dotFilename, cfsm);
        // GraphExporter.generatePngFileFromDotFile(dotFilename);
    }

}<|MERGE_RESOLUTION|>--- conflicted
+++ resolved
@@ -826,6 +826,7 @@
                         return mcCounter;
                     }
                 }
+
                 // Grab and start checking the next invariant.
                 curInv = invsToSatisfy.get(0);
                 invsCounter += 1;
@@ -855,7 +856,277 @@
     }
 
     /**
-<<<<<<< HEAD
+     * Implements the (model check - refine loop). Check each invariant in
+     * dynInvs in the pGraph model, and refine pGraph as needed until all
+     * invariants are satisfied.
+     * 
+     * @param invsToSatisfy
+     *            CSight invariants to check and satisfy in pGraph
+     * @param pGraph
+     *            The GFSM model that will be checked and refined to satisfy all
+     *            of the invariants in invsTocheck
+     * @throws Exception
+     * @throws IOException
+     * @throws InterruptedException
+     * @return The number of iteration of the model checking loop
+     */
+    public int checkMultipleInvsRefineGFSM(List<BinaryInvariant> invs,
+            GFSM pGraph) throws Exception, IOException, InterruptedException {
+        assert pGraph != null;
+        assert invs != null;
+        assert !invs.isEmpty();
+        assert mc instanceof Spin;
+
+        if (!(mc instanceof Spin)) {
+            throw new RuntimeException(
+                    "Only Spin can check multiple invariants at one time. Model checker is not properly specified.");
+        }
+
+        Spin spinMC = (Spin) mc;
+
+        // Make a copy of invs, as we'll be modifying the list (removing
+        // invariants once they are satisfied by the model).
+        List<BinaryInvariant> invsToSatisfy = Util.newList(invs);
+
+        // The set of invariants that have timed-out so far. This set is reset
+        // whenever we successfully check/refine an invariant.
+        Set<BinaryInvariant> timedOutInvs = Util.newSet();
+
+        // The set of invariants (subset of original invsToSatisfy) that the
+        // model satisfies.
+        Set<BinaryInvariant> satisfiedInvs = Util.newSet();
+
+        // curInv will refer to all the invs we need to satisfy.
+        List<BinaryInvariant> curInvs = chooseInvariants(invsToSatisfy, 3);
+
+        int totalInvs = invsToSatisfy.size();
+        int invsCounter = 1;
+
+        // Additive and memory-less timeout value adaptation.
+        // Initial McScM invocation timeout in seconds.
+        int baseTimeout = opts.baseTimeout;
+
+        // How much we increment curTimeout by, when we timeout on checking all
+        // invariants.
+        int timeoutDelta = opts.timeoutDelta;
+
+        // At what point to we stop the incrementing the timeout and terminate
+        // with a failure.
+        int maxTimeout = opts.maxTimeout;
+
+        // Current timeout value to use.
+        int curTimeout = baseTimeout;
+
+        if (maxTimeout < baseTimeout) {
+            throw new Exception(
+                    "maxTimeout value must be greater than baseTimeout value");
+        }
+
+        logger.info("Model checking " + curInvs.size() + " invariants : "
+                + invsCounter + " / " + totalInvs);
+
+        // This counts the number of times we've refined the gfsm.
+        int gfsmCounter = 0;
+        // This counts the number of times we've performed model checking on the
+        // gfsm
+        int mcCounter = 0;
+
+        String gfsmPrefixFilename = opts.outputPathPrefix;
+
+        while (true) {
+            assert invsCounter <= totalInvs;
+            assert invsCounter == satisfiedInvs.size() + 1;
+            assert curInvs.size() <= invsToSatisfy.size();
+            assert timedOutInvs.size() + satisfiedInvs.size()
+                    + invsToSatisfy.size() == totalInvs;
+
+            if (pGraph.isSingleton()) {
+                // Skip model checking if all partitions are singletons
+                return mcCounter;
+            }
+
+            // Get the CFSM corresponding to the partition graph.
+            CFSM cfsm = pGraph.getCFSM(opts.minimize);
+
+            String mcInputStr;
+            if (mc instanceof Spin) {
+                mcInputStr = cfsm.toPromelaString(curInvs,
+                        opts.spinChannelCapacity);
+                spinMC.prepare(mcInputStr, 20);
+
+            } else {
+                throw new RuntimeException(
+                        "Only Spin can check multiple invariants at one time. Model checker is not properly specified.");
+            }
+
+            logger.info("*******************************************************");
+            logger.info("Checking ... " + curInvs.size() + " invariants. Inv "
+                    + invsCounter + " / " + totalInvs
+                    + ", refinements so far: " + gfsmCounter + ". Timeout = "
+                    + curTimeout + ". " + timedOutInvs.size()
+                    + " invariants are timed out.");
+            logger.info("*******************************************************");
+
+            for (int curInvNum = 0; curInvNum < curInvs.size(); curInvNum++) {
+                try {
+                    logger.info("Running Spin for invariant "
+                            + curInvs.get(curInvNum));
+                    mcCounter++;
+                    spinMC.verify(mcInputStr, curTimeout, curInvNum);
+                } catch (InterruptedException e) {
+                    // The model checker timed out. First, record the timed-out
+                    // invariant so that we are not stuck re-checking it.
+                    BinaryInvariant timedOutInv = curInvs.get(curInvNum);
+                    invsToSatisfy.remove(timedOutInv);
+                    timedOutInvs.add(timedOutInv);
+                    logger.info("Timed out in checking invariant: "
+                            + timedOutInv.toString());
+                }
+
+                // Fall through and verify the results that didn't time out.
+            }
+
+            Map<Integer, MCResult> results = spinMC.getVerifyResults(
+                    cfsm.getChannelIds(), curInvs.size());
+            logger.info(results.size() + " / " + curInvs.size()
+                    + " results returned.");
+            for (int i = 0; i < curInvs.size(); i++) {
+                // Retrieve the current invariant and the matching result.
+                // If it is null, then we were interrupted and it should be
+                // ignored.
+                BinaryInvariant curInv = curInvs.get(i);
+                MCResult result = results.get(i);
+                logger.info("Retrieving results for invariant " + curInv);
+                if (result == null) {
+                    logger.info("No results for invariant " + i);
+                    continue;
+                }
+
+                logger.finest(result.toRawString());
+                logger.info(result.toString());
+
+                if (result.modelIsSafe()) {
+                    logger.info("Invariant " + curInv.toString() + " is safe.");
+                    // Remove the current invariant from the invsToSatisfy list.
+                    boolean curInvCheck = invsToSatisfy.remove(curInv);
+                    assert curInvCheck;
+                    satisfiedInvs.add(curInv);
+
+                    invsCounter += 1;
+                } else {
+
+                    // Refine the pGraph in an attempt to eliminate the
+                    // counterexample.
+                    // The staleness of the counterexample is checked in
+                    // refineCExample.
+                    if (refineCExample(pGraph, result.getCExample())) {
+
+                        // Increment the number of refinements:
+                        gfsmCounter += 1;
+                        exportIntermediateModels(pGraph, curInv, gfsmCounter,
+                                gfsmPrefixFilename);
+                    }
+
+                }
+
+            }
+            if (invsToSatisfy.isEmpty() && timedOutInvs.isEmpty()) {
+                // No more invariants to check. We are done.
+                // We started counting from 1, so we are offset by 1.
+                logger.info("Finished checking " + (invsCounter - 1) + " / "
+                        + totalInvs + " invariants.");
+                return mcCounter;
+            } else if (invsToSatisfy.isEmpty() && !timedOutInvs.isEmpty()) {
+                // No invariants are left to try -- increase the timeout
+                // value, unless we reached the timeout limit, in which case
+                // we throw an exception.
+                curTimeout = reAddTimedOutInvs(invsToSatisfy, timedOutInvs,
+                        timeoutDelta, maxTimeout, curTimeout);
+            }
+            // Select the next invariants to check.
+            curInvs = chooseInvariants(invsToSatisfy, gfsmCounter);
+        }
+    }
+
+    /**
+     * Heuristic for choosing some of the invariants that we want to satisfy.
+     * 
+     * @param invsToSatisfy
+     * @param threshold
+     *            A value for determining how many events are
+     * @return
+     */
+    private List<BinaryInvariant> chooseInvariants(
+            List<BinaryInvariant> invsToSatisfy, int threshold) {
+        List<BinaryInvariant> invsToCheck = Util.newList();
+
+        // Count events by number of related invariants.
+        List<CounterPair<DistEventType>> sortedEventList = Util.newList();
+        Map<DistEventType, Integer> eventMap = Util.newMap();
+        for (BinaryInvariant inv : invsToSatisfy) {
+            // Add first event, but not if it's a case of initial.
+            DistEventType curEvent = inv.getFirst();
+            if (!inv.equals(DistEventType.INITIALEventType)) {
+                if (eventMap.containsKey(curEvent)) {
+                    eventMap.put(curEvent, eventMap.remove(curEvent) + 1);
+                } else {
+                    eventMap.put(curEvent, 1);
+                }
+            }
+            // Add second event, but do not double count.
+            if (!curEvent.equals(inv.getSecond())) {
+                curEvent = inv.getSecond();
+                if (eventMap.containsKey(curEvent)) {
+                    eventMap.put(curEvent, eventMap.remove(curEvent) + 1);
+                } else {
+                    eventMap.put(curEvent, 1);
+                }
+            }
+        }
+
+        // Sort events by number of related invariants.
+        for (Entry<DistEventType, Integer> entry : eventMap.entrySet()) {
+            sortedEventList.add(new CounterPair<DistEventType>(entry.getKey(),
+                    entry.getValue()));
+        }
+        Collections.sort(sortedEventList);
+
+        // Lower minEventCount if we don't have enough events for it.
+        int minEventCount = Math.min(sortedEventList.size(),
+                (int) Math.sqrt(threshold));
+
+        Set<DistEventType> addedEvents = Util.newSet();
+        for (int i = 0; i < minEventCount; i++) {
+            addedEvents.add(sortedEventList.get(i).getKey());
+        }
+
+        int minInvCount = threshold;
+        while (invsToCheck.size() < Math.min(minInvCount, invsToSatisfy.size())) {
+            assert sortedEventList.size() >= addedEvents.size();
+            invsToCheck.clear();
+            for (BinaryInvariant inv : invsToSatisfy) {
+                // Add special case for eventually happens, as the first event
+                // doesn't matter here.
+                if (inv instanceof EventuallyHappens
+                        && addedEvents.contains(inv.getSecond())) {
+                    invsToCheck.add(inv);
+                } else if (addedEvents.contains(inv.getFirst())
+                        && addedEvents.contains(inv.getSecond())) {
+                    // Add invariant only if both events are in the set of
+                    // events we're using
+                    invsToCheck.add(inv);
+                }
+            }
+            // In preparation for the next loop, add the next event in line.
+            if (sortedEventList.size() > addedEvents.size()) {
+                addedEvents.add(sortedEventList.get(addedEvents.size())
+                        .getKey());
+            }
+        }
+        return invsToCheck;
+    }
+
+    /**
      * Moves the timed-out invariants into the invsToSatisfy list, and updates
      * the curTimeout value (and returns it) based on the timeoutDelta value.
      * Checks that the timeout does not exceed maxTimeout and throws an
@@ -893,288 +1164,6 @@
         invsToSatisfy.addAll(timedOutInvs);
         timedOutInvs.clear();
         return curTimeout;
-=======
-     * Implements the (model check - refine loop). Check each invariant in
-     * dynInvs in the pGraph model, and refine pGraph as needed until all
-     * invariants are satisfied.
-     * 
-     * @param invsToSatisfy
-     *            CSight invariants to check and satisfy in pGraph
-     * @param pGraph
-     *            The GFSM model that will be checked and refined to satisfy all
-     *            of the invariants in invsTocheck
-     * @throws Exception
-     * @throws IOException
-     * @throws InterruptedException
-     * @return The number of iteration of the model checking loop
-     */
-    public int checkMultipleInvsRefineGFSM(List<BinaryInvariant> invs,
-            GFSM pGraph) throws Exception, IOException, InterruptedException {
-        assert pGraph != null;
-        assert invs != null;
-        assert !invs.isEmpty();
-        assert mc instanceof Spin;
-
-        if (!(mc instanceof Spin)) {
-            throw new RuntimeException(
-                    "Only Spin can check multiple invariants at one time. Model checker is not properly specified.");
-        }
-
-        Spin spinMC = (Spin) mc;
-
-        // Make a copy of invs, as we'll be modifying the list (removing
-        // invariants once they are satisfied by the model).
-        List<BinaryInvariant> invsToSatisfy = Util.newList(invs);
-
-        // The set of invariants that have timed-out so far. This set is reset
-        // whenever we successfully check/refine an invariant.
-        Set<BinaryInvariant> timedOutInvs = Util.newSet();
-
-        // The set of invariants (subset of original invsToSatisfy) that the
-        // model satisfies.
-        Set<BinaryInvariant> satisfiedInvs = Util.newSet();
-
-        // curInv will refer to all the invs we need to satisfy.
-        List<BinaryInvariant> curInvs = chooseInvariants(invsToSatisfy, 3);
-
-        int totalInvs = invsToSatisfy.size();
-        int invsCounter = 1;
-
-        // Additive and memory-less timeout value adaptation.
-        // Initial McScM invocation timeout in seconds.
-        int baseTimeout = opts.baseTimeout;
-
-        // How much we increment curTimeout by, when we timeout on checking all
-        // invariants.
-        int timeoutDelta = opts.timeoutDelta;
-
-        // At what point to we stop the incrementing the timeout and terminate
-        // with a failure.
-        int maxTimeout = opts.maxTimeout;
-
-        // Current timeout value to use.
-        int curTimeout = baseTimeout;
-
-        if (maxTimeout < baseTimeout) {
-            throw new Exception(
-                    "maxTimeout value must be greater than baseTimeout value");
-        }
-
-        logger.info("Model checking " + curInvs.size() + " invariants : "
-                + invsCounter + " / " + totalInvs);
-
-        // This counts the number of times we've refined the gfsm.
-        int gfsmCounter = 0;
-        // This counts the number of times we've performed model checking on the
-        // gfsm
-        int mcCounter = 0;
-
-        String gfsmPrefixFilename = opts.outputPathPrefix;
-
-        while (true) {
-            assert invsCounter <= totalInvs;
-            assert invsCounter == satisfiedInvs.size() + 1;
-            assert curInvs.size() <= invsToSatisfy.size();
-            assert timedOutInvs.size() + satisfiedInvs.size()
-                    + invsToSatisfy.size() == totalInvs;
-
-            if (pGraph.isSingleton()) {
-                // Skip model checking if all partitions are singletons
-                return mcCounter;
-            }
-
-            // Get the CFSM corresponding to the partition graph.
-            CFSM cfsm = pGraph.getCFSM(opts.minimize);
-
-            String mcInputStr;
-            if (mc instanceof Spin) {
-                mcInputStr = cfsm.toPromelaString(curInvs,
-                        opts.spinChannelCapacity);
-                spinMC.prepare(mcInputStr, 20);
-
-            } else {
-                throw new RuntimeException(
-                        "Only Spin can check multiple invariants at one time. Model checker is not properly specified.");
-            }
-
-            logger.info("*******************************************************");
-            logger.info("Checking ... " + curInvs.size() + " invariants. Inv "
-                    + invsCounter + " / " + totalInvs
-                    + ", refinements so far: " + gfsmCounter + ". Timeout = "
-                    + curTimeout + ". " + timedOutInvs.size()
-                    + " invariants are timed out.");
-            logger.info("*******************************************************");
-
-            for (int curInvNum = 0; curInvNum < curInvs.size(); curInvNum++) {
-                try {
-                    logger.info("Running Spin for invariant "
-                            + curInvs.get(curInvNum));
-                    mcCounter++;
-                    spinMC.verify(mcInputStr, curTimeout, curInvNum);
-                } catch (InterruptedException e) {
-                    // The model checker timed out. First, record the timed-out
-                    // invariant so that we are not stuck re-checking it.
-                    BinaryInvariant timedOutInv = curInvs.get(curInvNum);
-                    invsToSatisfy.remove(timedOutInv);
-                    timedOutInvs.add(timedOutInv);
-                    logger.info("Timed out in checking invariant: "
-                            + timedOutInv.toString());
-                }
-
-                // Fall through and verify the results that didn't time out.
-            }
-
-            Map<Integer, MCResult> results = spinMC.getVerifyResults(
-                    cfsm.getChannelIds(), curInvs.size());
-            logger.info(results.size() + " / " + curInvs.size()
-                    + " results returned.");
-            for (int i = 0; i < curInvs.size(); i++) {
-                // Retrieve the current invariant and the matching result.
-                // If it is null, then we were interrupted and it should be
-                // ignored.
-                BinaryInvariant curInv = curInvs.get(i);
-                MCResult result = results.get(i);
-                logger.info("Retrieving results for invariant " + curInv);
-                if (result == null) {
-                    logger.info("No results for invariant " + i);
-                    continue;
-                }
-
-                logger.finest(result.toRawString());
-                logger.info(result.toString());
-
-                if (result.modelIsSafe()) {
-                    logger.info("Invariant " + curInv.toString() + " is safe.");
-                    // Remove the current invariant from the invsToSatisfy list.
-                    boolean curInvCheck = invsToSatisfy.remove(curInv);
-                    assert curInvCheck;
-                    satisfiedInvs.add(curInv);
-
-                    invsCounter += 1;
-                } else {
-
-                    // Refine the pGraph in an attempt to eliminate the
-                    // counterexample.
-                    // The staleness of the counterexample is checked in
-                    // refineCExample.
-                    if (refineCExample(pGraph, result.getCExample())) {
-
-                        // Increment the number of refinements:
-                        gfsmCounter += 1;
-                        exportIntermediateModels(pGraph, curInv, gfsmCounter,
-                                gfsmPrefixFilename);
-                    }
-
-                }
-
-            }
-            if (invsToSatisfy.isEmpty() && timedOutInvs.isEmpty()) {
-                // No more invariants to check. We are done.
-                // We started counting from 1, so we are offset by 1.
-                logger.info("Finished checking " + (invsCounter - 1) + " / "
-                        + totalInvs + " invariants.");
-                return mcCounter;
-            } else if (invsToSatisfy.isEmpty() && !timedOutInvs.isEmpty()) {
-                // No invariants are left to try -- increase the timeout
-                // value, unless we reached the timeout limit, in which case
-                // we throw an exception.
-                logger.info("Timed out in checking these invariants with timeout value "
-                        + curTimeout + " :" + timedOutInvs.toString());
-
-                curTimeout += timeoutDelta;
-
-                if (curTimeout > maxTimeout) {
-                    throw new Exception(
-                            "Spin timed-out on all invariants. Cannot continue.");
-                }
-
-                // Append all of the previously timed out invariants
-                // back to invsToSatisfy.
-                invsToSatisfy.addAll(timedOutInvs);
-                timedOutInvs.clear();
-            }
-            // Select the next invariants to check.
-            curInvs = chooseInvariants(invsToSatisfy, gfsmCounter);
-        }
-    }
-
-    /**
-     * Heuristic for choosing some of the invariants that we want to satisfy.
-     * 
-     * @param invsToSatisfy
-     * @param threshold
-     *            A value for determining how many events are
-     * @return
-     */
-    private List<BinaryInvariant> chooseInvariants(
-            List<BinaryInvariant> invsToSatisfy, int threshold) {
-        List<BinaryInvariant> invsToCheck = Util.newList();
-
-        // Count events by number of related invariants.
-        List<CounterPair<DistEventType>> sortedEventList = Util.newList();
-        Map<DistEventType, Integer> eventMap = Util.newMap();
-        for (BinaryInvariant inv : invsToSatisfy) {
-            // Add first event, but not if it's a case of initial.
-            DistEventType curEvent = inv.getFirst();
-            if (!inv.equals(DistEventType.INITIALEventType)) {
-                if (eventMap.containsKey(curEvent)) {
-                    eventMap.put(curEvent, eventMap.remove(curEvent) + 1);
-                } else {
-                    eventMap.put(curEvent, 1);
-                }
-            }
-            // Add second event, but do not double count.
-            if (!curEvent.equals(inv.getSecond())) {
-                curEvent = inv.getSecond();
-                if (eventMap.containsKey(curEvent)) {
-                    eventMap.put(curEvent, eventMap.remove(curEvent) + 1);
-                } else {
-                    eventMap.put(curEvent, 1);
-                }
-            }
-        }
-
-        // Sort events by number of related invariants.
-        for (Entry<DistEventType, Integer> entry : eventMap.entrySet()) {
-            sortedEventList.add(new CounterPair<DistEventType>(entry.getKey(),
-                    entry.getValue()));
-        }
-        Collections.sort(sortedEventList);
-
-        // Lower minEventCount if we don't have enough events for it.
-        int minEventCount = Math.min(sortedEventList.size(),
-                (int) Math.sqrt(threshold));
-
-        Set<DistEventType> addedEvents = Util.newSet();
-        for (int i = 0; i < minEventCount; i++) {
-            addedEvents.add(sortedEventList.get(i).getKey());
-        }
-
-        int minInvCount = threshold;
-        while (invsToCheck.size() < Math.min(minInvCount, invsToSatisfy.size())) {
-            assert sortedEventList.size() >= addedEvents.size();
-            invsToCheck.clear();
-            for (BinaryInvariant inv : invsToSatisfy) {
-                // Add special case for eventually happens, as the first event
-                // doesn't matter here.
-                if (inv instanceof EventuallyHappens
-                        && addedEvents.contains(inv.getSecond())) {
-                    invsToCheck.add(inv);
-                } else if (addedEvents.contains(inv.getFirst())
-                        && addedEvents.contains(inv.getSecond())) {
-                    // Add invariant only if both events are in the set of
-                    // events we're using
-                    invsToCheck.add(inv);
-                }
-            }
-            // In preparation for the next loop, add the next event in line.
-            if (sortedEventList.size() > addedEvents.size()) {
-                addedEvents.add(sortedEventList.get(addedEvents.size())
-                        .getKey());
-            }
-        }
-        return invsToCheck;
->>>>>>> abe566a8
     }
 
     /**
