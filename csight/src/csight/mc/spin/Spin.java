--- conflicted
+++ resolved
@@ -8,11 +8,8 @@
 import java.io.OutputStreamWriter;
 import java.io.Writer;
 import java.util.List;
-<<<<<<< HEAD
+import java.util.Map;
 import java.util.concurrent.TimeoutException;
-=======
-import java.util.Map;
->>>>>>> 31a75cb8
 import java.util.logging.Logger;
 
 import org.apache.commons.io.filefilter.WildcardFileFilter;
@@ -76,14 +73,10 @@
      */
     @Override
     public void verify(String input, int timeoutSecs) throws IOException,
-<<<<<<< HEAD
             InterruptedException, TimeoutException {
-=======
-            InterruptedException {
         prepare(input, timeoutSecs);
         verify(input, timeoutSecs, 0);
     }
->>>>>>> 31a75cb8
 
     /**
      * Prepares the Spin model checker. This writes the Promela input to a file,
@@ -96,9 +89,10 @@
      * @param timeoutSecs
      * @throws InterruptedException
      * @throws IOException
+     * @throws TimeoutException
      */
     public void prepare(String input, int timeoutSecs) throws IOException,
-            InterruptedException {
+            InterruptedException, TimeoutException {
         // Empty the maps since a new mc instance is not instantiated each time.
         returnedLines.clear();
         returnedResults.clear();
@@ -151,10 +145,11 @@
      *            The number for the invariant we are checking.
      * @throws IOException
      * @throws InterruptedException
+     * @throws TimeoutException
      */
 
     public void verify(String input, int timeoutSecs, int invNum)
-            throws IOException, InterruptedException {
+            throws IOException, InterruptedException, TimeoutException {
 
         File currentPath = new java.io.File(".");
         // Run Pan verifier for each invariant.
