/*
 * Stores a graph, its layouter, and its renderer for manipulation of the graph's
 * display.
 */

// Default color for nodes.
var DEFAULT_COLOR = "#fa8";

// Default stroke for border of node.
var DEFAULT_STROKE_WIDTH = 2;

// Default color for initial and terminal nodes.
var INIT_TERM_COLOR = "#808080";

// Color used when highlighting a node.
var HIGHLIGHT_COLOR = "blue";

// Border color for shift+click nodes after "View paths" clicked.
// NOTE: Must also change same constant in ModelTab.java if modified.
var SHIFT_CLICK_BORDER_COLOR = "blue";

// Stroke width for border when node selected.
var SELECT_STROKE_WIDTH = 4;

// Label name that indicates initial node.
var INITIAL = "INITIAL";

// Label name that indicates terminal node.
var TERMINAL = "TERMINAL";

// An assocative array of event node IDs mapped to raphael rectangle objects.
var selectedDraculaNodes = {};

// An array containing all rectangles objects.
var allRects = [];

// The selected node that has log lines displayed.
var selectedNodeLog;

var nodeRenderer = function(canvas, node) {
    var rect;
    if (node.label == INITIAL || node.label == TERMINAL) {
        // creates the rectangle to be drawn
        var rect = canvas.rect(node.point[0] - 30, node.point[1] - 13, 122, 46)
                .attr({
                    "fill" : INIT_TERM_COLOR,
                    "stroke-width" : DEFAULT_STROKE_WIDTH,
                    r : "40px"
                });
    } else {
        // creates the rectangle to be drawn
        var rect = canvas.rect(node.point[0] - 30, node.point[1] - 13, 122, 46)
                .attr({
                    "fill" : DEFAULT_COLOR,
                    "stroke-width" : DEFAULT_STROKE_WIDTH,
                    r : "9px"
                });
        // associate label with rectangle object
        rect.label = node.label;
        allRects[allRects.length] = rect;
    }

    // Adds a function to the given rectangle so that, when clicked,
    // the associated event node is "selected" (shown as blue when clicked)
    // and then the log lines associated with the event are shown in the
    // the model tab (grabbed via a RPC).
    //
    // When clicking the same node again, the node stays selected. When
    // clicking
    // a different node, the previous node is deselected, and the new node
    // is
    // selected.
    //
    // The function will also detect shift events, and toggle
    // more than one node if the shift key is being
    // held down. If the node has been clicked without
    // the shift key being held down all nodes except for the node clicked
    // will be deselected. Holding shift and clicking a selected node
    // will deselect it.
    rect.node.onmouseup = function(event) {
        if (node.label != INITIAL && node.label != TERMINAL) {

            if (!event.shiftKey && selectedNodeLog != rect) {
                clearSelectedNodes();
                viewLogLines(parseInt(node.id));
            }

            if (selectedDraculaNodes[node.id] == undefined) {
                // Node associated with log lines listed is
                // surrounded by red and thick border.
                if (event.shiftKey) {
                    rect.attr("fill", HIGHLIGHT_COLOR);
                    selectedDraculaNodes[node.id] = rect;
                    addSelectedNode(parseInt(node.id));
                } else {
                    // Remove red border from previous node displaying log
                    // lines.
                    if (selectedNodeLog != undefined) {
                        selectedNodeLog.attr({
                            "stroke" : "black",
                            "stroke-width" : DEFAULT_STROKE_WIDTH
                        });
                    }
                    selectedNodeLog = rect;
                    rect.attr({
                        "fill" : DEFAULT_COLOR,
                        "stroke" : "red",
                        "stroke-width" : SELECT_STROKE_WIDTH
                    });
                }

            } else {
                if (selectedNodeLog == rect) {
                    rect.attr({
                        "fill" : DEFAULT_COLOR
                    });
                } else { // All nodes except for one displaying log lines.
                    rect.attr({
                        "fill" : DEFAULT_COLOR,
                        "stroke" : "black",
                        "stroke-width" : DEFAULT_STROKE_WIDTH
                    });
                }
                delete selectedDraculaNodes[node.id];
                removeSelectedNode(parseInt(node.id));
            }
        }
    };

    // On a mouse hover, highlight that node and other nodes
    // that are of the same type.
    rect.node.onmouseover = function(event) {
        if (node.label != INITIAL && node.label != TERMINAL) {
            for ( var i = 0; i < allRects.length; i++) {
                var currRect = allRects[i];
                if (currRect.label == node.label) {
                    currRect.attr("fill", HIGHLIGHT_COLOR);
                }
            }
        }
    };

    // On a mouse hovering out, un-highlight that node and
    // other nodes that are of the same type.
    rect.node.onmouseout = function(event) {
        if (node.label != INITIAL && node.label != TERMINAL) {
            for ( var i = 0; i < allRects.length; i++) {
                var currRect = allRects[i];
                // Return to default color if the rectangle is
                // not currently selected. Highlight if node has
                // colored border after "View paths".
                if (!isSelectedNode(currRect)
                        || currRect.attr("stroke") == SHIFT_CLICK_BORDER_COLOR) {
                    currRect.attr("fill", DEFAULT_COLOR);
                }
            }
        }
    };

    text = canvas.text(node.point[0] + 30, node.point[1] + 10, node.label)
            .attr({
                "font-size" : "16px",
            });

    // the Raphael set is obligatory, containing all you want to display
    // draws this node's label
    var set = canvas.set().push(rect).push(text);

    // The text, when clicked should behave as if the rectangle was clicked.
    text.node.onmouseup = rect.node.onmouseup;

<<<<<<< HEAD
        // The text, when clicked should behave as if the rectangle was clicked.
        text.node.onmouseup = rect.node.onmouseup;
        
        // The text, when hovering over and hovering out should behave the same
        // as the rectangle.
        text.node.onmouseout = rect.node.onmouseout;
        text.node.onmouseover = rect.node.onmouseover;
        return set;
        
    },
    
=======
    // The text, when hovering over and hovering out should behave the same
    // as the rectangle.
    text.node.onmouseout = rect.node.onmouseout;
    text.node.onmouseover = rect.node.onmouseover;
    return set;

>>>>>>> c73ba847
};<|MERGE_RESOLUTION|>--- conflicted
+++ resolved
@@ -169,24 +169,10 @@
     // The text, when clicked should behave as if the rectangle was clicked.
     text.node.onmouseup = rect.node.onmouseup;
 
-<<<<<<< HEAD
-        // The text, when clicked should behave as if the rectangle was clicked.
-        text.node.onmouseup = rect.node.onmouseup;
-        
-        // The text, when hovering over and hovering out should behave the same
-        // as the rectangle.
-        text.node.onmouseout = rect.node.onmouseout;
-        text.node.onmouseover = rect.node.onmouseover;
-        return set;
-        
-    },
-    
-=======
     // The text, when hovering over and hovering out should behave the same
     // as the rectangle.
     text.node.onmouseout = rect.node.onmouseout;
     text.node.onmouseover = rect.node.onmouseover;
     return set;
 
->>>>>>> c73ba847
 };