package synopticgwt.server;

import java.sql.Connection;
import java.sql.DriverManager;
import java.sql.ResultSet;
import java.sql.SQLException;
import java.sql.Statement;
import java.util.logging.Logger;

/**
 * Derby database.
 */
public class DerbyDB {
    // Singleton instance of DerbyDB
    private static DerbyDB instance;

    public static Logger logger = Logger.getLogger("DerbyDB");

    // The driver to use.
    private static String driver = "org.apache.derby.jdbc.EmbeddedDriver";

    // Various tables.
    private static String VISITOR = "CREATE TABLE Visitor (vid INT PRIMARY KEY GENERATED ALWAYS AS IDENTITY (START WITH 1, INCREMENT BY 1), IP VARCHAR(15), timestamp TIMESTAMP)";
    private static String UPLOADED_LOG = "CREATE TABLE UploadedLog (logid INT PRIMARY KEY GENERATED ALWAYS AS IDENTITY (START WITH 1, INCREMENT BY 1), text CLOB, hash VARCHAR(32))";
    private static String RE_EXP = "CREATE TABLE ReExp (reid INT PRIMARY KEY GENERATED ALWAYS AS IDENTITY (START WITH 1, INCREMENT BY 1), text CLOB, hash VARCHAR(32))";
    private static String LOG_RE_EXP = "CREATE TABLE LogReExp (parseid INT, reid INT, logid INT)";
    private static String SPLIT_RE_EXP = "CREATE TABLE SplitReExp (parseid INT, reid INT, logid INT)";
    private static String PARTITION_RE_EXP = "CREATE TABLE PartitionReExp (parseid INT, reid INT, logid INT)";
    private static String PARSE_LOG_ACTION = "CREATE TABLE ParseLogAction (vid INT, timestamp TIMESTAMP, parseid INT GENERATED ALWAYS AS IDENTITY (START WITH 1, INCREMENT BY 1), result VARCHAR(255))";

    // The Derby connection URL.
    private String connectionURL;

    private Connection conn = null;
    private Statement stmt = null;
<<<<<<< HEAD

    private DerbyDB(String path, boolean isCreate) throws SQLException,
            InstantiationException, IllegalAccessException,
            ClassNotFoundException {
        connectionURL = "jdbc:derby:" + path;
        createConnection(isCreate);
        if (isCreate) {
            createAllTables();
        }
    }

    public static DerbyDB getInstance(String path, boolean isCreate)
            throws SQLException, InstantiationException,
            IllegalAccessException, ClassNotFoundException {
=======
    
    /**
     * Creates a connection to the database. Builds tables if isCreate
     * is true.
     * @param path path of database
     * @param isCreate whether or not to create new tables
     */
    private DerbyDB(String path, boolean isCreate) {
      connectionURL = "jdbc:derby:" + path;
      createConnection(isCreate);
      if (isCreate) {
          createAllTables();
      }
    }
    
    /**
     * Returns singleton instance of DerbyDB.
     * @param path path of database
     * @param isCreate whether or not to create new tables
     * @return DerbyDB instance
     */
    public static DerbyDB getInstance(String path, boolean isCreate) {
>>>>>>> ef212b14
        if (instance != null) {
            return instance;
        }
        return new DerbyDB(path, isCreate);
    }

    /**
     * Establishes a connection with the database.
     * 
     * @param isCreate
     *            whether or not to create a new database
     * @throws SQLException
     * @throws ClassNotFoundException
     * @throws IllegalAccessException
     * @throws InstantiationException
     */
    private void createConnection(boolean isCreate) throws SQLException,
            InstantiationException, IllegalAccessException,
            ClassNotFoundException {
        Class.forName(driver).newInstance();
        // Get a connection
        conn = DriverManager.getConnection(connectionURL + ";create="
                + isCreate);
        logger.info("Connecting to Derby database.");
    }

    /**
     * Create all the tables in the database.
     */
<<<<<<< HEAD
    private void createAllTables() throws SQLException {
        createQuery(VISITOR);
        createQuery(UPLOADED_LOG);
        createQuery(RE_EXP);
        createQuery(LOG_RE_EXP);
        createQuery(SPLIT_RE_EXP);
        createQuery(PARTITION_RE_EXP);
        createQuery(PARSE_LOG_ACTION);
=======
    private void createAllTables() { 
        updateQuery(VISITOR);
        updateQuery(UPLOADED_LOG);
        updateQuery(RE_EXP);
        updateQuery(LOG_RE_EXP);
        updateQuery(SPLIT_RE_EXP);
        updateQuery(PARTITION_RE_EXP);
        updateQuery(PARSE_LOG_ACTION);
>>>>>>> ef212b14
    }

    /**
<<<<<<< HEAD
     * Executes a create query in database.
     */
    public void createQuery(String query) throws SQLException {
        stmt = conn.createStatement();
        stmt.execute(query);
        stmt.close();
    }

    /**
     * Executes an update query in database.
     */
    public void updateQuery(String query) throws SQLException {
        stmt = conn.createStatement();
        int n = stmt.executeUpdate(query);
        stmt.close();
        logger.info("Inserted " + n + " row(s) into Derby database.");
=======
     * Executes an update (INSERT, UPDATE, or DELETE) query in database.
     */
    public void updateQuery(String query) {
        try {
            stmt = conn.createStatement();
            int n = stmt.executeUpdate(query);
            stmt.close();
            logger.info(n + " row(s) inserted, updated, or deleted in Derby database");
        } catch (SQLException sqlExcept) {
            sqlExcept.printStackTrace();
        }
>>>>>>> ef212b14
    }

    /**
<<<<<<< HEAD
     * Returns -1 if the row doesn't exist in database for select query. Returns
     * the first column (usually id) of row if it does.
     * 
     * @throws SQLException
=======
     * Given a SELECT statement selecting a specific row, returns the first
     * column (usually id) of row. Returns -1 if the row doesn't exist in database.
     * @param String query to select a specific row
     * @return int returns first column value of row
>>>>>>> ef212b14
     */
    public int getIdExistingRow(String query) throws SQLException {
        int result = -1;
<<<<<<< HEAD

        stmt = conn.createStatement();
        ResultSet rs = stmt.executeQuery(query);

        while (rs.next()) {
            result = rs.getInt(1);
=======
        try {
            stmt = conn.createStatement();
            ResultSet rs = stmt.executeQuery(query);
            
            while (rs.next()) {
                result = rs.getInt(1);
            }        
            
            rs.close();
            stmt.close();
        } catch (SQLException sqlExcept) {
            sqlExcept.printStackTrace();
>>>>>>> ef212b14
        }

        rs.close();
        stmt.close();

        return result;
    }

    /**
<<<<<<< HEAD
     * Executes an INSERT query and returns auto incrementing identity field
     * assigned to newly created record.
     * 
     * @param query
=======
     * Executes an INSERT query and returns auto incrementing identity field assigned 
     * to newly created record. Returns 0 if incrementing identity field doesn't exist.
     * @param query the insert query to use
>>>>>>> ef212b14
     */
    public int insertAndGetAutoValue(String query) throws SQLException {
        int result = 0;
<<<<<<< HEAD
=======
        try {
            stmt = conn.createStatement();
            int n = stmt.executeUpdate(query, Statement.RETURN_GENERATED_KEYS);
            logger.info(n + " row(s) inserted into Derby database.");

            ResultSet rs = stmt.getGeneratedKeys();
            
            while (rs.next()) {
                result = rs.getInt(1);
            }
>>>>>>> ef212b14

        stmt = conn.createStatement();
        int n = stmt.executeUpdate(query, Statement.RETURN_GENERATED_KEYS);
        logger.info("Inserted " + n + " row(s) into Derby database.");

        ResultSet rs = stmt.getGeneratedKeys();

        while (rs.next()) {
            result = rs.getInt(1);
        }

        rs.close();
        stmt.close();

        return result;
    }
<<<<<<< HEAD

    public String getString(String query, String column) throws SQLException {
        String s = "";

        stmt = conn.createStatement();
        ResultSet results = stmt.executeQuery(query);
        while (results.next()) {
            s += results.getString(column);
=======
    
    /**
     * Given a SELECT query retrieving a single String type column, returns
     * values in that column (e.g. select columnname from tablename).
     * @param query select query
     * @param column the column to retrieve information from
     * @return String values selected from query
     */
    public String getString(String query, String column) {
        String s = "";
        try {
            stmt = conn.createStatement();
            ResultSet results = stmt.executeQuery(query);
            while(results.next()) {
                s += results.getString(column) + "\n";
            }
            results.close();
            stmt.close();
        } catch (SQLException sqlExcept) {
            sqlExcept.printStackTrace();
>>>>>>> ef212b14
        }
        results.close();
        stmt.close();

        return s;
    }

<<<<<<< HEAD
=======
    
>>>>>>> ef212b14
    /**
     * Shutdown the database. Note: A successful shutdown always results in an
     * SQLException to indicate that Derby has shut down and that there is no
     * other exception.
     */
    public void shutdown() {
        try {
            if (stmt != null) {
                stmt.close();
            }
            if (conn != null) {
                DriverManager.getConnection(connectionURL + ";shutdown=true");
                conn.close();
                logger.info("Shutting down Derby database");
            }
        } catch (SQLException sqlExcept) {
            sqlExcept.printStackTrace();
        }
    }
}<|MERGE_RESOLUTION|>--- conflicted
+++ resolved
@@ -33,8 +33,19 @@
 
     private Connection conn = null;
     private Statement stmt = null;
-<<<<<<< HEAD
-
+
+    /**
+     * Creates a connection to the database. Builds tables if isCreate is true.
+     * 
+     * @param path
+     *            path of database
+     * @param isCreate
+     *            whether or not to create new tables
+     * @throws ClassNotFoundException
+     * @throws IllegalAccessException
+     * @throws InstantiationException
+     * @throws SQLException
+     */
     private DerbyDB(String path, boolean isCreate) throws SQLException,
             InstantiationException, IllegalAccessException,
             ClassNotFoundException {
@@ -45,33 +56,19 @@
         }
     }
 
+    /**
+     * Returns singleton instance of DerbyDB.
+     * 
+     * @param path
+     *            path of database
+     * @param isCreate
+     *            whether or not to create new tables
+     * @return DerbyDB instance
+     */
     public static DerbyDB getInstance(String path, boolean isCreate)
             throws SQLException, InstantiationException,
             IllegalAccessException, ClassNotFoundException {
-=======
-    
-    /**
-     * Creates a connection to the database. Builds tables if isCreate
-     * is true.
-     * @param path path of database
-     * @param isCreate whether or not to create new tables
-     */
-    private DerbyDB(String path, boolean isCreate) {
-      connectionURL = "jdbc:derby:" + path;
-      createConnection(isCreate);
-      if (isCreate) {
-          createAllTables();
-      }
-    }
-    
-    /**
-     * Returns singleton instance of DerbyDB.
-     * @param path path of database
-     * @param isCreate whether or not to create new tables
-     * @return DerbyDB instance
-     */
-    public static DerbyDB getInstance(String path, boolean isCreate) {
->>>>>>> ef212b14
+
         if (instance != null) {
             return instance;
         }
@@ -101,7 +98,6 @@
     /**
      * Create all the tables in the database.
      */
-<<<<<<< HEAD
     private void createAllTables() throws SQLException {
         createQuery(VISITOR);
         createQuery(UPLOADED_LOG);
@@ -110,20 +106,9 @@
         createQuery(SPLIT_RE_EXP);
         createQuery(PARTITION_RE_EXP);
         createQuery(PARSE_LOG_ACTION);
-=======
-    private void createAllTables() { 
-        updateQuery(VISITOR);
-        updateQuery(UPLOADED_LOG);
-        updateQuery(RE_EXP);
-        updateQuery(LOG_RE_EXP);
-        updateQuery(SPLIT_RE_EXP);
-        updateQuery(PARTITION_RE_EXP);
-        updateQuery(PARSE_LOG_ACTION);
->>>>>>> ef212b14
-    }
-
-    /**
-<<<<<<< HEAD
+    }
+
+    /**
      * Executes a create query in database.
      */
     public void createQuery(String query) throws SQLException {
@@ -134,63 +119,34 @@
 
     /**
      * Executes an update query in database.
+     * 
+     * @throws SQLException
      */
     public void updateQuery(String query) throws SQLException {
         stmt = conn.createStatement();
         int n = stmt.executeUpdate(query);
         stmt.close();
-        logger.info("Inserted " + n + " row(s) into Derby database.");
-=======
-     * Executes an update (INSERT, UPDATE, or DELETE) query in database.
-     */
-    public void updateQuery(String query) {
-        try {
-            stmt = conn.createStatement();
-            int n = stmt.executeUpdate(query);
-            stmt.close();
-            logger.info(n + " row(s) inserted, updated, or deleted in Derby database");
-        } catch (SQLException sqlExcept) {
-            sqlExcept.printStackTrace();
-        }
->>>>>>> ef212b14
-    }
-
-    /**
-<<<<<<< HEAD
-     * Returns -1 if the row doesn't exist in database for select query. Returns
-     * the first column (usually id) of row if it does.
-     * 
-     * @throws SQLException
-=======
+        logger.info(n
+                + " row(s) inserted, updated, or deleted in Derby database");
+    }
+
+    /**
      * Given a SELECT statement selecting a specific row, returns the first
-     * column (usually id) of row. Returns -1 if the row doesn't exist in database.
-     * @param String query to select a specific row
+     * column (usually id) of row. Returns -1 if the row doesn't exist in
+     * database.
+     * 
+     * @param String
+     *            query to select a specific row
      * @return int returns first column value of row
->>>>>>> ef212b14
      */
     public int getIdExistingRow(String query) throws SQLException {
         int result = -1;
-<<<<<<< HEAD
 
         stmt = conn.createStatement();
         ResultSet rs = stmt.executeQuery(query);
 
         while (rs.next()) {
             result = rs.getInt(1);
-=======
-        try {
-            stmt = conn.createStatement();
-            ResultSet rs = stmt.executeQuery(query);
-            
-            while (rs.next()) {
-                result = rs.getInt(1);
-            }        
-            
-            rs.close();
-            stmt.close();
-        } catch (SQLException sqlExcept) {
-            sqlExcept.printStackTrace();
->>>>>>> ef212b14
         }
 
         rs.close();
@@ -200,32 +156,15 @@
     }
 
     /**
-<<<<<<< HEAD
      * Executes an INSERT query and returns auto incrementing identity field
-     * assigned to newly created record.
+     * assigned to newly created record. Returns 0 if incrementing identity
+     * field doesn't exist.
      * 
      * @param query
-=======
-     * Executes an INSERT query and returns auto incrementing identity field assigned 
-     * to newly created record. Returns 0 if incrementing identity field doesn't exist.
-     * @param query the insert query to use
->>>>>>> ef212b14
+     *            the insert query to use
      */
     public int insertAndGetAutoValue(String query) throws SQLException {
         int result = 0;
-<<<<<<< HEAD
-=======
-        try {
-            stmt = conn.createStatement();
-            int n = stmt.executeUpdate(query, Statement.RETURN_GENERATED_KEYS);
-            logger.info(n + " row(s) inserted into Derby database.");
-
-            ResultSet rs = stmt.getGeneratedKeys();
-            
-            while (rs.next()) {
-                result = rs.getInt(1);
-            }
->>>>>>> ef212b14
 
         stmt = conn.createStatement();
         int n = stmt.executeUpdate(query, Statement.RETURN_GENERATED_KEYS);
@@ -242,8 +181,17 @@
 
         return result;
     }
-<<<<<<< HEAD
-
+
+    /**
+     * Given a SELECT query retrieving a single String type column, returns
+     * values in that column (e.g. select columnname from tablename).
+     * 
+     * @param query
+     *            select query
+     * @param column
+     *            the column to retrieve information from
+     * @return String values selected from query
+     */
     public String getString(String query, String column) throws SQLException {
         String s = "";
 
@@ -251,28 +199,7 @@
         ResultSet results = stmt.executeQuery(query);
         while (results.next()) {
             s += results.getString(column);
-=======
-    
-    /**
-     * Given a SELECT query retrieving a single String type column, returns
-     * values in that column (e.g. select columnname from tablename).
-     * @param query select query
-     * @param column the column to retrieve information from
-     * @return String values selected from query
-     */
-    public String getString(String query, String column) {
-        String s = "";
-        try {
-            stmt = conn.createStatement();
-            ResultSet results = stmt.executeQuery(query);
-            while(results.next()) {
-                s += results.getString(column) + "\n";
-            }
-            results.close();
-            stmt.close();
-        } catch (SQLException sqlExcept) {
-            sqlExcept.printStackTrace();
->>>>>>> ef212b14
+
         }
         results.close();
         stmt.close();
@@ -280,10 +207,6 @@
         return s;
     }
 
-<<<<<<< HEAD
-=======
-    
->>>>>>> ef212b14
     /**
      * Shutdown the database. Note: A successful shutdown always results in an
      * SQLException to indicate that Derby has shut down and that there is no
