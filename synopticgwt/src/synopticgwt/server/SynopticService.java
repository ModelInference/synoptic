package synopticgwt.server;

import java.io.BufferedInputStream;
import java.io.BufferedReader;
import java.io.FileInputStream;
import java.io.InputStreamReader;
import java.io.PrintWriter;
import java.io.StringWriter;
import java.io.UnsupportedEncodingException;
import java.io.Writer;
import java.math.BigInteger;
import java.security.MessageDigest;
import java.security.NoSuchAlgorithmException;
import java.sql.Timestamp;
import java.util.ArrayList;
import java.util.Calendar;
import java.util.HashMap;
import java.util.HashSet;
import java.util.LinkedHashSet;
import java.util.LinkedList;
import java.util.List;
import java.util.Map;
import java.util.Random;
import java.util.Set;
import java.util.logging.Logger;

import javax.servlet.ServletContext;
import javax.servlet.http.HttpServletRequest;
import javax.servlet.http.HttpSession;

import com.google.gwt.user.server.rpc.RemoteServiceServlet;

import synoptic.algorithms.bisim.Bisimulation;
import synoptic.algorithms.graph.PartitionMultiSplit;
import synoptic.invariants.BinaryInvariant;
import synoptic.invariants.CExamplePath;
import synoptic.invariants.ConcurrencyInvariant;
import synoptic.invariants.ITemporalInvariant;
import synoptic.invariants.TemporalInvariantSet;
import synoptic.main.Main;
import synoptic.main.ParseException;
import synoptic.main.SynopticOptions;
import synoptic.main.TraceParser;
import synoptic.model.ChainsTraceGraph;
import synoptic.model.DAGsTraceGraph;
import synoptic.model.EventNode;
import synoptic.model.Partition;
import synoptic.model.PartitionGraph;
import synoptic.model.WeightedTransition;
import synoptic.model.export.DotExportFormatter;
import synoptic.model.export.GraphExporter;
import synoptic.model.interfaces.INode;
import synoptic.model.interfaces.ITransition;
import synopticgwt.client.ISynopticService;
import synopticgwt.shared.GWTEdge;
import synopticgwt.shared.GWTGraph;
import synopticgwt.shared.GWTGraphDelta;
import synopticgwt.shared.GWTInvariant;
import synopticgwt.shared.GWTInvariantSet;
import synopticgwt.shared.GWTNode;
import synopticgwt.shared.GWTPair;
import synopticgwt.shared.GWTParseException;
import synopticgwt.shared.GWTServerException;
import synopticgwt.shared.GWTSynOpts;
import synopticgwt.shared.LogLine;

/**
 * Implements the Synoptic service which does:
 * 
 * <pre>
 * - Log parsing
 * - Model refinement
 * - Model coarsening
 * </pre>
 */
public class SynopticService extends RemoteServiceServlet implements
        ISynopticService {

    private static final long serialVersionUID = 1L;

    public static Logger logger = Logger.getLogger("SynopticService");

    // Session attribute name storing path of client's uploaded log file.
    static final String logFileSessionAttribute = "logFilePath";

    AppConfiguration config;
    HttpSession session;

    // Variables corresponding to session state.
    private PartitionGraph pGraph;
    private Integer numSplitSteps;
    private Set<ITemporalInvariant> unsatInvs;
    private TemporalInvariantSet minedInvs;
    private Set<ITemporalInvariant> activeInvs;
    private List<CExamplePath<Partition>> counterExampleTraces;
    private ChainsTraceGraph traceGraph;
    private int vID;

    // //////////////////////////////////////////////////////////////////////////////
    // Helper methods.

    private GWTNode gwtNodeFromPartition(Partition p) {
        return new GWTNode(p.getEType().toString(), p.hashCode());
    }

    /**
     * Initializes the server state.
     */
    private void initializeRefinementState(TemporalInvariantSet invs) {
        pGraph = new PartitionGraph(traceGraph, true, invs);
        numSplitSteps = 0;

        unsatInvs = new LinkedHashSet<ITemporalInvariant>();
        unsatInvs.addAll(pGraph.getInvariants().getSet());

        counterExampleTraces = new TemporalInvariantSet(unsatInvs)
                .getAllCounterExamples(pGraph);

        unsatInvs.clear();
        if (counterExampleTraces != null) {
            logger.info("counterExampleTraces : "
                    + counterExampleTraces.toString());
            for (CExamplePath<Partition> relPath : counterExampleTraces) {
                unsatInvs.add(relPath.invariant);
            }
        } else {
            logger.info("counterExampleTraces : NONE");
        }

        activeInvs = new LinkedHashSet<ITemporalInvariant>();
        activeInvs.addAll(pGraph.getInvariants().getSet());
    }

    /**
     * Save server state into the global session object. This function assumes
     * that this session is set appropriate.
     */
    private void storeSessionState() {
        storeSessionState(session);
    }

    /**
     * Save server state into an explicitly given session object.
     */
    private void storeSessionState(HttpSession dstSession) {
        if (dstSession == null) {
            return;
        }

        dstSession.setAttribute("partitionGraph", pGraph);
        dstSession.setAttribute("numSplitSteps", 0);
        dstSession.setAttribute("unsatInvs", unsatInvs);
        dstSession.setAttribute("minedInvs", minedInvs);
        dstSession.setAttribute("activeInvs", activeInvs);
        dstSession.setAttribute("traceGraph", traceGraph);
        dstSession.setAttribute("counterExampleTraces", counterExampleTraces);
    }
    
    /**
     * Sets up AppConfiguration file and sets variables for DerbyDB.
     */
    private void retrieveSessionState() throws Exception {
        ServletContext context = getServletConfig().getServletContext();
        this.config = AppConfiguration.getInstance(context);

        // Retrieve HTTP session to access storage.
        HttpServletRequest request = getThreadLocalRequest();
        session = request.getSession();
        
        if (session.getAttribute("vID") == null) {
           logger.info("null viddd");
            //throw new Exception();
        }
        
        vID = (Integer) session.getAttribute("vID");
    }

    /**
     * Retrieves session state and sets/reconstructs the local variables.
     */
    @SuppressWarnings("unchecked")
    private void retrieveSynopticSessionState() throws Exception {
        retrieveSessionState();

        // Retrieve HTTP session to access storage.
        HttpServletRequest request = getThreadLocalRequest();
        session = request.getSession();

        // Retrieve stuff from storage, and if we can't find something then we
        // throw an error since we can't continue with refinement.

        if (session.getAttribute("partitionGraph") == null) {
            // TODO: throw appropriate exception
            throw new Exception();
        }
        pGraph = (PartitionGraph) session.getAttribute("partitionGraph");

        if (session.getAttribute("numSplitSteps") == null) {
            // TODO: throw appropriate exception
            throw new Exception();
        }
        numSplitSteps = (Integer) session.getAttribute("numSplitSteps");

        if (session.getAttribute("unsatInvs") == null) {
            // TODO: throw appropriate exception
            throw new Exception();
        }
        unsatInvs = (Set<ITemporalInvariant>) session.getAttribute("unsatInvs");

        if (session.getAttribute("minedInvs") == null) {
            // TODO: throw appropriate exception
            throw new Exception();
        }
        minedInvs = (TemporalInvariantSet) session.getAttribute("minedInvs");

        if (session.getAttribute("activeInvs") == null) {
            // TODO: throw appropriate exception
            throw new Exception();
        }
        activeInvs = (Set<ITemporalInvariant>) session
                .getAttribute("activeInvs");

        if (session.getAttribute("traceGraph") == null) {
            // TODO: throw appropriate exception
            throw new Exception();
        }
        traceGraph = (ChainsTraceGraph) session.getAttribute("traceGraph");

        // NOTE: counterExampleTraces is allowed to be null.

        // TODO: create the ability to detect when counterExampleTraces state
        // has not been initialized.

        // if (session.getAttribute("counterExampleTraces") == null) {
        // TODO: throw appropriate exception
        // throw new Exception();
        // }
        counterExampleTraces = (List<CExamplePath<Partition>>) session
                .getAttribute("counterExampleTraces");

        return;
    }

    /**
     * Converts a partition graph into a GWTGraph
     * 
     * @param partGraph
     *            partition graph
     * @return Equivalent GWTGraph
     */
    private GWTGraph PGraphToGWTGraph(PartitionGraph partGraph) {
        GWTGraph graph = new GWTGraph();

        Set<Partition> nodeSet = partGraph.getNodes();
        HashMap<Integer, GWTNode> nodeIds = new HashMap<Integer, GWTNode>();
        GWTNode gwtPNode, adjGWTPNode;

        // Iterate through all the nodes in the pGraph
        for (Partition pNode : nodeSet) {
            // Add the pNode to the GWTGraph
            if (nodeIds.containsKey(pNode.hashCode())) {
                gwtPNode = nodeIds.get(pNode.hashCode());
            } else {
                gwtPNode = gwtNodeFromPartition(pNode);
                nodeIds.put(pNode.hashCode(), gwtPNode);
                graph.addNode(gwtPNode);
            }

            /*
             * Get the list of adjacent nodes that have the current pNode as the
             * source.
             */
            List<WeightedTransition<Partition>> adjacents = pNode
                    .getWeightedTransitions();

            // For every adjacent node, calculate the likelihood of the
            // transition, and add that to the graph's edge.
            for (WeightedTransition<Partition> wTransition : adjacents) {
                // The current adjacent partition.
                Partition adjPNode = wTransition.getTarget();

                if (nodeIds.containsKey(adjPNode.hashCode())) {
                    adjGWTPNode = nodeIds.get(adjPNode.hashCode());
                } else {
                    // Add the node to the graph so it can be connected
                    // if it doesn't exist.
                    adjGWTPNode = gwtNodeFromPartition(adjPNode);
                    nodeIds.put(adjPNode.hashCode(), adjGWTPNode);
                    graph.addNode(adjGWTPNode);
                }

                double transitionProb = wTransition.getFraction();

                // Add the complete weighted edge
                graph.addEdge(gwtPNode, adjGWTPNode, transitionProb,
                        wTransition.getCount());
            }
        }
        return graph;
    }

    /**
     * Calls the TemporalInvariantSetToGWTInvariants below, but first determines
     * if there are any concurrency invariants in the input set.
     */
    private GWTInvariantSet TemporalInvariantSetToGWTInvariants(
            Set<ITemporalInvariant> invs) {
        boolean containsConcurrencyInvs = false;
        for (ITemporalInvariant inv : invs) {
            if (inv instanceof ConcurrencyInvariant) {
                containsConcurrencyInvs = true;
            }
        }
        return TemporalInvariantSetToGWTInvariants(containsConcurrencyInvs,
                invs);
    }

    /**
     * Converts a TemporalInvariantSet into GWTInvariants
     * 
     * @param containsConcurrencyInvs
     *            whether or not the set of invariants contains any
     *            ConcurrencyInvariant instances
     * @param invs
     * @return Equivalent GWTInvariants
     */
    private GWTInvariantSet TemporalInvariantSetToGWTInvariants(
            boolean containsConcurrencyInvs, Set<ITemporalInvariant> invs) {
        GWTInvariantSet GWTinvs = new GWTInvariantSet();
        for (ITemporalInvariant inv : invs) {
            assert (inv instanceof BinaryInvariant);
            BinaryInvariant bInv = ((BinaryInvariant) inv);
            String invKey = inv.getShortName();
            GWTInvariant invVal = new GWTInvariant(bInv.getFirst().toString(),
                    bInv.getSecond().toString(), bInv.getShortName());

            if (bInv instanceof ConcurrencyInvariant) {
                GWTinvs.containsConcurrencyInvs = true;
            }

            // Set a unique identification id.
            invVal.setID(inv.hashCode());

            GWTinvs.addInv(invKey, invVal);
        }
        return GWTinvs;
    }

    protected String throwableStackTraceString(Throwable t) {
        final Writer writer = new StringWriter();
        final PrintWriter printWriter = new PrintWriter(writer);
        t.printStackTrace(printWriter);
        return writer.toString();
    }

    // //////////////////////////////////////////////////////////////////////////////

    /**
     * Handle any exceptions that escape processCall().
     */
    @Override
    protected void doUnexpectedFailure(Throwable t) {
        t.printStackTrace(System.err);

        if (!(t instanceof GWTServerException)) {
            t = new GWTServerException(t.getMessage(), t.getCause(),
                    throwableStackTraceString(t));
        }
        super.doUnexpectedFailure(t);
    }
    
    // Returns the MD5 hash of a String.
    private String getHash(String message) throws UnsupportedEncodingException, NoSuchAlgorithmException {
       byte[] byteMessage = message.getBytes("UTF-8");
       MessageDigest md = MessageDigest.getInstance("MD5");
       
       md.update(byteMessage,0,byteMessage.length);
       BigInteger i = new BigInteger(1, md.digest());
       String result = i.toString(16);
       while (result.length() < 2) {
           result = "0" + result;
       }
       return result;
    }
    
    // Checks if reExp exists in the given table already. If it exists, return the row id of it in
    // the table. If it doesn't exist, insert  reExp into table and return row id of where it was inserted.
    private int getReId(String reExp, String tableName) throws UnsupportedEncodingException, NoSuchAlgorithmException {
        String cleanString = reExp.replace("'", "''"); // Clean String for single quotes.
        String hashReExp = getHash(cleanString);
        int reId = config.derbyDB.getIdExistingRow("select * from " + tableName + " where hash = '" + hashReExp + "'");
        if (reId == -1) { // doesn't exist in database
            reId = config.derbyDB.insertAndGetAutoValue(
                    "insert into " + tableName + "(text, hash) values('" + cleanString + "', '" + hashReExp + "')");
            logger.info("Hash for a reg exp or log lines found in DerbyDB");
        }
        return reId;
    }
    
    // Checks each reg exp in list if it exists in the ReExp table already. Returns list of ids 
    // for each reg exp in the ReExp table.
    private List<Integer> getLogReExp(List<String> l) throws UnsupportedEncodingException, NoSuchAlgorithmException {
        List<Integer> result = new ArrayList<Integer>();
        for (int i = 0; i < l.size(); i++) {
            int currId = getReId(l.get(i), "ReExp");
            result.add(currId);
        }
        return result;
    }
    
    // //////////////////////////////////////////////////////////////////////////////

    /**
     * Parses the input log, and sets up and stores Synoptic session state for
     * refinement\coarsening. For a PO log this returns a null GWTGraph.
     * 
     * @throws Exception
     */
    @Override
    public GWTPair<GWTInvariantSet, GWTGraph> parseLog(GWTSynOpts synOpts)
            throws Exception {

        retrieveSessionState();
       
        // Set up some static variables in Main that are necessary to use the
        // Synoptic library.
        Main.options = new SynopticOptions();
        // Output as much internal Synoptic information as possible.
        Main.options.logLvlExtraVerbose = true;
        Main.options.ignoreNonMatchingLines = synOpts.ignoreNonMatchedLines;
        synoptic.main.Main.setUpLogging();
        Main.random = new Random(Main.options.randomSeed);
        Main.graphExportFormatter = new DotExportFormatter();

        // Instantiate the parser and parse the log lines.
        TraceParser parser = null;
        ArrayList<EventNode> parsedEvents = null;
        
        try {
            parser = new TraceParser(synOpts.regExps, synOpts.partitionRegExp,
                    synOpts.separatorRegExp);
            parsedEvents = parser.parseTraceString(synOpts.logLines, "", -1);
            
        } catch (ParseException pe) {
            logger.info("Caught parse exception: " + pe.toString());
            pe.printStackTrace();
            throw new GWTParseException(pe.getMessage(), pe.getCause(),
                    throwableStackTraceString(pe), pe.getRegex(),
                    pe.getLogLine());

        } catch (Exception e) {
            logger.info("Caught exception: " + e.toString());
            e.printStackTrace();
            throw e;
        }
        
        // Code below mines invariants, and converts them to GWTInvariants.
        GWTGraph graph = null;
        
        int miningTime = (int) System.currentTimeMillis();
        if (parser.logTimeTypeIsTotallyOrdered()) {
            traceGraph = parser.generateDirectTORelation(parsedEvents);
            minedInvs = Main.mineTOInvariants(false, traceGraph);

            if (!synOpts.onlyMineInvs) {
                // In the TO case then we also initialize/store refinement
                // state.
                initializeRefinementState(minedInvs);
                storeSessionState(getThreadLocalRequest().getSession());
                graph = PGraphToGWTGraph(pGraph);
            }
        } else {
            // TODO: expose to the user the option of using another kind of
            // PO invariant miner.
            DAGsTraceGraph inputGraph = parser
                    .generateDirectPORelation(parsedEvents);
            minedInvs = Main.minePOInvariants(true, inputGraph);
            graph = null;
        }
        miningTime = (((int) System.currentTimeMillis() - miningTime) / 1000) % 60;
        logger.info("Time to mine invariants: " + miningTime + " seconds");


        GWTInvariantSet invs = TemporalInvariantSetToGWTInvariants(
                !parser.logTimeTypeIsTotallyOrdered(), minedInvs.getSet());
        
        /**
         * Write user information to Derby DB if the database is open.
         */
        if (config.derbyDB != null) {
            List<Integer> logReId = getLogReExp(synOpts.regExps);
            int partitionReId = getReId(synOpts.partitionRegExp, "ReExp");
            int splitReId = getReId(synOpts.separatorRegExp, "ReExp");
            int logLineId = getReId(synOpts.logLines, "UploadedLog");
            
            // Create a result for summarizing log parsing.
            String parseResult = "";
            parseResult +=  "edges:" + graph.edges.size() + "," +
                            "nodes:" + graph.nodeSet.size() + "," +
                            "traces:" + traceGraph.getNodes().size() + "," +
                            "etypes:" + parsedEvents.size() + ",";
            for (String key : invs.invs.keySet()) {
                parseResult += key + ":" + invs.invs.get(key).size() + ",";
            }
            parseResult += "miningtime:" + miningTime;
            logger.info("Result of parsed log: " + parseResult);
            
            //TODO add synoptictime to parseResult (time to derive final model)
            
            // Insert into ParseLogAction table and obtain parseID to associate with the reg exps.
            Timestamp now = new Timestamp(System.currentTimeMillis());
            String q = "insert into ParseLogAction(vid, timestamp, result) values(" + vID + ", '" + now + "', '" + parseResult + "')"; 
            int parseID = config.derbyDB.insertAndGetAutoValue(q);

            // Inserts into reg exps tables.
            for (int i = 0; i < logReId.size(); i++) {
                config.derbyDB.updateQuery("insert into LogReExp(parseid, reid, logid) values(" + parseID + ", " + logReId.get(i) + ", " + logLineId + ")");
            }
            config.derbyDB.updateQuery("insert into SplitReExp(parseid, reid, logid) values(" + parseID + ", " + splitReId + ", " + logLineId + ")");
            config.derbyDB.updateQuery("insert into PartitionReExp(parseid, reid, logid) values(" + parseID + ", " + partitionReId + ", " + logLineId + ")");
        }

        return new GWTPair<GWTInvariantSet, GWTGraph>(invs, graph);
    }

    /**
     * Reads the log file given by path in session state on server. Passes log
     * file contents into parseLog(). Parses the input log, and sets up and
     * stores Synoptic session state for refinement\coarsening.
     * 
     * @throws Exception
     */
    @Override
    public GWTPair<GWTInvariantSet, GWTGraph> parseUploadedLog(
            GWTSynOpts synOpts) throws Exception {
        // Set up state.
        retrieveSynopticSessionState();

        // Retrieve HTTP session to access location of recent log file uploaded.
        // HttpServletRequest request = getThreadLocalRequest();
        // HttpSession session = request.getSession();

        // This session state attribute set from LogFileUploadServlet and
        // contains
        // path to log file saved on disk from client.
        if (session.getAttribute(logFileSessionAttribute) == null) {
            // TODO: throw appropriate exception
            throw new Exception();
        }

        // Absolute path to the uploaded file.
        String path = session.getAttribute(logFileSessionAttribute).toString();
        logger.info("Reading uploaded file from: " + path);

        String logFileContent = null;
        try {
            FileInputStream fileStream = new FileInputStream(path);
            BufferedInputStream bufferedStream = new BufferedInputStream(
                    fileStream);
            BufferedReader bufferedReader = new BufferedReader(
                    new InputStreamReader(bufferedStream));

            // Build string containing contents within file
            StringBuilder buildLog = new StringBuilder();
            String checkLine;
            while ((checkLine = bufferedReader.readLine()) != null) {
                buildLog.append(checkLine);
                buildLog.append("\n");
            }
            fileStream.close();
            bufferedStream.close();
            bufferedReader.close();
            logFileContent = buildLog.toString();
        } catch (Exception e) {
            throw new Exception("Unable to read uploaded file.");
        }
        synOpts.logLines = logFileContent;
        return parseLog(synOpts);
    }

    /**
     * Restarts refinement by re-creating the partition graph with the active
     * invariants that the user selected.
     * 
     * @throws Exception
     */
    @Override
    public GWTGraph commitInvariants(Set<Integer> activeInvsHashes)
            throws Exception {
        // Set up current state.
        retrieveSynopticSessionState();

        activeInvs.clear();
        // Get the actual set of invariants to be removed.
        for (ITemporalInvariant inv : minedInvs) {
            if (activeInvsHashes.contains(inv.hashCode())) {
                activeInvs.add(inv);
            }
        }

        initializeRefinementState(new TemporalInvariantSet(activeInvs));
        storeSessionState();

        return PGraphToGWTGraph(pGraph);
    }

    /**
     * Performs a single step of refinement on the cached model.
     * 
     * @throws Exception
     */
    @Override
    public GWTGraphDelta refineOneStep() throws Exception {
        // Set up state.
        retrieveSynopticSessionState();

        if (counterExampleTraces == null) {
            // We do not need to perform refinement.
            return null;
        }
        assert (counterExampleTraces.size() > 0);

        // Perform a single refinement step.
        numSplitSteps = Bisimulation.performOneSplitPartitionsStep(
                numSplitSteps, pGraph, counterExampleTraces);

        // Recompute the counter-examples for the unsatisfied invariants.
        counterExampleTraces = new TemporalInvariantSet(unsatInvs)
                .getAllCounterExamples(pGraph);

        unsatInvs.clear();
        if (counterExampleTraces != null) {
            for (CExamplePath<Partition> relPath : counterExampleTraces) {
                unsatInvs.add(relPath.invariant);
            }
        }
        PartitionMultiSplit last = pGraph.getMostRecentSplit();

        GWTNode refinedNode = gwtNodeFromPartition(last.getPartition());

        // Because we've created new objects on top of older objects we need to
        // store the state explicitly.
        storeSessionState();

        // Return the new model.
        return new GWTGraphDelta(PGraphToGWTGraph(pGraph), refinedNode,
                TemporalInvariantSetToGWTInvariants(unsatInvs));

    }

    /**
     * Performs coarsening of the completely refined model in one step.
     */
    @Override
    public GWTGraph coarsenCompletely() throws Exception {
        // Set up state.
        retrieveSynopticSessionState();

        if (unsatInvs.size() != 0) {
            return null;
        }

        Bisimulation.mergePartitions(pGraph);
        return PGraphToGWTGraph(pGraph);
    }

    /**
     * Completes any refinement left to be done and then coarsens the graph into
     * a final model.
     */
    @Override
    public GWTGraph getFinalModel() throws Exception {
        // Set up state.
        retrieveSynopticSessionState();

        // Refine.
        Bisimulation.splitPartitions(pGraph);
        unsatInvs.clear();

        // Coarsen.
        Bisimulation.mergePartitions(pGraph);
        return PGraphToGWTGraph(pGraph);
    }

    /**
     * Find the requested partition and returns a list of log lines, each in the
     * form [line #, line, filename]
     */
    @Override
    public List<LogLine> handleLogRequest(int nodeID) throws Exception {
        // Set up state.
        retrieveSynopticSessionState();

        // Find partition
        Partition requested = null;
        for (Partition p : pGraph.getNodes()) {
            if (p.hashCode() == nodeID) {
                requested = p;
                break;
            }
        }

        // Fetch log lines
        List<LogLine> validLines = new ArrayList<LogLine>();
        if (requested != null) {
            for (EventNode event : requested.getEventNodes()) {
                validLines.add(new LogLine(event.getLineNum(), event.getLine(),
                        event.getShortFileName()));
            }
        }

        return validLines;
    }

    /**
     * Exports the current model as a .dot file. Returns the URL where the
     * generated file may be accessed by a client.
     */
    @Override
    public String exportDot() throws Exception {
<<<<<<< HEAD
        retrieveSynopticSessionState();
        String fileName = exportModelToDot();
        return config.modelExportsURLprefix + fileName;
=======
        retrieveSessionState();
        StringWriter sWriter = new StringWriter();
        GraphExporter.exportGraph(sWriter, pGraph, true);
        return sWriter.toString();
>>>>>>> 4a095acd
    }

    /**
     * Exports the current model as a .png file. Returns the URL where the
     * generated file may be accessed by a client.
     */
    @Override
    public String exportPng() throws Exception {
<<<<<<< HEAD
        retrieveSynopticSessionState();
        String fileName = exportModelToDot();
=======
        retrieveSessionState();

        // First, export the model to a dot file fileName.
        Calendar now = Calendar.getInstance();
        // Naming convention for the file can be improved
        String fileName = now.getTimeInMillis() + ".model.dot";
        String filePath = config.modelExportsDir + fileName;
        GraphExporter.exportGraph(filePath, pGraph, true);

>>>>>>> 4a095acd
        GraphExporter.generatePngFileFromDotFile(config.modelExportsDir
                + fileName);
        return config.modelExportsURLprefix + fileName + ".png";
    }

    /**
     * Calculates and returns the paths through all of the input node IDs.
     * Returns an empty map if no such paths exist.
     * 
     * @param selectedNodes
     * @throws Exception
     */
    public Map<List<GWTEdge>, Set<Integer>> getPathsThroughPartitionIDs(
            Set<Integer> selectedNodeIDs) throws Exception {
        retrieveSynopticSessionState();

        Map<List<GWTEdge>, Set<Integer>> gwtPaths = new HashMap<List<GWTEdge>, Set<Integer>>();

        if (selectedNodeIDs == null || selectedNodeIDs.isEmpty()) {
            return gwtPaths;
        }

        // Take the node IDs and create a set of partitions from them.
        Set<INode<Partition>> selectedNodes = new HashSet<INode<Partition>>();
        for (Integer id : selectedNodeIDs) {
            Partition p = pGraph.getNodeByID(id);
            // Mandate that each node ID maps to a valid Partition.
            assert (p != null);
            selectedNodes.add(p);
        }

        Map<Integer, Set<ITransition<Partition>>> paths = pGraph
                .getPathsThroughPartitions(selectedNodes);

        // Convert an ITransition-centric map to a GWTEdge-centric map.
        for (Integer id : paths.keySet()) {
            // Convert each transition individually into an edge, and then
            // add them all to an individual path.
            Set<ITransition<Partition>> transitions = paths.get(id);
            List<GWTEdge> gwtPath = new LinkedList<GWTEdge>();
            for (ITransition<Partition> trans : transitions) {
                GWTNode trgNode = gwtNodeFromPartition(trans.getTarget());
                GWTNode srcNode = gwtNodeFromPartition(trans.getSource());

                // The value of zero in the construction of this edge
                // is simply a dummy weight, since the purpose of this edge
                // is for finding equivalent edges within the model tab.
                GWTEdge edge = new GWTEdge(srcNode, trgNode, 0, 0);
                gwtPath.add(edge);
            }

            // If there isn't already a path
            if (gwtPaths.get(gwtPath) == null) {
                Set<Integer> traces = new HashSet<Integer>();
                traces.add(id);
                gwtPaths.put(gwtPath, traces);
            } else {
                gwtPaths.get(gwtPath).add(id);
            }
        }
        return gwtPaths;
    }
}<|MERGE_RESOLUTION|>--- conflicted
+++ resolved
@@ -718,16 +718,10 @@
      */
     @Override
     public String exportDot() throws Exception {
-<<<<<<< HEAD
-        retrieveSynopticSessionState();
-        String fileName = exportModelToDot();
-        return config.modelExportsURLprefix + fileName;
-=======
         retrieveSessionState();
         StringWriter sWriter = new StringWriter();
         GraphExporter.exportGraph(sWriter, pGraph, true);
         return sWriter.toString();
->>>>>>> 4a095acd
     }
 
     /**
@@ -736,10 +730,6 @@
      */
     @Override
     public String exportPng() throws Exception {
-<<<<<<< HEAD
-        retrieveSynopticSessionState();
-        String fileName = exportModelToDot();
-=======
         retrieveSessionState();
 
         // First, export the model to a dot file fileName.
@@ -749,7 +739,6 @@
         String filePath = config.modelExportsDir + fileName;
         GraphExporter.exportGraph(filePath, pGraph, true);
 
->>>>>>> 4a095acd
         GraphExporter.generatePngFileFromDotFile(config.modelExportsDir
                 + fileName);
         return config.modelExportsURLprefix + fileName + ".png";
