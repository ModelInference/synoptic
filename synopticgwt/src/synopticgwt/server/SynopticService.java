--- conflicted
+++ resolved
@@ -59,13 +59,11 @@
     private PartitionGraph pGraph;
     private Integer numSplitSteps;
     private Set<ITemporalInvariant> unsatisfiedInvariants;
-<<<<<<< HEAD
+    private TemporalInvariantSet minedInvs;
+    private Graph<EventNode> iGraph;
+
     // Used for exporting files.
     private GraphVizExporter exporter = new GraphVizExporter();
-=======
-    private TemporalInvariantSet minedInvs;
-    private Graph<EventNode> iGraph;
->>>>>>> 1d50d562
 
     // //////////////////////////////////////////////////////////////////////////////
     // Helper methods.
