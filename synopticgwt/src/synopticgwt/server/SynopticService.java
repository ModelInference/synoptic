package synopticgwt.server;

import java.io.File;
import java.util.ArrayList;
import java.util.Calendar;
import java.util.HashMap;
import java.util.LinkedHashSet;
import java.util.List;
import java.util.Set;

import javax.servlet.http.HttpServletRequest;
import javax.servlet.http.HttpSession;

import com.google.gwt.user.server.rpc.RemoteServiceServlet;

import synoptic.algorithms.bisim.Bisimulation;
import synoptic.algorithms.graph.PartitionMultiSplit;
import synoptic.invariants.BinaryInvariant;
import synoptic.invariants.ITemporalInvariant;
import synoptic.invariants.RelationPath;
import synoptic.invariants.TemporalInvariantSet;
import synoptic.invariants.miners.ChainWalkingTOInvMiner;
import synoptic.invariants.miners.InvariantMiner;
import synoptic.invariants.miners.TransitiveClosureInvMiner;
import synoptic.main.TraceParser;
import synoptic.model.EventNode;
import synoptic.model.Graph;
import synoptic.model.Partition;
import synoptic.model.PartitionGraph;
import synoptic.model.export.GraphVizExporter;
import synopticgwt.client.ISynopticService;
import synopticgwt.shared.GWTGraph;
import synopticgwt.shared.GWTGraphDelta;
import synopticgwt.shared.GWTInvariants;
import synopticgwt.shared.GWTPair;
import synopticgwt.shared.LogLine;

/**
 * Implements the Synoptic service which does:
 * 
 * <pre>
 * - Log parsing
 * - Model refinement
 * - Model coarsening
 * </pre>
 */
public class SynopticService extends RemoteServiceServlet implements
        ISynopticService {

    private static final long serialVersionUID = 1L;

    // Variables corresponding to session state.
    private PartitionGraph pGraph;
    private Integer numSplitSteps;
    private Set<ITemporalInvariant> unsatisfiedInvariants;

    // //////////////////////////////////////////////////////////////////////////////
    // Helper methods.

    /**
     * Retrieves session state and sets/reconstructs the local variables.
     */
    @SuppressWarnings("unchecked")
    private void retrieveSessionState() throws Exception {
        // Retrieve HTTP session to access storage.
        HttpServletRequest request = getThreadLocalRequest();
        HttpSession session = request.getSession();
        // Retrieve stuff from storage, and if we can't find something then we
        // throw an error since we can't continue with refinement.
        if (session.getAttribute("model") == null) {
            // TODO: throw appropriate exception
            throw new Exception();
        }
        pGraph = (PartitionGraph) session.getAttribute("model");
        if (session.getAttribute("numSplitSteps") == null) {
            // TODO: throw appropriate exception
            throw new Exception();
        }
        numSplitSteps = (Integer) session.getAttribute("numSplitSteps");
        if (session.getAttribute("unsatInvs") == null) {
            // TODO: throw appropriate exception
            throw new Exception();
        }
        unsatisfiedInvariants = (Set<ITemporalInvariant>) session
                .getAttribute("unsatInvs");
        return;
    }

    /**
     * Converts a partition graph into a GWTGraph
     * 
     * @param pGraph
     *            partition graph
     * @return Equivalent GWTGraph
     */
    private GWTGraph PGraphToGWTGraph(PartitionGraph pGraph) {
        GWTGraph graph = new GWTGraph();

        Set<Partition> nodes = pGraph.getNodes();
        HashMap<Partition, Integer> nodeIds = new HashMap<Partition, Integer>();
        int pNodeId, adjPNodeId = 0;

        // Iterate through all the nodes in the pGraph
        for (Partition pNode : nodes) {
            // Add the pNode to the GWTGraph
            if (nodeIds.containsKey(pNode)) {
                pNodeId = nodeIds.get(pNode);
            } else {
                pNodeId = pNode.hashCode();
                nodeIds.put(pNode, pNodeId);
                graph.addNode(pNodeId, pNode.getEType().toString());
            }

            // Add all the edges corresponding to pNode to the GWTGraph
            Set<Partition> adjacents = pGraph.getAdjacentNodes(pNode);
            for (Partition adjPNode : adjacents) {
                if (nodeIds.containsKey(adjPNode)) {
                    adjPNodeId = nodeIds.get(adjPNode);
                } else {
                    adjPNodeId = adjPNode.hashCode();
                    nodeIds.put(adjPNode, adjPNodeId);
                    graph.addNode(adjPNodeId, adjPNode.getEType().toString());
                }
                graph.addEdge(pNodeId, adjPNodeId);
            }
        }
        return graph;
    }

    /**
     * Converts a TemporalInvariantSet into GWTInvariants
     * 
     * @param invs
     *            TemporalInvariantSet
     * @return Equivalent GWTInvariants
     */
    private GWTInvariants TemporalInvariantSetToGWTInvariants(
            TemporalInvariantSet invs) {
        GWTInvariants GWTinvs = new GWTInvariants();
        for (ITemporalInvariant inv : invs) {
            String invKey = inv.getShortName();
            GWTPair<String, String> invVal;
            if (inv instanceof BinaryInvariant) {
                invVal = new GWTPair<String, String>(((BinaryInvariant) inv)
                        .getFirst().toString(), ((BinaryInvariant) inv)
                        .getSecond().toString(),
                        ((BinaryInvariant) inv).hashCode());
                GWTinvs.addInv(invKey, invVal);
            } else {
                // TODO: throw an exception
            }
        }
        return GWTinvs;
    }

    // //////////////////////////////////////////////////////////////////////////////

    /**
     * Parses the input log, and sets up and stores Synoptic session state for
     * refinement\coarsening.
     */
    @Override
    public GWTPair<GWTInvariants, GWTGraph> parseLog(String logLines,
            List<String> regExps, String partitionRegExp, String separatorRegExp)
            throws synoptic.main.ParseException {

        // Set up some static variables in Main that are necessary to use the
        // Synoptic library.
        synoptic.main.Main.setUpLogging();
        synoptic.main.Main.recoverFromParseErrors = false;
        synoptic.main.Main.ignoreNonMatchingLines = false;
        synoptic.main.Main.debugParse = false;
        synoptic.main.Main.logLvlVerbose = false;
        synoptic.main.Main.logLvlExtraVerbose = false;
        synoptic.main.Main.randomSeed = System.currentTimeMillis();
        synoptic.main.Main.random = new java.util.Random(
                synoptic.main.Main.randomSeed);

        // Instantiate the parser.
        TraceParser parser = synoptic.main.Main.newTraceParser(regExps,
                partitionRegExp, separatorRegExp);

        // Parse the log lines.
        ArrayList<EventNode> parsedEvents = parser.parseTraceString(logLines,
                new String("traceName"), -1);
        Graph<EventNode> inputGraph = parser
                .generateDirectTemporalRelation(parsedEvents);

        // Mine invariants, and convert them to GWTInvariants.
        InvariantMiner miner;
        if (parser.logTimeTypeIsTotallyOrdered()) {
            miner = new ChainWalkingTOInvMiner();
        } else {
            miner = new TransitiveClosureInvMiner();
        }
        TemporalInvariantSet minedInvs = miner.computeInvariants(inputGraph);

        return convertToGWT(minedInvs, inputGraph);
    }

    @Override
    public GWTPair<GWTInvariants, GWTGraph> removeInvs(Set<Integer> hashes) {
        HttpServletRequest request = getThreadLocalRequest();
        HttpSession session = request.getSession();

        if (session.getAttribute("invariants") == null
                || session.getAttribute("inputGraph") == null) {
            // TODO: Throw Appropriate Exception
        }

        TemporalInvariantSet invariants = (TemporalInvariantSet) session
                .getAttribute("invariants");
        Graph<EventNode> inputGraph = (Graph<EventNode>) session
                .getAttribute("inputGraph");

        // TODO: This is horribly inefficient. Must fix.
        for (int hash : hashes) {
            for (ITemporalInvariant inv : invariants) {
                if (((BinaryInvariant) inv).hashCode() == hash) {
                    invariants.remove(inv);
                    break;
                }
            }
        }

        return convertToGWT(invariants, inputGraph);
    }

    /**
     * Helper method for parseLog and removInvs methods
     */
    private GWTPair<GWTInvariants, GWTGraph> convertToGWT(
            TemporalInvariantSet minedInvs, Graph<EventNode> inputGraph) {
        GWTInvariants invs = TemporalInvariantSetToGWTInvariants(minedInvs);

        // Create a PartitionGraph and convert it into a GWTGraph.
        PartitionGraph pGraph = new PartitionGraph(inputGraph, true, minedInvs);
        GWTGraph graph = PGraphToGWTGraph(pGraph);

        // Retrieve HTTP session for storage.
        HttpServletRequest request = getThreadLocalRequest();
        HttpSession session = request.getSession();

        // Save stuff into session.

        // Compute and save unsatisfied invariants (they are just the mined
        // invariants)
        Set<ITemporalInvariant> unsatisfiedInvariants;
        unsatisfiedInvariants = new LinkedHashSet<ITemporalInvariant>();
        unsatisfiedInvariants.addAll(pGraph.getInvariants().getSet());
        session.setAttribute("invariants", minedInvs);
        session.setAttribute("inputGraph", inputGraph);
        session.setAttribute("unsatInvs", unsatisfiedInvariants);
        session.setAttribute("model", pGraph);
        session.setAttribute("numSplitSteps", 0);

        return new GWTPair<GWTInvariants, GWTGraph>(invs, graph, 0);
    }

    /**
     * Performs a single step of refinement on the cached model.
     */
    @Override
    public GWTGraphDelta refineOneStep() {
        // Retrieve HTTP session to access storage.
        HttpServletRequest request = getThreadLocalRequest();
        HttpSession session = request.getSession();
        // Retrieve stuff from storage, and if we can't find something then we
        // throw an error since we can't continue with refinement.
        if (session.getAttribute("model") == null) {
            // TODO: throw appropriate exception
            return null;
        }
        PartitionGraph pGraph = (PartitionGraph) session.getAttribute("model");

        if (session.getAttribute("numSplitSteps") == null) {
            // TODO: throw appropriate exception
            return null;
        }
        Integer numSplitSteps = (Integer) session.getAttribute("numSplitSteps");
        if (session.getAttribute("unsatInvs") == null) {
            // TODO: throw appropriate exception
            return null;
        }
        @SuppressWarnings("unchecked")
        Set<ITemporalInvariant> unsatisfiedInvariants = (Set<ITemporalInvariant>) session
                .getAttribute("unsatInvs");

        if (unsatisfiedInvariants.size() != 0) {
            // Retrieve the counter-examples for the unsatisfied invariants.
            List<RelationPath<Partition>> counterExampleTraces = new TemporalInvariantSet(
                    unsatisfiedInvariants).getAllCounterExamples(pGraph);

            // TODO: raise an appropriate Exception when the assert condition is
            // violated.
            assert (counterExampleTraces != null && counterExampleTraces.size() > 0);

            // Perform a single refinement step.
            numSplitSteps = Bisimulation.performOneSplitPartitionsStep(
                    numSplitSteps, pGraph, counterExampleTraces);

            // Recompute the unsatisfied invariants based on
            // counterExampleTraces (set by reference above).
            unsatisfiedInvariants.clear();
            for (RelationPath<Partition> relPath : counterExampleTraces) {
                unsatisfiedInvariants.add(relPath.invariant);
            }

            PartitionMultiSplit last = pGraph.getMostRecentSplit();

            int refinedNode = last.getPartition().hashCode(); // until
                                                              // determined
            // Return the new model.
            return new GWTGraphDelta(PGraphToGWTGraph(pGraph), refinedNode);
        }
        // We did not need to perform refinement.
        return null;
    }

    /**
     * Performs coarsening of the completely refined model in one single step.
     */
    @Override
    public GWTGraph coarsenOneStep() throws Exception {
        // Set up state.
        retrieveSessionState();

        // TODO: raise an appropriate Exception when the assert condition is
        // violated.
        assert (unsatisfiedInvariants.size() == 0);

        Bisimulation.mergePartitions(pGraph);
        return PGraphToGWTGraph(pGraph);
    }

    /**
     * Completes any refinement left to be done and then coarsens the graph into
     * a final model.
     */
    @Override
    public GWTGraph getFinalModel() throws Exception {
        // Set up state.
        retrieveSessionState();

        // Refine.
        Bisimulation.splitPartitions(pGraph);
        unsatisfiedInvariants.clear();

        // Coarsen.
        Bisimulation.mergePartitions(pGraph);
        return PGraphToGWTGraph(pGraph);
    }

    /**
     * Find the requested partition and returns a list of log lines, each in the
     * form [line #, line, filename]
     */
    @Override
    public List<LogLine> handleLogRequest(int nodeID) throws Exception {

        // Set up state.
        retrieveSessionState();

        // Find partition
        Partition requested = null;
        for (Partition p : pGraph.getNodes()) {
            if (p.hashCode() == nodeID) {
                requested = p;
                break;
            }
        }

        // Fetch log lines
        List<LogLine> validLines = new ArrayList<LogLine>();
        if (requested != null) {
            for (EventNode event : requested.getEvents()) {
                validLines.add(new LogLine(event.getLineNum(), event.getLine(),
                        event.getShortFileName()));
            }
        }

        return validLines;
    }

    /**
     * Exports the current model and downloads it as a .png and .dot file.
     * Returns the filename/directory.
     */
    @Override
    public String exportModel() throws Exception {
<<<<<<< HEAD
        retrieveSessionState();
        GraphVizExporter exporter = new GraphVizExporter();
        Calendar now = Calendar.getInstance();
        String filename = "userexport/" + now.getTimeInMillis()
                + "exportmodel.dot";
        exporter.exportAsDotAndPngFast(filename, pGraph);
        File file = new File(filename + ".png");
        while (!file.exists()) {
            // file = new File(filename + ".png");
        }
        return filename;
=======
    	retrieveSessionState();
    	GraphVizExporter exporter = new GraphVizExporter();
    	Calendar now = Calendar.getInstance();
    	String filename = "userexport/"
    		+ now.getTimeInMillis() + "exportmodel.dot";
    	exporter.exportAsDotAndPngFast(filename, pGraph);
    	File file = new File(filename + ".png");
    	while (!file.exists()) {
    	}
    	return filename;
>>>>>>> 5ba6a813
    }

}<|MERGE_RESOLUTION|>--- conflicted
+++ resolved
@@ -388,19 +388,6 @@
      */
     @Override
     public String exportModel() throws Exception {
-<<<<<<< HEAD
-        retrieveSessionState();
-        GraphVizExporter exporter = new GraphVizExporter();
-        Calendar now = Calendar.getInstance();
-        String filename = "userexport/" + now.getTimeInMillis()
-                + "exportmodel.dot";
-        exporter.exportAsDotAndPngFast(filename, pGraph);
-        File file = new File(filename + ".png");
-        while (!file.exists()) {
-            // file = new File(filename + ".png");
-        }
-        return filename;
-=======
     	retrieveSessionState();
     	GraphVizExporter exporter = new GraphVizExporter();
     	Calendar now = Calendar.getInstance();
@@ -411,7 +398,6 @@
     	while (!file.exists()) {
     	}
     	return filename;
->>>>>>> 5ba6a813
     }
 
 }