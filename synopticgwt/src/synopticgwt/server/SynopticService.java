package synopticgwt.server;

import java.io.BufferedInputStream;
import java.io.BufferedReader;
import java.io.FileInputStream;
import java.io.InputStreamReader;
import java.io.PrintWriter;
import java.io.StringWriter;
import java.io.Writer;
import java.util.ArrayList;
import java.util.Calendar;
import java.util.HashMap;
import java.util.HashSet;
import java.util.LinkedHashSet;
import java.util.LinkedList;
import java.util.List;
import java.util.ListIterator;
import java.util.Map;
import java.util.Random;
import java.util.Set;
import java.util.logging.Logger;

import javax.servlet.ServletContext;
import javax.servlet.http.HttpServletRequest;
import javax.servlet.http.HttpSession;

import com.google.gwt.user.server.rpc.RemoteServiceServlet;

import synoptic.algorithms.bisim.Bisimulation;
import synoptic.algorithms.graph.PartitionMultiSplit;
import synoptic.invariants.BinaryInvariant;
import synoptic.invariants.CExamplePath;
import synoptic.invariants.ConcurrencyInvariant;
import synoptic.invariants.ITemporalInvariant;
import synoptic.invariants.TemporalInvariantSet;
import synoptic.main.Main;
import synoptic.main.ParseException;
import synoptic.main.SynopticOptions;
import synoptic.main.TraceParser;
import synoptic.model.ChainsTraceGraph;
import synoptic.model.DAGsTraceGraph;
import synoptic.model.EventNode;
import synoptic.model.Partition;
import synoptic.model.PartitionGraph;
import synoptic.model.WeightedTransition;
import synoptic.model.export.DotExportFormatter;
import synoptic.model.export.GraphExporter;
import synoptic.model.interfaces.INode;
<<<<<<< HEAD
import synoptic.model.interfaces.ITransition;
import synoptic.util.time.ITime;
=======
>>>>>>> 2876a649
import synopticgwt.client.ISynopticService;
import synopticgwt.shared.GWTEdge;
import synopticgwt.shared.GWTGraph;
import synopticgwt.shared.GWTGraphDelta;
import synopticgwt.shared.GWTInvariant;
import synopticgwt.shared.GWTInvariantSet;
import synopticgwt.shared.GWTNode;
import synopticgwt.shared.GWTPair;
import synopticgwt.shared.GWTParseException;
import synopticgwt.shared.GWTServerException;
import synopticgwt.shared.GWTSynOpts;
import synopticgwt.shared.LogLine;

/**
 * Implements the Synoptic service which does:
 * 
 * <pre>
 * - Log parsing
 * - Model refinement
 * - Model coarsening
 * </pre>
 */
public class SynopticService extends RemoteServiceServlet implements
        ISynopticService {

    private static final long serialVersionUID = 1L;

    public static Logger logger = Logger.getLogger("SynopticService");

    // Session attribute name storing path of client's uploaded log file.
    static final String logFileSessionAttribute = "logFilePath";

    static AppConfiguration config = null;
    HttpSession session;

    // Variables corresponding to session state.
    private PartitionGraph pGraph;
    private Integer numSplitSteps;
    private Set<ITemporalInvariant> unsatInvs;
    private TemporalInvariantSet minedInvs;
    private Set<ITemporalInvariant> activeInvs;
    private List<CExamplePath<Partition>> counterExampleTraces;
    private ChainsTraceGraph traceGraph;
    private int vID;

    // //////////////////////////////////////////////////////////////////////////////
    // Helper methods.

    private GWTNode gwtNodeFromPartition(Partition p) {
        return new GWTNode(p.getEType().toString(), p.hashCode());
    }

    /**
     * Initializes the server state.
     */
    private void initializeRefinementState(TemporalInvariantSet invs) {
        pGraph = new PartitionGraph(traceGraph, true, invs);
        numSplitSteps = 0;

        unsatInvs = new LinkedHashSet<ITemporalInvariant>();
        unsatInvs.addAll(pGraph.getInvariants().getSet());

        counterExampleTraces = new TemporalInvariantSet(unsatInvs)
                .getAllCounterExamples(pGraph);

        unsatInvs.clear();
        if (counterExampleTraces != null) {
            logger.info("counterExampleTraces : "
                    + counterExampleTraces.toString());
            for (CExamplePath<Partition> relPath : counterExampleTraces) {
                unsatInvs.add(relPath.invariant);
            }
        } else {
            logger.info("counterExampleTraces : NONE");
        }

        activeInvs = new LinkedHashSet<ITemporalInvariant>();
        activeInvs.addAll(pGraph.getInvariants().getSet());
    }

    /**
     * Save server state into the global session object. This function assumes
     * that this session is set appropriate.
     */
    private void storeSessionState() {
        storeSessionState(session);
    }

    /**
     * Save server state into an explicitly given session object.
     */
    private void storeSessionState(HttpSession dstSession) {
        if (dstSession == null) {
            return;
        }

        dstSession.setAttribute("partitionGraph", pGraph);
        dstSession.setAttribute("numSplitSteps", 0);
        dstSession.setAttribute("unsatInvs", unsatInvs);
        dstSession.setAttribute("minedInvs", minedInvs);
        dstSession.setAttribute("activeInvs", activeInvs);
        dstSession.setAttribute("traceGraph", traceGraph);
        dstSession.setAttribute("counterExampleTraces", counterExampleTraces);
    }

    /**
     * Sets up AppConfiguration file and sets variables for DerbyDB.
     */
    private void retrieveSessionState() throws Exception {
        ServletContext context = getServletConfig().getServletContext();
        if (config == null) {
            config = AppConfiguration.getInstance(context);
        }

        // Retrieve HTTP session to access storage.
        HttpServletRequest request = getThreadLocalRequest();
        session = request.getSession();

        if (session.getAttribute("vID") == null) {
            logger.info("Derby support disabled");
        } else {
            vID = (Integer) session.getAttribute("vID");
        }
    }

    /**
     * Retrieves session state and sets/reconstructs the local variables.
     */
    @SuppressWarnings("unchecked")
    private void retrieveSynopticSessionState() throws Exception {
        retrieveSessionState();

        // Retrieve HTTP session to access storage.
        HttpServletRequest request = getThreadLocalRequest();
        session = request.getSession();

        // Retrieve stuff from storage, and if we can't find something then we
        // throw an error since we can't continue with refinement.

        if (session.getAttribute("partitionGraph") == null) {
            throw new Exception("session attribute 'partitionGraph' missing");
        }
        pGraph = (PartitionGraph) session.getAttribute("partitionGraph");

        if (session.getAttribute("numSplitSteps") == null) {
            throw new Exception("session attribute 'numSplitSteps' missing");
        }
        numSplitSteps = (Integer) session.getAttribute("numSplitSteps");

        if (session.getAttribute("unsatInvs") == null) {
            throw new Exception("session attribute 'unsatInvs' missing");
        }
        unsatInvs = (Set<ITemporalInvariant>) session.getAttribute("unsatInvs");

        if (session.getAttribute("minedInvs") == null) {
            throw new Exception("session attribute 'minedInvs' missing");
        }
        minedInvs = (TemporalInvariantSet) session.getAttribute("minedInvs");

        if (session.getAttribute("activeInvs") == null) {
            throw new Exception("session attribute 'activeInvs' missing");
        }
        activeInvs = (Set<ITemporalInvariant>) session
                .getAttribute("activeInvs");

        if (session.getAttribute("traceGraph") == null) {
            throw new Exception("session attribute 'traceGraph' missing");
        }
        traceGraph = (ChainsTraceGraph) session.getAttribute("traceGraph");

        // NOTE: counterExampleTraces is allowed to be null.

        // TODO: create the ability to detect when counterExampleTraces state
        // has not been initialized.

        // if (session.getAttribute("counterExampleTraces") == null) {
        // TODO: throw appropriate exception
        // throw new Exception();
        // }
        counterExampleTraces = (List<CExamplePath<Partition>>) session
                .getAttribute("counterExampleTraces");

        return;
    }

    /**
     * Converts a partition graph into a GWTGraph
     * 
     * @param partGraph
     *            partition graph
     * @return Equivalent GWTGraph
     */
    private GWTGraph PGraphToGWTGraph(PartitionGraph partGraph) {
        GWTGraph graph = new GWTGraph();

        Set<Partition> nodeSet = partGraph.getNodes();
        HashMap<Integer, GWTNode> nodeIds = new HashMap<Integer, GWTNode>();
        GWTNode gwtPNode, adjGWTPNode;

        // Iterate through all the nodes in the pGraph
        for (Partition pNode : nodeSet) {
            // Add the pNode to the GWTGraph
            if (nodeIds.containsKey(pNode.hashCode())) {
                gwtPNode = nodeIds.get(pNode.hashCode());
            } else {
                gwtPNode = gwtNodeFromPartition(pNode);
                nodeIds.put(pNode.hashCode(), gwtPNode);
                graph.addNode(gwtPNode);
            }

            /*
             * Get the list of adjacent nodes that have the current pNode as the
             * source.
             */
            List<WeightedTransition<Partition>> adjacents = pNode
                    .getWeightedTransitions();

            // For every adjacent node, calculate the likelihood of the
            // transition, and add that to the graph's edge.
            for (WeightedTransition<Partition> wTransition : adjacents) {
                // The current adjacent partition.
                Partition adjPNode = wTransition.getTarget();

                if (nodeIds.containsKey(adjPNode.hashCode())) {
                    adjGWTPNode = nodeIds.get(adjPNode.hashCode());
                } else {
                    // Add the node to the graph so it can be connected
                    // if it doesn't exist.
                    adjGWTPNode = gwtNodeFromPartition(adjPNode);
                    nodeIds.put(adjPNode.hashCode(), adjGWTPNode);
                    graph.addNode(adjGWTPNode);
                }

                double transitionProb = wTransition.getFraction();
                ITime mean = wTransition
                        .getDeltaSeries().computeMean();
                if (mean == null)
//                    double latency = Double.parseDouble(wTransition
//                            .getDeltaSeries().computeMedian().toString());
                    transitionProb = 42.0;

                // Add the complete weighted edge
                graph.addEdge(gwtPNode, adjGWTPNode, transitionProb,
                        wTransition.getCount(), transitionProb);
            }
        }
        return graph;
    }

    /**
     * Calls the TemporalInvariantSetToGWTInvariants below, but first determines
     * if there are any concurrency invariants in the input set.
     */
    private GWTInvariantSet TemporalInvariantSetToGWTInvariants(
            Set<ITemporalInvariant> invs) {
        boolean containsConcurrencyInvs = false;
        for (ITemporalInvariant inv : invs) {
            if (inv instanceof ConcurrencyInvariant) {
                containsConcurrencyInvs = true;
            }
        }
        return TemporalInvariantSetToGWTInvariants(containsConcurrencyInvs,
                invs);
    }

    /**
     * Converts a TemporalInvariantSet into GWTInvariants
     * 
     * @param containsConcurrencyInvs
     *            whether or not the set of invariants contains any
     *            ConcurrencyInvariant instances
     * @param invs
     * @return Equivalent GWTInvariants
     */
    private GWTInvariantSet TemporalInvariantSetToGWTInvariants(
            boolean containsConcurrencyInvs, Set<ITemporalInvariant> invs) {
        GWTInvariantSet GWTinvs = new GWTInvariantSet();
        for (ITemporalInvariant inv : invs) {
            assert (inv instanceof BinaryInvariant);
            BinaryInvariant bInv = ((BinaryInvariant) inv);
            String invKey = inv.getShortName();
            GWTInvariant invVal = new GWTInvariant(bInv.getFirst().toString(),
                    bInv.getSecond().toString(), bInv.getShortName());

            if (bInv instanceof ConcurrencyInvariant) {
                GWTinvs.containsConcurrencyInvs = true;
            }

            // Set a unique identification id.
            invVal.setID(inv.hashCode());

            GWTinvs.addInv(invKey, invVal);
        }
        return GWTinvs;
    }

    protected String throwableStackTraceString(Throwable t) {
        final Writer writer = new StringWriter();
        final PrintWriter printWriter = new PrintWriter(writer);
        t.printStackTrace(printWriter);
        return writer.toString();
    }

    // //////////////////////////////////////////////////////////////////////////////

    /**
     * Handle any exceptions that escape processCall().
     */
    @Override
    protected void doUnexpectedFailure(Throwable t) {
        t.printStackTrace(System.err);

        if (!(t instanceof GWTServerException)) {
            t = new GWTServerException(t.getMessage(), t.getCause(),
                    throwableStackTraceString(t));
        }
        super.doUnexpectedFailure(t);
    }

    // //////////////////////////////////////////////////////////////////////////////

    /**
     * Parses the input log, and sets up and stores Synoptic session state for
     * refinement\coarsening. For a PO log this returns a null GWTGraph.
     * 
     * @throws Exception
     */
    @Override
    public GWTPair<GWTInvariantSet, GWTGraph> parseLog(GWTSynOpts synOpts)
            throws Exception {

        retrieveSessionState();

        // Set up some static variables in Main that are necessary to use the
        // Synoptic library.
        Main.options = new SynopticOptions();
        // Output as much internal Synoptic information as possible.
        Main.options.logLvlExtraVerbose = true;
        Main.options.ignoreNonMatchingLines = synOpts.ignoreNonMatchedLines;
        Main.options.enablePerfDebugging = true;
        synoptic.main.Main.setUpLogging();
        Main.random = new Random(Main.options.randomSeed);
        Main.graphExportFormatter = new DotExportFormatter();

        // Instantiate the parser and parse the log lines.
        TraceParser parser = null;
        ArrayList<EventNode> parsedEvents = null;

        try {
            parser = new TraceParser(synOpts.regExps, synOpts.partitionRegExp,
                    synOpts.separatorRegExp);
            parsedEvents = parser.parseTraceString(synOpts.logLines, "", -1);

        } catch (ParseException pe) {
            logger.info("Caught parse exception: " + pe.toString());
            pe.printStackTrace();
            throw new GWTParseException(pe.getMessage(), pe.getCause(),
                    throwableStackTraceString(pe), pe.getRegex(),
                    pe.getLogLine());

        } catch (Exception e) {
            logger.info("Caught exception: " + e.toString());
            e.printStackTrace();
            throw e;
        }

        // Code below mines invariants, and converts them to GWTInvariants.
        GWTGraph graph = null;

        int miningTime = (int) System.currentTimeMillis();
        if (parser.logTimeTypeIsTotallyOrdered()) {
            traceGraph = parser.generateDirectTORelation(parsedEvents);
            minedInvs = Main.mineTOInvariants(false, traceGraph);

            if (!synOpts.onlyMineInvs) {
                // In the TO case then we also initialize/store refinement
                // state.
                initializeRefinementState(minedInvs);
                storeSessionState(getThreadLocalRequest().getSession());
                graph = PGraphToGWTGraph(pGraph);
            }
        } else {
            // TODO: expose to the user the option of using another kind of
            // PO invariant miner.
            DAGsTraceGraph inputGraph = parser
                    .generateDirectPORelation(parsedEvents);
            minedInvs = Main.minePOInvariants(true, inputGraph);
            graph = null;
        }
        miningTime = (((int) System.currentTimeMillis() - miningTime) / 1000) % 60;
        logger.info("Time to mine invariants: " + miningTime + " seconds");

        GWTInvariantSet invs = TemporalInvariantSetToGWTInvariants(
                !parser.logTimeTypeIsTotallyOrdered(), minedInvs.getSet());

        /**
         * Write user information to Derby DB if the database is open.
         */
        if (config.derbyDB != null) {
            config.derbyDB.writeUserParsingInfo(vID, synOpts, graph,
                    traceGraph, parsedEvents, minedInvs, invs, miningTime);
        }

        return new GWTPair<GWTInvariantSet, GWTGraph>(invs, graph);
    }

    /**
     * Reads the log file given by path in session state on server. Passes log
     * file contents into parseLog(). Parses the input log, and sets up and
     * stores Synoptic session state for refinement\coarsening.
     * 
     * @throws Exception
     */
    @Override
    public GWTPair<GWTInvariantSet, GWTGraph> parseUploadedLog(
            GWTSynOpts synOpts) throws Exception {
        // Set up state.
        retrieveSynopticSessionState();

        // Retrieve HTTP session to access location of recent log file uploaded.
        // HttpServletRequest request = getThreadLocalRequest();
        // HttpSession session = request.getSession();

        // This session state attribute set from LogFileUploadServlet and
        // contains
        // path to log file saved on disk from client.
        if (session.getAttribute(logFileSessionAttribute) == null) {
            // TODO: throw appropriate exception
            throw new Exception();
        }

        // Absolute path to the uploaded file.
        String path = session.getAttribute(logFileSessionAttribute).toString();
        logger.info("Reading uploaded file from: " + path);

        String logFileContent = null;
        try {
            FileInputStream fileStream = new FileInputStream(path);
            BufferedInputStream bufferedStream = new BufferedInputStream(
                    fileStream);
            BufferedReader bufferedReader = new BufferedReader(
                    new InputStreamReader(bufferedStream));

            // Build string containing contents within file
            StringBuilder buildLog = new StringBuilder();
            String checkLine;
            while ((checkLine = bufferedReader.readLine()) != null) {
                buildLog.append(checkLine);
                buildLog.append("\n");
            }
            fileStream.close();
            bufferedStream.close();
            bufferedReader.close();
            logFileContent = buildLog.toString();
        } catch (Exception e) {
            throw new Exception("Unable to read uploaded file.");
        }
        synOpts.logLines = logFileContent;
        return parseLog(synOpts);
    }

    /**
     * Restarts refinement by re-creating the partition graph with the active
     * invariants that the user selected.
     * 
     * @throws Exception
     */
    @Override
    public GWTGraph commitInvariants(Set<Integer> activeInvsHashes)
            throws Exception {
        // Set up current state.
        retrieveSynopticSessionState();

        activeInvs.clear();
        // Get the actual set of invariants to be removed.
        for (ITemporalInvariant inv : minedInvs) {
            if (activeInvsHashes.contains(inv.hashCode())) {
                activeInvs.add(inv);
            }
        }

        initializeRefinementState(new TemporalInvariantSet(activeInvs));
        storeSessionState();

        return PGraphToGWTGraph(pGraph);
    }

    /**
     * Performs a single step of refinement on the cached model.
     * 
     * @throws Exception
     */
    @Override
    public GWTGraphDelta refineOneStep() throws Exception {
        // Set up state.
        retrieveSynopticSessionState();

        if (counterExampleTraces == null) {
            // We do not need to perform refinement.
            return null;
        }
        assert (counterExampleTraces.size() > 0);

        // Perform a single refinement step.
        numSplitSteps = Bisimulation.performOneSplitPartitionsStep(
                numSplitSteps, pGraph, counterExampleTraces);

        // Recompute the counter-examples for the unsatisfied invariants.
        counterExampleTraces = new TemporalInvariantSet(unsatInvs)
                .getAllCounterExamples(pGraph);

        unsatInvs.clear();
        if (counterExampleTraces != null) {
            for (CExamplePath<Partition> relPath : counterExampleTraces) {
                unsatInvs.add(relPath.invariant);
            }
        }
        PartitionMultiSplit last = pGraph.getMostRecentSplit();

        GWTNode refinedNode = gwtNodeFromPartition(last.getPartition());

        // Because we've created new objects on top of older objects we need to
        // store the state explicitly.
        storeSessionState();

        // Return the new model.
        return new GWTGraphDelta(PGraphToGWTGraph(pGraph), refinedNode,
                TemporalInvariantSetToGWTInvariants(unsatInvs));

    }

    /**
     * Performs coarsening of the completely refined model in one step.
     */
    @Override
    public GWTGraph coarsenCompletely() throws Exception {
        // Set up state.
        retrieveSynopticSessionState();

        if (unsatInvs.size() != 0) {
            return null;
        }

        Bisimulation.mergePartitions(pGraph);
        return PGraphToGWTGraph(pGraph);
    }

    /**
     * Completes any refinement left to be done and then coarsens the graph into
     * a final model.
     */
    @Override
    public GWTGraph getFinalModel() throws Exception {
        // Set up state.
        retrieveSynopticSessionState();

        // Refine.
        Bisimulation.splitPartitions(pGraph);
        unsatInvs.clear();

        // Coarsen.
        Bisimulation.mergePartitions(pGraph);
        return PGraphToGWTGraph(pGraph);
    }

    /**
     * Find the requested partition and returns a list of log lines, each in the
     * form [line #, line, filename]
     */
    @Override
    public List<LogLine> handleLogRequest(int nodeID) throws Exception {
        // Set up state.
        retrieveSynopticSessionState();

        // Find partition
        Partition requested = null;
        for (Partition p : pGraph.getNodes()) {
            if (p.hashCode() == nodeID) {
                requested = p;
                break;
            }
        }

        // Fetch log lines
        List<LogLine> validLines = new ArrayList<LogLine>();
        if (requested != null) {
            for (EventNode event : requested.getEventNodes()) {
                validLines.add(new LogLine(event.getLineNum(), event.getLine(),
                        event.getShortFileName()));
            }
        }

        return validLines;
    }

    /**
     * Exports the current model as a .dot file. Returns the URL where the
     * generated file may be accessed by a client.
     */
    @Override
    public String exportDot() throws Exception {
        retrieveSessionState();
        StringWriter sWriter = new StringWriter();
        GraphExporter.exportGraph(sWriter, pGraph, true);
        return sWriter.toString();
    }

    /**
     * Exports the current model as a .png file. Returns the URL where the
     * generated file may be accessed by a client.
     */
    @Override
    public String exportPng() throws Exception {
        retrieveSessionState();

        // First, export the model to a dot file fileName.
        Calendar now = Calendar.getInstance();
        // Naming convention for the file can be improved
        String fileName = now.getTimeInMillis() + ".model.dot";
        String filePath = config.modelExportsDir + fileName;
        GraphExporter.exportGraph(filePath, pGraph, true);

        GraphExporter.generatePngFileFromDotFile(config.modelExportsDir
                + fileName);
        return config.modelExportsURLprefix + fileName + ".png";
    }

    /**
     * Calculates and returns the paths through all of the input node IDs.
     * Returns an empty map if no such paths exist.
     * 
     * @param selectedNodes
     * @throws Exception
     */
    public Map<List<GWTEdge>, Set<Integer>> getPathsThroughPartitionIDs(
            Set<Integer> selectedNodeIDs) throws Exception {
        retrieveSynopticSessionState();

        Map<List<GWTEdge>, Set<Integer>> gwtPaths = new HashMap<List<GWTEdge>, Set<Integer>>();

        if (selectedNodeIDs == null || selectedNodeIDs.isEmpty()) {
            return gwtPaths;
        }

        // Take the node IDs and create a set of partitions from them.
        Set<INode<Partition>> selectedNodes = new HashSet<INode<Partition>>();
        for (Integer id : selectedNodeIDs) {
            Partition p = pGraph.getNodeByID(id);
            // Mandate that each node ID maps to a valid Partition.
            assert (p != null);
            selectedNodes.add(p);
        }

        Map<Integer, List<Partition>> paths = pGraph
                .getPathsThroughPartitions(selectedNodes);

        // Convert an ITransition-centric map to a GWTEdge-centric map.
        for (Integer id : paths.keySet()) {
            // Convert each transition individually into an edge, and then
            // add them all to an individual path.
            List<Partition> transitions = paths.get(id);
            List<GWTEdge> gwtPath = new LinkedList<GWTEdge>();
            Partition prevP = transitions.get(0);
            ListIterator<Partition> lIter = transitions.listIterator(1);
            while (lIter.hasNext()) {
                Partition currP = lIter.next();
                GWTNode trgNode = gwtNodeFromPartition(currP);
                GWTNode srcNode = gwtNodeFromPartition(prevP);

                // The value of zero in the construction of this edge
                // is simply a dummy weight, since the purpose of this edge
                // is for finding equivalent edges within the model tab.
                GWTEdge edge = new GWTEdge(srcNode, trgNode, 0, 0, 0);
                gwtPath.add(edge);
                prevP = currP;
            }

            // If there isn't already a path
            if (gwtPaths.get(gwtPath) == null) {
                Set<Integer> traces = new HashSet<Integer>();
                traces.add(id);
                gwtPaths.put(gwtPath, traces);
            } else {
                gwtPaths.get(gwtPath).add(id);
            }
        }
        return gwtPaths;
    }
}<|MERGE_RESOLUTION|>--- conflicted
+++ resolved
@@ -46,11 +46,7 @@
 import synoptic.model.export.DotExportFormatter;
 import synoptic.model.export.GraphExporter;
 import synoptic.model.interfaces.INode;
-<<<<<<< HEAD
-import synoptic.model.interfaces.ITransition;
 import synoptic.util.time.ITime;
-=======
->>>>>>> 2876a649
 import synopticgwt.client.ISynopticService;
 import synopticgwt.shared.GWTEdge;
 import synopticgwt.shared.GWTGraph;
@@ -285,11 +281,10 @@
                 }
 
                 double transitionProb = wTransition.getFraction();
-                ITime mean = wTransition
-                        .getDeltaSeries().computeMean();
+                ITime mean = wTransition.getDeltaSeries().computeMean();
                 if (mean == null)
-//                    double latency = Double.parseDouble(wTransition
-//                            .getDeltaSeries().computeMedian().toString());
+                    // double latency = Double.parseDouble(wTransition
+                    // .getDeltaSeries().computeMedian().toString());
                     transitionProb = 42.0;
 
                 // Add the complete weighted edge
