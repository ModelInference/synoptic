package synopticgwt.client.model;

import com.google.gwt.core.client.JavaScriptObject;

/**
 * Used to create the graphic representing the Synoptic model.
 */
public class ModelGraphic {
    // //////////////////////////////////////////////////////////////////////////
    // JSNI methods -- JavaScript Native Interface methods. The method body of
    // these calls is pure JavaScript.

    public static native void useProbEdgeLabels() /*-{
        // TODO
    }-*/;

    public static native void useCountEdgeLabels() /*-{
		// TODO: work in progress.
		edges = $wnd.GRAPH_HANDLER.getCurrentEdges();
		for ( var i = 0; i < edges.length; i += 1) {
			edges[i].style.label = edges[i].style.labelCount;
			$wnd.jQuery.extend(edges[i].edge.style, edges[i].style);
		}
		$wnd.GRAPH_HANDLER.getLayouter().layout()
		$wnd.GRAPH_HANDLER.getRenderer().draw();
    }-*/;

    /**
     * A JSNI method to create and display a graph.
     * 
     * @param modelTab
     *            A reference to the modelTab instance containing this graphic.
     * @param nodes
     *            An array of nodes, each consecutive pair is a <id,label>
     * @param edges
     *            An array of edges, each consecutive pair is <node id, node id>
     * @param width
     *            width of the graph
     * @param height
     *            height of the graph
     * @param canvasId
     *            the div id with which to associate the resulting graph
     */
    public static native void createGraph(ModelTab modelTab,
            JavaScriptObject nodes, JavaScriptObject edges, int width,
            int height, String canvasId, String initial, String terminal) /*-{

        // Define all global functions.
        @synopticgwt.client.model.ModelGraphic::defineGlobalFunctions(Lsynopticgwt/client/model/ModelTab;)(modelTab);

        // Create the graph.
        var g = new $wnd.Graph();
        g.edgeFactory.template.style.directed = true;

        // Add each node to graph.
        for ( var i = 0; i < nodes.length; i += 2) {
            g.addNode(nodes[i], {
                label : nodes[i + 1],
                render : $wnd.GRAPH_HANDLER.render
            });
        }

	    // Add each edge to graph.
	     $wnd.GRAPH_HANDLER.currentEdges = [];
		for ( var i = 0; i < edges.length; i += 4) {
			// edges[i]: source, edges[i+1]: target, edges[i+2]: weight for the label.
			style = {
				label : edges[i + 2],
				labelProb : edges[i + 2],
				labelCount : edges[i + 3],
			};
			edge = g.addEdge(edges[i], edges[i + 1], style);
			$wnd.GRAPH_HANDLER.currentEdges.push({
				"edge" : edge,
				"style" : style
			});
		}
		
        // Give stable layout to graph elements.
        var layouter = new $wnd.Graph.Layout.Stable(g, initial, terminal);

        // Render the graph.
        var renderer = new $wnd.Graph.Renderer.Raphael(canvasId, g, width,
                height);

        // Store graph state.
        $wnd.GRAPH_HANDLER.initializeStableIDs(nodes, edges, renderer,
                layouter, g);
    }-*/;

    private static native void defineGlobalFunctions(ModelTab modelTab) /*-{
        // Determinize Math.random() calls for deterministic graph layout. Relies on seedrandom.js
        $wnd.Math.seedrandom($wnd.randSeed);

        // Export the handleLogRequest globally.
        $wnd.viewLogLines = function(id) {
            modelTab.@synopticgwt.client.model.ModelTab::handleLogRequest(I)(id);
        };

        // Determines if the infoPanel's paths table is visible.
        $wnd.infoPanelPathsVisible = function() {
            return modelTab.@synopticgwt.client.model.ModelTab::pathsTableIsVisible()();
        }

        // Export global add/remove methods for selected nodes (moving 
        // nodes to model tab).
        $wnd.addSelectedNode = function(id) {
            modelTab.@synopticgwt.client.model.ModelTab::addSelectedNode(I)(id);
        };

        $wnd.removeSelectedNode = function(id) {
            modelTab.@synopticgwt.client.model.ModelTab::removeSelectedNode(I)(id);
        };
    }-*/;

    /**
     * A JSNI method to update and display a refined graph, animating the
     * transition to a new layout.
     * 
     * @param nodes
     *            An array of nodes, each consecutive pair is a <id,label>
     * @param edges
     *            An array of edges, each consecutive pair is <node id, node id>
     * @param refinedNode
     *            the ID of the refined node
     * @param canvasId
     *            the div id with which to associate the resulting graph
     */
    public static native void createChangingGraph(JavaScriptObject nodes,
            JavaScriptObject edges, int refinedNode, String canvasId) /*-{

        // Determinize Math.random() calls for deterministic graph layout. Relies on seedrandom.js
        $wnd.Math.seedrandom($wnd.randSeed);

        // Clear the selected nodes from the graph's state.
        $wnd.clearSelectedNodes();

        // update graph and fetch array of new nodes
        var newNodes = $wnd.GRAPH_HANDLER.updateRefinedGraph(nodes, edges,
                refinedNode);

        // fetch the current layouter
        var layouter = $wnd.GRAPH_HANDLER.getLayouter();

        // update each graph element's position, re-assigning a position
        layouter.updateLayout($wnd.GRAPH_HANDLER.getGraph(), newNodes);

        // fetch the renderer
        var renderer = $wnd.GRAPH_HANDLER.getRenderer();

        // re-draw the graph, animating transitions from old to new position
        renderer.draw();
    }-*/;

    /**
     * A JSNI method for updating the graph. This is supposed to be called upon
     * resizing the graph, as the graph is assumed not to have changed at all
     * when calling this method. Changes the size of the Raphael canvas and the
     * model div to the width and height of the parameters.
     * 
     * @param width
     *            The new width of the graph's canvas.
     * @param height
     *            The new height of the graph's canvas.
     */
    public static native void resizeGraph(int width, int height) /*-{
        // Determinize Math.random() calls for deterministic graph layout. Relies on seedrandom.js
        $wnd.Math.seedrandom($wnd.randSeed);

        // Get the current layout so it can be updated.
        var layouter = $wnd.GRAPH_HANDLER.getLayouter();

        // Update the layout for all nodes.
        layouter.updateLayout($wnd.GRAPH_HANDLER.getGraph(), $wnd.GRAPH_HANDLER
                .getCurrentNodes());

        // Grab a pointer to the current renderer.
        var rend = $wnd.GRAPH_HANDLER.getRenderer();

        // Change the appropriate height/width of the div.
        rend.width = width;
        rend.height = height;

<<<<<<< HEAD
		// Draw the new graph with all of the repositioned nodes.
		rend.draw();
    }-*/;
    
    // For all selected nodes in model, change their border to given color.
    public static native void updateNodesBorder(String color) /*-{
        $wnd.setSelectedNodesBorder(color);      
    }-*/;

    // This is debugging code for the model tab. (including the next method)
    public static native void printTraceID(int traceID) /*-{
		$wnd.console.log("TRACE ID: " + traceID);
    }-*/;
=======
        // Change the width/height of the Raphael canvas.
        rend.r.setSize(width, height);
>>>>>>> a5a3f992

        // Draw the new graph with all of the repositioned nodes.
        rend.draw();
    }-*/;
    
    // </JSNI methods>
    // //////////////////////////////////////////////////////////////////////////
}<|MERGE_RESOLUTION|>--- conflicted
+++ resolved
@@ -181,7 +181,9 @@
         rend.width = width;
         rend.height = height;
 
-<<<<<<< HEAD
+        // Change the width/height of the Raphael canvas.
+        rend.r.setSize(width, height);
+
 		// Draw the new graph with all of the repositioned nodes.
 		rend.draw();
     }-*/;
@@ -195,10 +197,9 @@
     public static native void printTraceID(int traceID) /*-{
 		$wnd.console.log("TRACE ID: " + traceID);
     }-*/;
-=======
-        // Change the width/height of the Raphael canvas.
-        rend.r.setSize(width, height);
->>>>>>> a5a3f992
+
+    public static native void printEdge(String src, String dst) /*-{
+		$wnd.console.log("   EDGE: " + src + " -> " + dst);
 
         // Draw the new graph with all of the repositioned nodes.
         rend.draw();
