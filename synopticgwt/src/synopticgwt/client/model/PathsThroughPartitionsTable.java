package synopticgwt.client.model;

import java.util.Arrays;
import java.util.HashMap;
import java.util.List;
import java.util.Map;
import java.util.Set;

import com.google.gwt.event.logical.shared.ValueChangeEvent;
import com.google.gwt.event.logical.shared.ValueChangeHandler;
import com.google.gwt.user.client.ui.DisclosurePanel;
import com.google.gwt.user.client.ui.FlexTable;
import com.google.gwt.user.client.ui.RadioButton;

import synopticgwt.shared.GWTEdge;

/**
 * A table used to display information about paths through groups of partitions
 * that have been specified by the user. When given a set of paths to display,
 * the table will sort the trace IDs and display each as a radio button, which,
 * when clicked, will highlight the edges in the model related to the specified
 * trace ID.
 */
public class PathsThroughPartitionsTable extends FlexTable {

    // The group under which to put all radio buttons.
    private static final String RADIO_BUTTON_GROUP = "traceRadioButton";

    // A map of buttons to GWT-centric paths. Each button corresponds to
    // a unique path that Synoptic has inferred through the occurrence of one
    // or more corresponding traces in the log.
    private final Map<RadioButton, List<GWTEdge>> buttonToPathMap = new HashMap<RadioButton, List<GWTEdge>>();

    private ModelTab modelTab;

    public PathsThroughPartitionsTable(ModelTab modelTab) {
        this.modelTab = modelTab;
    }

    /**
     * Accepts a set of paths mapped to traceIDs, and then adds a radio button
     * for each traceID. When a radio button is clicked, the model will
     * highlight the corresponding edges related to the trace, and clear any
     * previous edge highlights if selected again.
     * 
     * @param pathsToShow
     *            A set of paths mapped to traceIDs. Each path is one that has
     *            been inferred from a single trace in the log.
     */
    public void showPaths(Map<List<GWTEdge>, Set<Integer>> pathsToShow) {
        this.clear();
        int row = 0;
        int pathNum = 1;

        ValueChangeHandler<Boolean> radioButtonChangeHandler = new PathViewChangeHandler();

        // Create a set of radio buttons and related to each path,
        // and a panel to show traces associated with said path.
        for (List<GWTEdge> path : pathsToShow.keySet()) {
            // Create the widgets for showing info about the paths: The radio
            // button
            // that will highlight the model when selected, and the table that
            // shows the
            // IDs of the traces Synoptic used to infer said paths (each set of
            // traces
            // is related to the corresponding button).
            RadioButton button = new RadioButton(RADIO_BUTTON_GROUP, "Path "
                    + pathNum);
            FlexTable tracesTable = getSortedTracesTable(pathsToShow.get(path));
            DisclosurePanel tracesPanel = new DisclosurePanel("Traces ("
                    + tracesTable.getRowCount() + ")");

            // Add the traces table to the panel so it can be viewed by the
            // users.
            tracesPanel.add(tracesTable);

            // Map the button to the corresponding path.
            this.buttonToPathMap.put(button, path);

            // Attach relevant action listeners.
            button.addValueChangeHandler(radioButtonChangeHandler);

            // Attach the widgets to the table.
            this.setWidget(row, 0, button);
            this.setWidget(row + 1, 1, tracesPanel);
            row += 2;
            pathNum++;
        }
    }

    /**
     * @param traces
     *            The set of traces that will be sorted and added to the
     *            {@code FlexTable}
     * @return a {@code FlexTable} that contains a sorted list of traces.
     */
    private static FlexTable getSortedTracesTable(Set<Integer> traces) {

        // TODO Perhaps make this FlexTable a separate class altogether
        // so that extra functionality can be given to each individual
        // trace.

        // Create an array and fill it with the sorted
        // traces.
        FlexTable traceIDsTable = new FlexTable();
        Integer[] traceIDs = new Integer[traces.size()];
        Arrays.sort(traces.toArray(traceIDs));

        // Add each trace to the table.
        int row = 0;
        for (Integer traceID : traceIDs) {
            traceIDsTable.setText(row, 0, "Trace " + traceID);
            row++;
        }

        return traceIDsTable;
    }

    private class PathViewChangeHandler implements ValueChangeHandler<Boolean> {
        public PathViewChangeHandler() {
            // Necessary to avoid compiler warning on synthetic accessor method.
        }

        @Override
        @SuppressWarnings("synthetic-access")
        public void onValueChange(ValueChangeEvent<Boolean> event) {
            // If the button has, in fact, changed, highlight the path
            // in the model.
            if (event.getValue()) {
                RadioButton sourceButton = (RadioButton) event.getSource();
                List<GWTEdge> path = buttonToPathMap.get(sourceButton);
<<<<<<< HEAD
                modelTab.getModelGraphic().highlightEdges(path);
=======
//                modelTab.getJSGraph().highlightEdges(path);
                modelTab.getJSGraph().highlightEdges(path);
>>>>>>> 837f4b8e
            }
        }
    }
}<|MERGE_RESOLUTION|>--- conflicted
+++ resolved
@@ -129,12 +129,8 @@
             if (event.getValue()) {
                 RadioButton sourceButton = (RadioButton) event.getSource();
                 List<GWTEdge> path = buttonToPathMap.get(sourceButton);
-<<<<<<< HEAD
-                modelTab.getModelGraphic().highlightEdges(path);
-=======
 //                modelTab.getJSGraph().highlightEdges(path);
                 modelTab.getJSGraph().highlightEdges(path);
->>>>>>> 837f4b8e
             }
         }
     }
