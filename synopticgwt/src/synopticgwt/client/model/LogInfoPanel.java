--- conflicted
+++ resolved
@@ -98,11 +98,7 @@
     public void showPaths(Map<List<GWTEdge>, Set<Integer>> paths) {
         // We need to clear edge state if some path is currently highlighted in
         // the graph.
-<<<<<<< HEAD
-        this.modelTab.getModelGraphic().clearEdgeState();
-=======
         this.modelTab.getJSGraph().clearEdgeState();
->>>>>>> 837f4b8e
 
         this.pathsThroughPartitionsTable.showPaths(paths);
         if (!pathsThroughPartitionsTable.isVisible()) {
@@ -118,11 +114,7 @@
     public void clearAndShowPathsTable() {
         this.pathsThroughPartitionsTable.clear();
 
-<<<<<<< HEAD
-        this.modelTab.getModelGraphic().clearEdgeState();
-=======
         this.modelTab.getJSGraph().clearEdgeState();
->>>>>>> 837f4b8e
 
         if (!pathsThroughPartitionsTable.isVisible()) {
             toggleLogInfoDisplay();
