--- conflicted
+++ resolved
@@ -33,21 +33,7 @@
  * model.
  */
 public class ModelTab extends Tab<DockLayoutPanel> {
-<<<<<<< HEAD
-    // TODO: INITIAL_LABEL and TERMINAL_LABEL should not be hardcoded. Instead,
-    // the EventType class should be ported to GWT, or a mirror type should be
-    // created which would have the notion of initial/terminal based on
-    // EventType.isInitialEventTyep and EventType.isTerminalEventType.
-
-    /* Label of initial node, for layout purposes */
-    private static final String INITIAL_LABEL = "INITIAL";
-
-    /* Label of terminal node, for layout purposes */
-    private static final String TERMINAL_LABEL = "TERMINAL";
-    
-=======
-
->>>>>>> 837f4b8e
+
     // CSS Attributes of the log info label
     public static final String LOG_INFO_PATHS_CLASS = "log-info-displaying-paths";
     public static final String LOG_INFO_LINES_CLASS = "log-info-displaying-log-lines";
@@ -86,14 +72,9 @@
     // String representing the canvas div.
     private static final String canvasId = "canvasId";
 
-<<<<<<< HEAD
-    // The model graphic object that maintains all the model graphical state.
-    private ModelGraphic modelGraphic;
-=======
     // The JS representation of the GWTGraph. Handles events on the graph,
     // and maintains the graphical state.
     private JSGraph jsGraph;
->>>>>>> 837f4b8e
 
     HorizontalPanel exportButtonsPanel;
     HorizontalPanel viewPathsButtonPanel;
@@ -232,13 +213,8 @@
         initializeTabState();
     }
 
-<<<<<<< HEAD
-    public ModelGraphic getModelGraphic() {
-        return this.modelGraphic;
-=======
     public JSGraph getJSGraph() {
         return this.jsGraph;
->>>>>>> 837f4b8e
     }
 
     /**
@@ -257,15 +233,9 @@
                     .getValue();
 
             if (modelTab.showEdgeTraceCounts) {
-<<<<<<< HEAD
-                modelGraphic.useCountEdgeLabels();
-            } else {
-                modelGraphic.useProbEdgeLabels();
-=======
                 jsGraph.setEdgeLabelType(EdgeLabelType.COUNT);
             } else {
                 jsGraph.setEdgeLabelType(EdgeLabelType.PROBABILITY);
->>>>>>> 837f4b8e
             }
         }
     }
@@ -327,14 +297,7 @@
         int height = getModelGraphicHeight();
         graphPanel.setPixelSize(width, height);
 
-<<<<<<< HEAD
-        this.modelGraphic = new ModelGraphic(this);
-
-        this.modelGraphic.createGraph(graph.getNodes(), graph.getEdges(),
-                width, height, canvasId, INITIAL_LABEL, TERMINAL_LABEL);
-=======
         this.jsGraph = new JSGraph(this, graph, width, height, canvasId);
->>>>>>> 837f4b8e
     }
 
     /**
@@ -348,8 +311,6 @@
                     new ErrorReportingAsyncCallback<List<LogLine>>(pWheel,
                             "handleLogRequest call") {
 
-<<<<<<< HEAD
-=======
                         @SuppressWarnings("synthetic-access")
                         @Override
                         public void onFailure(Throwable caught) {
@@ -378,7 +339,6 @@
         // //////////////////////
     }
 
->>>>>>> 837f4b8e
     /** Returns the correct width for the model graphic in the model tab. */
     public int getModelGraphicWidth() {
         // TODO: make this more robust -- perhaps, by hard-coding the percentage
@@ -410,12 +370,8 @@
         int height = getModelGraphicHeight();
 
         graphPanel.setPixelSize(width, height);
-<<<<<<< HEAD
-        modelGraphic.resizeGraph(width, height);
-=======
         this.jsGraph.resize(width, height);
 
->>>>>>> 837f4b8e
         logInfoPanel
                 .setHeight(Math.max(this.getModelGraphicHeight() - 200, 400)
                         + "px");
@@ -462,25 +418,14 @@
             modelCoarsenButton.setEnabled(true);
             return;
         }
-<<<<<<< HEAD
-        
-=======
-
->>>>>>> 837f4b8e
+
         // Set the log lines display to default and clear
         // any information.
         logInfoPanel.clear();
 
         // Shows the refined GWTGraph object on the screen in the modelPanel,
         // animating transition to new positions.
-<<<<<<< HEAD
-        GWTGraph graph = deltaGraph.getGraph();
-        this.modelGraphic.createChangingGraph(graph.getNodes(), graph
-                .getEdges(), deltaGraph.getRefinedNode()
-                .getPartitionNodeHashCode(), canvasId);
-=======
         this.jsGraph.refineOneStep(deltaGraph);
->>>>>>> 837f4b8e
 
         if (deltaGraph.getUnsatInvs().invs.size() == 0) {
             // No further refinement is possible: disable refinement, enable
@@ -599,13 +544,8 @@
      * selected. If so, the button for viewing paths is activated. If not, this
      * button is deactivated.
      */
-<<<<<<< HEAD
-    private void toggleViewPathsButton() {
-        if (selectedNodes.size() > 0) {
-=======
     public void updateViewPathsButton() {
         if (jsGraph.getSelectedNodeIDs().size() > 0) {
->>>>>>> 837f4b8e
             modelViewPathsButton.setEnabled(true);
         } else {
             modelViewPathsButton.setEnabled(false);
@@ -633,11 +573,7 @@
                         new GetPathsThroughPartitionIDsAsyncCallback(pWheel,
                                 ModelTab.this.logInfoPanel));
 
-<<<<<<< HEAD
-                modelGraphic.setPathHighlightViewState();
-=======
                 jsGraph.setPathHighlightViewState();
->>>>>>> 837f4b8e
             } catch (Exception e) {
                 // Exceptions are handled by callback.
             }
