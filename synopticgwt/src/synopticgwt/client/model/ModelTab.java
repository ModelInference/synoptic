--- conflicted
+++ resolved
@@ -14,11 +14,7 @@
 import com.google.gwt.user.client.ui.FlowPanel;
 import com.google.gwt.user.client.ui.Grid;
 import com.google.gwt.user.client.ui.HorizontalPanel;
-<<<<<<< HEAD
-=======
-import com.google.gwt.user.client.ui.Label;
 import com.google.gwt.user.client.ui.RadioButton;
->>>>>>> 525801a9
 import com.google.gwt.user.client.ui.VerticalPanel;
 
 import synopticgwt.client.ISynopticServiceAsync;
@@ -112,13 +108,7 @@
         viewPathsButtonPanel.setStyleName("buttonPanel");
         controlsPanel.add(viewPathsButtonPanel);
 
-<<<<<<< HEAD
-        logInfoPanel = new LogInfoPanel("300px");
-        
-        
-        controlsPanel.add(logInfoPanel);
-=======
-        // Set up model options panel.
+        // Add a model options panel.
         final RadioButton probEdgesRadioButton = new RadioButton(
                 "edgeLabelsRadioGroup", "Show probabilities on edges");
         TooltipListener
@@ -149,29 +139,10 @@
         modelOpts.setStyleName("SpecialOptions");
         controlsPanel.add(modelOpts);
 
-        VerticalPanel logPanel = new VerticalPanel();
-        logPanel.setWidth("300px");
-
-        // Header
-        logLineLabel = new Label("Log Lines");
-        DOM.setElementAttribute(logLineLabel.getElement(), "id",
-                "log-line-label");
-
-        // Add tool-tip to LogLineLabel
-        TooltipListener
-                .setTooltip(
-                        logLineLabel,
-                        "Click on a node to view the associated log lines. Shift+Click to select multiple nodes to view paths through nodes.",
-                        TOOLTIP_URL);
-
-        logPanel.add(logLineLabel);
-
-        // Create and add a table with log lines.
-        logLinesTable = new LogLinesTable();
-        logPanel.add(logLinesTable);
-
-        controlsPanel.add(logPanel);
->>>>>>> 525801a9
+        // Add log info panel.
+        logInfoPanel = new LogInfoPanel("300px");
+        controlsPanel.add(logInfoPanel);
+
         panel.add(controlsPanel, DockPanel.WEST);
 
         TooltipListener
@@ -399,8 +370,8 @@
 
     /**
      * Returns true if the paths table is currently visible in the lgo
-     * information panel.  Currently, if this is false, this implies the
-     * log lines table is visible.
+     * information panel. Currently, if this is false, this implies the log
+     * lines table is visible.
      */
     public boolean pathsTableIsVisible() {
         return logInfoPanel.pathsTableVisible();
