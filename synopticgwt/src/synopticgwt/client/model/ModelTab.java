--- conflicted
+++ resolved
@@ -19,6 +19,7 @@
 import synopticgwt.client.util.ErrorReportingAsyncCallback;
 import synopticgwt.client.util.JsniUtil;
 import synopticgwt.client.util.ProgressWheel;
+import synopticgwt.client.util.TooltipListener;
 import synopticgwt.shared.GWTEdge;
 import synopticgwt.shared.GWTGraph;
 import synopticgwt.shared.GWTGraphDelta;
@@ -56,7 +57,7 @@
     // The set of node IDs that have been selected by the user in the model.
     private final Set<Integer> selectedNodes = new HashSet<Integer>();
 
-    private static final String TOOLTIP_URL = "http://code.google.com/p/synoptic/wiki/DocsWebAppTutorial#Invariants_Tab";
+    public static final String TOOLTIP_URL = "http://code.google.com/p/synoptic/wiki/DocsWebAppTutorial#Invariants_Tab";
 
     // Model tab widgets:
     private final Button modelRefineButton = new Button("Refine");
@@ -103,31 +104,9 @@
         viewPathsButtonPanel.setStyleName("buttonPanel");
         controlsPanel.add(viewPathsButtonPanel);
 
-<<<<<<< HEAD
         logInfoPanel = new LogInfoPanel("300px");
-=======
-        VerticalPanel logPanel = new VerticalPanel();
-        logPanel.setWidth("300px");
-
-        // Header
-        logLineLabel = new Label("Log Lines");
-        DOM.setElementAttribute(logLineLabel.getElement(), "id",
-                "log-line-label");
-
-        // Add tool-tip to LogLineLabel
-        TooltipListener
-                .setTooltip(
-                        logLineLabel,
-                        "Click on a node to view the associated log lines. Shift+Click to select multiple nodes to view paths through nodes.",
-                        TOOLTIP_URL);
-
-        logPanel.add(logLineLabel);
-
-        // Create and add a table with log lines.
-        logLinesTable = new LogLinesTable();
-        logPanel.add(logLinesTable);
->>>>>>> 0896f2b4
-
+        
+        
         controlsPanel.add(logInfoPanel);
         panel.add(controlsPanel, DockPanel.WEST);
 
