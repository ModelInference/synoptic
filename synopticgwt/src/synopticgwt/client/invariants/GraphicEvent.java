package synopticgwt.client.invariants;

import java.io.Serializable;
import java.util.ArrayList;
import java.util.List;

<<<<<<< HEAD
import synopticgwt.client.util.MouseHover;
import synopticgwt.client.util.Paper;

=======
>>>>>>> 136183c5
/** 
 * Graphic model representing a logged event type
 * Also a java representation of a JavaScript text label on a Raphael canvas.
 * */
public class GraphicEvent implements Serializable, MouseHover {

    private static final long serialVersionUID = 1L;

    /** Wrapped Raphael label object */
    private Label label;
    /** Incident relations */
    private List<GraphicInvariant> invariants;

    /** 
     * Creates a graphic event 
     * @param x x coordinate of event
     * @param y y coordinate of event
     * @param fontSize size of graphic font
     * @param event text for event
     * @param paper Raphael canvas to create event on
     */

    public GraphicEvent(int x, int y, int fontSize, String event,
            Paper paper) {
        this.invariants = new ArrayList<GraphicInvariant>();
        this.label = new Label(paper, x, y, fontSize, 
            event, InvariantsGraph.DEFAULT_FILL);
<<<<<<< HEAD
=======
        hide();
>>>>>>> 136183c5
        label.setMouseover(this);
        label.setMouseout(this);
    }

    /** Return's the x coordinate of this event */
    public int getX() {
        return label.getX();
    }

    /** Return's the y coordinate of this event */
    public int getY() {
        return label.getY();
    }

    public void show() {
        label.show();
    }

    public void hide() {
        label.hide();
    }

    /** Adds gInv to the list of invariants incident to this event */
    public void addInvariant(GraphicInvariant gInv) {
    	if (invariants.size() == 0) {
    		show();
    	}
        invariants.add(gInv);
    }

    /** 
     * Highlights all of this event's incident invariants on mouseover
     */
    public void mouseover() {
        for (GraphicInvariant gi : invariants) {
    		gi.highlightOn();
        }
    }
    
    /** 
     * Removes highlighting from all of this event's incident invariants
     * on mouseout
     */
    public void mouseout() {
        for (GraphicInvariant gi : invariants) {
    		gi.highlightOff();
        }
    }

	public void setFill(String fill) {
		label.setFill(fill);
	}

}<|MERGE_RESOLUTION|>--- conflicted
+++ resolved
@@ -4,12 +4,9 @@
 import java.util.ArrayList;
 import java.util.List;
 
-<<<<<<< HEAD
 import synopticgwt.client.util.MouseHover;
 import synopticgwt.client.util.Paper;
 
-=======
->>>>>>> 136183c5
 /** 
  * Graphic model representing a logged event type
  * Also a java representation of a JavaScript text label on a Raphael canvas.
@@ -37,10 +34,7 @@
         this.invariants = new ArrayList<GraphicInvariant>();
         this.label = new Label(paper, x, y, fontSize, 
             event, InvariantsGraph.DEFAULT_FILL);
-<<<<<<< HEAD
-=======
         hide();
->>>>>>> 136183c5
         label.setMouseover(this);
         label.setMouseout(this);
     }
