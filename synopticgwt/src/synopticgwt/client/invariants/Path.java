package synopticgwt.client.invariants;

import java.io.Serializable;

import com.google.gwt.core.client.JavaScriptObject;

import synopticgwt.client.util.MouseHover;
import synopticgwt.client.util.Paper;

/**
 * Java wrapper for a Raphael path object
 * 
 * @author timjv
<<<<<<< HEAD
 * 
=======
>>>>>>> ab0f4cea
 */

public class Path implements Serializable {

<<<<<<< HEAD
	/**
	 * 
	 */
	private static final long serialVersionUID = 1L;

	/** Wrapper for canvas this path is drawn on */
	private Paper paper;
	/** origin x coordinate */
	private double x1;
	/** origin y coordinate */
	private double y1;
	/** terminal x coordinate */
	private double x2;
	/** terminal y coordinate */
	private double y2;
	/** Raphael path */
	private JavaScriptObject path;

	/**
	 * Creates a new path from (x1, y1) to (x2, y2)
	 * 
	 * @param x1
	 *            origin x coordinate
	 * @param y1
	 *            origin y coordinate
	 * @param x2
	 *            terminal x coordinate
	 * @param y2
	 *            terminal y coordinate
	 * @param paper
	 *            Raphael canvas wrapper
	 */
	public Path(double x1, double y1, double x2, double y2, Paper paper) {
		this.x1 = x1;
		this.y1 = y1;
		this.x2 = x2;
		this.y2 = y2;
		this.paper = paper;
		this.path = constructPath(x1, y1, x2, y2, paper.getPaper());
	}

	/**
	 * Creates JS path object on paper from (x1, y1) to x2, y2)
	 * 
	 * @param originX
	 *            origin x coordinate
	 * @param originY
	 *            origin y coordinate
	 * @param terminalX
	 *            terminal x coordinate
	 * @param terminalY
	 *            terminal y coordinate
	 * @param canvas
	 *            unwrapped raphael canvas
	 * @return unwrapped raphael path
	 */
	private native JavaScriptObject constructPath(double originX,
			double originY, double terminalX, double terminalY,
			JavaScriptObject canvas) /*-{
		var path = canvas.path("M" + originX + " " + originY + "L" + terminalX
				+ " " + terminalY);
		return path;
	}-*/;

	/**
	 * Makes the path visible on paper
	 */
	public native void show() /*-{
		var path = this.@synopticgwt.client.invariants.Path::path;
		path.show();
	}-*/;

	/**
	 * Makes the path invisible on paper
	 */
	public native void hide() /*-{
		var path = this.@synopticgwt.client.invariants.Path::path;
		path.hide();
	}-*/;

	/**
	 * Changes the paths's color and stroke width to color and width
	 * 
	 * @param color
	 * @param width
	 */
	public native void setStroke(String color, int width) /*-{
		var path = this.@synopticgwt.client.invariants.Path::path;
		path.attr({
			stroke : color,
			'stroke-width' : width
		});
	}-*/;

	/**
	 * Registers hover mouseover with the Raphael path
	 * 
	 * @param hover
	 *            object with java level mouseover function
	 */
	public native void setMouseover(MouseHover hover) /*-{
		var path = this.@synopticgwt.client.invariants.Path::path;
		path.mouseover(function(hoverable) {
			return function(e) {
				hoverable.@synopticgwt.client.util.MouseHover::mouseover()();
			};
		}(hover));
	}-*/;
=======
    private static final long serialVersionUID = 1L;

    /**
     * Whether or not the starting point of the path is higher than the ending
     * point.
     */
    private boolean pathSrcAtTop;
    /** Wrapper for canvas this path is drawn on */
    private Paper paper;
    /** Raphael path */
    private JavaScriptObject path;

    /**
     * Creates a new path from (x1, y1) to (x2, y2)
     * 
     * <pre>
     * NOTE: paper's (0,0) is top
     * left, and we assert that the path is drawn from left to right (i.e., x1 < x2).
     * </pre>
     * 
     * @param x1
     *            origin x coordinate
     * @param y1
     *            origin y coordinate
     * @param x2
     *            terminal x coordinate
     * @param y2
     *            terminal y coordinate
     * @param paper
     *            Raphael canvas wrapper
     */
    public Path(double x1, double y1, double x2, double y2, Paper paper) {
        this.pathSrcAtTop = y1 < y2;
        this.paper = paper;
        this.path = constructPath(x1, y1, x2, y2, paper.getPaper());
    }

    /**
     * Creates JS path object on paper from (x1, y1) to x2, y2)
     * 
     * @param originX
     *            origin x coordinate
     * @param originY
     *            origin y coordinate
     * @param terminalX
     *            terminal x coordinate
     * @param terminalY
     *            terminal y coordinate
     * @param canvas
     *            unwrapped raphael canvas
     * @return unwrapped raphael path
     */
    private native JavaScriptObject constructPath(double originX,
            double originY, double terminalX, double terminalY,
            JavaScriptObject canvas) /*-{
		var path = canvas.path("M" + originX + " " + originY + "L" + terminalX
				+ " " + terminalY);
		return path;
    }-*/;

    /**
     * Makes the path visible on paper
     */
    public native void show() /*-{
		var path = this.@synopticgwt.client.invariants.Path::path;
		path.show();
    }-*/;

    /**
     * Makes the path invisible on paper
     */
    public native void hide() /*-{
		var path = this.@synopticgwt.client.invariants.Path::path;
		path.hide();
    }-*/;
>>>>>>> ab0f4cea

	/**
	 * Registers hover mouseout with the Raphael path
	 * 
	 * @param hover
	 *            object with java level mouseout function
	 */
	public native void setMouseout(MouseHover hover) /*-{
		var path = this.@synopticgwt.client.invariants.Path::path;
<<<<<<< HEAD
=======
		path.attr({
			stroke : color,
			'stroke-width' : width
		});
    }-*/;

    /**
     * Registers hover mouseover with the Raphael path
     * 
     * @param hover
     *            object with java level mouseover function
     */
    public native void setMouseover(MouseHover hover) /*-{
		var path = this.@synopticgwt.client.invariants.Path::path;
		path.mouseover(function(hoverable) {
			return function(e) {
				hoverable.@synopticgwt.client.util.MouseHover::mouseover()();
			};
		}(hover));
    }-*/;

    /**
     * Registers hover mouseout with the Raphael path
     * 
     * @param hover
     *            object with java level mouseout function
     */
    public native void setMouseout(MouseHover hover) /*-{
		var path = this.@synopticgwt.client.invariants.Path::path;
>>>>>>> ab0f4cea
		path.mouseout(function(hoverable) {
			return function(e) {
				hoverable.@synopticgwt.client.util.MouseHover::mouseout()();
			};
		}(hover));
<<<<<<< HEAD
	}-*/;
=======
    }-*/;

    /**
     * Translates path by dx and dy
     * 
     * @param dx
     *            horizontal shift
     * @param dy
     *            vertical shift
     */
    public native void translate(double dx, double dy) /*-{
		var path = this.@synopticgwt.client.invariants.Path::path;
		path.translate(dx, dy);
    }-*/;

    public void scale(double targetWidth, double targetHeight) {
        scaleJS(1.0, 1.0);
        double sx = targetWidth / getBBoxWidth();
        double sy = targetHeight / getBBoxHeight();
        scaleJS(sx, sy);
    }

    /**
     * Scales path by cx and cy
     */
    private native void scaleJS(double sx, double sy) /*-{
		var path = this.@synopticgwt.client.invariants.Path::path;
		var bBox = path.getBBox();
		path.scale(sx, sy);
    }-*/;

    /**
     * @return X value of the path's bounding box
     */
    public native float getBBoxX() /*-{
		var path = this.@synopticgwt.client.invariants.Path::path;
		var BBox = path.getBBox();
		return BBox.x;
    }-*/;

    /**
     * @return X value of the center of the path's bounding box
     */
    public double getCenterX() {
        return getBBoxX() + getBBoxWidth() / 2;
    }

    /**
     * @return y value of the path's bounding box
     */
    public native float getBBoxY() /*-{
		var path = this.@synopticgwt.client.invariants.Path::path;
		var BBox = path.getBBox();
		return BBox.y;
    }-*/;

    /**
     * @return Y value of the center of the path's bounding box
     */
    public double getCenterY() {
        return getBBoxY() + getBBoxHeight() / 2;
    }

    /**
     * @return height of path's bounding box
     */
    public native float getBBoxHeight() /*-{
		var path = this.@synopticgwt.client.invariants.Path::path;
		var BBox = path.getBBox();
		return BBox.height;
    }-*/;

    /**
     * @return width of path's bounding box
     */
    public native float getBBoxWidth() /*-{
		var path = this.@synopticgwt.client.invariants.Path::path;
		var BBox = path.getBBox();
		return BBox.width;
    }-*/;

    public double getX1() {
        return getBBoxX();
    }

    public double getY1() {
        return pathSrcAtTop ? getBBoxY() : getBBoxY() + getBBoxHeight();
    }

    public double getX2() {
        return getBBoxX() + getBBoxWidth();
    }

    public double getY2() {
        return pathSrcAtTop ? getBBoxY() + getBBoxHeight() : getBBoxY();
    }

    public boolean pathSrcIsAtTop() {
        return pathSrcAtTop;
    }

    public native void rotate(double r, double cx, double cy) /*-{
		var path = this.@synopticgwt.client.invariants.Path::path;
		path.rotate(r, cx, cy);
    }-*/;

>>>>>>> ab0f4cea
}<|MERGE_RESOLUTION|>--- conflicted
+++ resolved
@@ -11,124 +11,10 @@
  * Java wrapper for a Raphael path object
  * 
  * @author timjv
-<<<<<<< HEAD
- * 
-=======
->>>>>>> ab0f4cea
  */
 
 public class Path implements Serializable {
 
-<<<<<<< HEAD
-	/**
-	 * 
-	 */
-	private static final long serialVersionUID = 1L;
-
-	/** Wrapper for canvas this path is drawn on */
-	private Paper paper;
-	/** origin x coordinate */
-	private double x1;
-	/** origin y coordinate */
-	private double y1;
-	/** terminal x coordinate */
-	private double x2;
-	/** terminal y coordinate */
-	private double y2;
-	/** Raphael path */
-	private JavaScriptObject path;
-
-	/**
-	 * Creates a new path from (x1, y1) to (x2, y2)
-	 * 
-	 * @param x1
-	 *            origin x coordinate
-	 * @param y1
-	 *            origin y coordinate
-	 * @param x2
-	 *            terminal x coordinate
-	 * @param y2
-	 *            terminal y coordinate
-	 * @param paper
-	 *            Raphael canvas wrapper
-	 */
-	public Path(double x1, double y1, double x2, double y2, Paper paper) {
-		this.x1 = x1;
-		this.y1 = y1;
-		this.x2 = x2;
-		this.y2 = y2;
-		this.paper = paper;
-		this.path = constructPath(x1, y1, x2, y2, paper.getPaper());
-	}
-
-	/**
-	 * Creates JS path object on paper from (x1, y1) to x2, y2)
-	 * 
-	 * @param originX
-	 *            origin x coordinate
-	 * @param originY
-	 *            origin y coordinate
-	 * @param terminalX
-	 *            terminal x coordinate
-	 * @param terminalY
-	 *            terminal y coordinate
-	 * @param canvas
-	 *            unwrapped raphael canvas
-	 * @return unwrapped raphael path
-	 */
-	private native JavaScriptObject constructPath(double originX,
-			double originY, double terminalX, double terminalY,
-			JavaScriptObject canvas) /*-{
-		var path = canvas.path("M" + originX + " " + originY + "L" + terminalX
-				+ " " + terminalY);
-		return path;
-	}-*/;
-
-	/**
-	 * Makes the path visible on paper
-	 */
-	public native void show() /*-{
-		var path = this.@synopticgwt.client.invariants.Path::path;
-		path.show();
-	}-*/;
-
-	/**
-	 * Makes the path invisible on paper
-	 */
-	public native void hide() /*-{
-		var path = this.@synopticgwt.client.invariants.Path::path;
-		path.hide();
-	}-*/;
-
-	/**
-	 * Changes the paths's color and stroke width to color and width
-	 * 
-	 * @param color
-	 * @param width
-	 */
-	public native void setStroke(String color, int width) /*-{
-		var path = this.@synopticgwt.client.invariants.Path::path;
-		path.attr({
-			stroke : color,
-			'stroke-width' : width
-		});
-	}-*/;
-
-	/**
-	 * Registers hover mouseover with the Raphael path
-	 * 
-	 * @param hover
-	 *            object with java level mouseover function
-	 */
-	public native void setMouseover(MouseHover hover) /*-{
-		var path = this.@synopticgwt.client.invariants.Path::path;
-		path.mouseover(function(hoverable) {
-			return function(e) {
-				hoverable.@synopticgwt.client.util.MouseHover::mouseover()();
-			};
-		}(hover));
-	}-*/;
-=======
     private static final long serialVersionUID = 1L;
 
     /**
@@ -204,18 +90,15 @@
 		var path = this.@synopticgwt.client.invariants.Path::path;
 		path.hide();
     }-*/;
->>>>>>> ab0f4cea
-
-	/**
-	 * Registers hover mouseout with the Raphael path
-	 * 
-	 * @param hover
-	 *            object with java level mouseout function
-	 */
-	public native void setMouseout(MouseHover hover) /*-{
-		var path = this.@synopticgwt.client.invariants.Path::path;
-<<<<<<< HEAD
-=======
+
+    /**
+     * Changes the paths's color and stroke width to color and width
+     * 
+     * @param color
+     * @param width
+     */
+    public native void setStroke(String color, int width) /*-{
+		var path = this.@synopticgwt.client.invariants.Path::path;
 		path.attr({
 			stroke : color,
 			'stroke-width' : width
@@ -245,15 +128,11 @@
      */
     public native void setMouseout(MouseHover hover) /*-{
 		var path = this.@synopticgwt.client.invariants.Path::path;
->>>>>>> ab0f4cea
 		path.mouseout(function(hoverable) {
 			return function(e) {
 				hoverable.@synopticgwt.client.util.MouseHover::mouseout()();
 			};
 		}(hover));
-<<<<<<< HEAD
-	}-*/;
-=======
     }-*/;
 
     /**
@@ -360,5 +239,4 @@
 		path.rotate(r, cx, cy);
     }-*/;
 
->>>>>>> ab0f4cea
 }