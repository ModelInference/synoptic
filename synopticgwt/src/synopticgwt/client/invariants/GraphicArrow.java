package synopticgwt.client.invariants;

import java.io.Serializable;

<<<<<<< HEAD
import synopticgwt.client.util.Paper;

=======
>>>>>>> 136183c5
/** Java wrapper for an arrow on a Raphael canvas */
public class GraphicArrow implements Serializable {

	private static final long serialVersionUID = 1L;
    /** Length of the positive and negative arrowhead segments */
    public static final int HEAD_LENGTH = 10;
    /** Default target buffer */
    public static final int TARGET_BUFFER = 10;
	
    // Non-arrowhead part of the arrow
    private Path body;
    // Part of the arrowhead that has a positive angular offset from the body
    private Path positiveHead;
    // Part of the arrowhead that has a negative angular offset from the body
    private Path negativeHead;
	private Paper paper;

    /** 
     * Draws an arrow from (x1, y1) to (x2, y2) on paper 
     * @param x1
     * @param y1
     * @param x2
     * @param y2
     * @param paper raphael canvas
     * @param targetBuffer Distance between terminal end of the arrow  and (x2, y2)
     */

    public GraphicArrow(int x1, int y1, int x2, int y2, Paper paper, int targetBuffer) {
        this.paper = paper;
        constructArrow(x1, y1, x2 - targetBuffer, y2 - targetBuffer);
        setStroke(InvariantsGraph.DEFAULT_STROKE, 
            InvariantsGraph.DEFAULT_STROKE_WIDTH);
    }
    
    public GraphicArrow(int x1, int y1, int x2, int y2, Paper paper) {
    	this(x1, y1, x2, y2, paper, TARGET_BUFFER);
    }

    /** Draws and arrow from (x1, y1) to (x2, y2) */
    public void constructArrow(int x1, int y1, int x2, int y2) {
        /* 
         * I conceptually set (x2, y2) to (0, 0) and compute the relevant 
         * x1 and y1 values
         * */
        double xRelativeZero = x1 - x2;
        double yRelativeZero = y1 - y2;
        
        /* 
         * In cartesian coordinates, I am computing the angle that the line 
         * from (xRelativeZero, yRelativeZero) to the origin makes with 
         * some axis.
         *
         * In polar coordinates, I am computing theta given
         * x = xRelativeZero and y = yRelativeZero
         * */
        double theta = Math.atan2(yRelativeZero, xRelativeZero);
        double positiveTheta = theta + Math.PI / 4;
        double negativeTheta = theta - Math.PI / 4;

        /*
         * This computes the coodrinates for the part of the arrowhead that
         * is at a positive angular axis from the arrowbody 
         * */ 
        double relativePositiveHeadX = HEAD_LENGTH * Math.cos(positiveTheta);
        double relativePositiveHeadY = HEAD_LENGTH * Math.sin(positiveTheta);

        /*
         * This computes the coodrinates for the part of the arrowhead that
         * is at a negative angular axis from the arrowbody 
         * */ 
        double relativeNegativeHeadX = HEAD_LENGTH * Math.cos(negativeTheta);
        double relativeNegativeHeadY = HEAD_LENGTH * Math.sin(negativeTheta);

        /*
         * Shift relative positive arrowhead coordinates back to absolute
         * */  
        double positiveHeadX = relativePositiveHeadX + x2;
        double positiveHeadY = relativePositiveHeadY + y2;

        /*
         * Shift relative negative arrowhead coordinates back to absolute
         * */  
        double negativeHeadX = relativeNegativeHeadX + x2;
        double negativeHeadY = relativeNegativeHeadY + y2;

        this.body = new Path(x1, y1, x2, y2, paper);
        this.positiveHead = new Path(x2, y2, positiveHeadX, positiveHeadY, paper);
        this.negativeHead = new Path(x2, y2, negativeHeadX, negativeHeadY, paper);
    }
        

    /** Makes the arrow visible on paper */
    public void show() {
        body.show();
        positiveHead.show();
        negativeHead.show();
    }

    /** Makes the arrow invisible on paper */
    public void hide() {
        body.hide();
        positiveHead.hide();
        negativeHead.hide();
    }

    /** Changes the arrow's color and stroke width to color and width */
    public void setStroke(String color, int width) {
        body.setStroke(color, width);
        positiveHead.setStroke(color, width);
        negativeHead.setStroke(color, width);
    }
}<|MERGE_RESOLUTION|>--- conflicted
+++ resolved
@@ -2,18 +2,15 @@
 
 import java.io.Serializable;
 
-<<<<<<< HEAD
 import synopticgwt.client.util.Paper;
 
-=======
->>>>>>> 136183c5
 /** Java wrapper for an arrow on a Raphael canvas */
 public class GraphicArrow implements Serializable {
 
 	private static final long serialVersionUID = 1L;
     /** Length of the positive and negative arrowhead segments */
     public static final int HEAD_LENGTH = 10;
-    /** Default target buffer */
+    /** Distance between terminal end of the arrow  and (x2, y2) */
     public static final int TARGET_BUFFER = 10;
 	
     // Non-arrowhead part of the arrow
