package synopticgwt.client.input;

import java.util.LinkedList;
import java.util.List;

import com.google.gwt.core.client.GWT;
import com.google.gwt.core.client.Scheduler;
import com.google.gwt.core.client.Scheduler.ScheduledCommand;
import com.google.gwt.event.dom.client.ChangeEvent;
import com.google.gwt.event.dom.client.ChangeHandler;
import com.google.gwt.event.dom.client.ClickEvent;
import com.google.gwt.event.dom.client.ClickHandler;
import com.google.gwt.event.dom.client.KeyUpEvent;
import com.google.gwt.event.dom.client.KeyUpHandler;
import com.google.gwt.event.logical.shared.ValueChangeEvent;
import com.google.gwt.event.logical.shared.ValueChangeHandler;
import com.google.gwt.user.client.DOM;
import com.google.gwt.user.client.Event;
import com.google.gwt.user.client.rpc.AsyncCallback;
import com.google.gwt.user.client.ui.Anchor;
import com.google.gwt.user.client.ui.Button;
import com.google.gwt.user.client.ui.FileUpload;
import com.google.gwt.user.client.ui.FormPanel;
import com.google.gwt.user.client.ui.FormPanel.SubmitCompleteEvent;
import com.google.gwt.user.client.ui.Grid;
import com.google.gwt.user.client.ui.HorizontalPanel;
import com.google.gwt.user.client.ui.Label;
import com.google.gwt.user.client.ui.RadioButton;
import com.google.gwt.user.client.ui.TextArea;
import com.google.gwt.user.client.ui.TextBox;
import com.google.gwt.user.client.ui.VerticalPanel;

import synopticgwt.client.ISynopticServiceAsync;
import synopticgwt.client.SynopticGWT;
import synopticgwt.client.Tab;
import synopticgwt.shared.GWTGraph;
import synopticgwt.shared.GWTInvariantSet;
import synopticgwt.shared.GWTPair;
import synopticgwt.shared.GWTParseException;

/**
 * Panel that contains all text fields to enter log/re values. Contains upload
 * button to upload a log file.
 */
public class InputPanel extends Tab<VerticalPanel> {
    private static final String UPLOAD_LOGFILE_URL = GWT.getModuleBaseURL()
            + "log_file_upload";

    final String regExpDefault = "(?<TYPE>.*)";
    final String partitionRegExpDefault = "\\k<FILE>";

    final VerticalPanel poExamplesPanel = new VerticalPanel();
    final VerticalPanel toExamplesPanel = new VerticalPanel();
    final Grid examplesGrid = new Grid(5, 1);
    final Label exampleLogLabel = new Label("Load example logs");
    final Label parseErrorMsgLabel = new Label();
    final Label logInputTypeLabel = new Label("Log input type:");
    final Label regExpDefaultLabel = new Label("Defaults to " + regExpDefault
            + " when empty");
    final Label partitionRegExpDefaultLabel = new Label("Defaults to "
            + partitionRegExpDefault + " when empty");
    final FormPanel logFileUploadForm = new FormPanel();
    final RadioButton logTextRadioButton = new RadioButton("logInputType",
            "Text");
    final RadioButton logFileRadioButton = new RadioButton("logInputType",
            "File");

    final ExtendedTextArea logTextArea = new ExtendedTextArea(
            new ScheduledCommand() {
                @Override
                public void execute() {
                    // Enable parse log button if pasting non-empty text.
                    if (logTextArea.getValue().trim().length() != 0) {
                        parseLogButton.setEnabled(true);
                    }
                }
            });

    final ExtendedTextBox partitionRegExpTextBox = new ExtendedTextBox(
            new ScheduledCommand() {
                @Override
                public void execute() {
                    // Hide the default reg-exp label if pasting non-empty text.
                    if (partitionRegExpTextBox.getValue().trim().length() != 0) {
                        partitionRegExpDefaultLabel.setVisible(false);
                    }
                }
            });

    final TextBox separatorRegExpTextBox = new TextBox();
    final FileUpload uploadLogFileButton = new FileUpload();
    final VerticalPanel regExpsPanel = new VerticalPanel();
    final Button addRegExpButton = new Button("+");
    final Button parseLogButton = new Button("Parse Log");
    final Button clearInputsButton = new Button("Clear");

    public InputPanel(ISynopticServiceAsync synopticService) {
        super(synopticService);

        panel = new VerticalPanel();

        // Holds the examples panel and input panel
        HorizontalPanel examplesAndInputForm = new HorizontalPanel();
        VerticalPanel inputForm = new VerticalPanel();

        // Construct the inputs panel using a grid.
        inputForm.add(parseErrorMsgLabel);

        // Set up links and labels for examples panel.
        exampleLogLabel.setStyleName("exampleLogLabel");
        examplesGrid.setWidget(0, 0, exampleLogLabel);

        Label poLabel = new Label("Partially ordered");
        Label toLabel = new Label("Totally ordered");
        poLabel.setStyleName("logTypeLabel");
        toLabel.setStyleName("logTypeLabel");

        examplesGrid.setWidget(1, 0, poLabel);
        examplesGrid.setWidget(3, 0, toLabel);

        examplesGrid.setWidget(2, 0, poExamplesPanel);
        examplesGrid.setWidget(4, 0, toExamplesPanel);
        poExamplesPanel.setStyleName("poLinkTable");
        toExamplesPanel.setStyleName("toLinkTable");

        InputExample[] examples = InputExample.values();
        for (int i = 0; i < examples.length; i++) {
            // Create anchor for every InputExample enum.
            Anchor exampleLink = new Anchor(examples[i].getName());
            exampleLink.addClickHandler(new ExampleLinkHandler());
            if (examples[i].isPartiallyOrdered()) {
                poExamplesPanel.add(exampleLink);
            } else {
                toExamplesPanel.add(exampleLink);
            }
        }
        examplesGrid.setStyleName("inputForm");

        Grid grid = new Grid(5, 2);
        inputForm.add(grid);

        // Set up form to handle file upload.
        logFileUploadForm.setAction(UPLOAD_LOGFILE_URL);
        logFileUploadForm.setEncoding(FormPanel.ENCODING_MULTIPART);
        logFileUploadForm.setMethod(FormPanel.METHOD_POST);
        logFileUploadForm.setWidget(grid);

        logTextRadioButton.setStyleName("LogTypeRadio");
        logFileRadioButton.setStyleName("LogTypeRadio");
        logTextRadioButton.setValue(true); // Initially checked.

        // Set up inner panel containing file upload and submit button.
        HorizontalPanel uploadPanel = new HorizontalPanel();
        uploadLogFileButton.setName("uploadFormElement");
        uploadLogFileButton.setVisible(false);
        uploadPanel.add(uploadLogFileButton);

        HorizontalPanel radioButtonPanel = new HorizontalPanel();
        radioButtonPanel.add(logInputTypeLabel);
        radioButtonPanel.add(logTextRadioButton);
        radioButtonPanel.add(logFileRadioButton);

        // Set up inner panel containing textarea and upload.
        VerticalPanel logPanel = new VerticalPanel();
        logPanel.add(radioButtonPanel);
        logPanel.add(logTextArea);
        logPanel.add(uploadPanel);

        grid.setWidget(0, 0, new Label("Log lines"));
        grid.setWidget(0, 1, logPanel);
        logTextArea.setCharacterWidth(80);
        logTextArea.setVisibleLines(10);
        logTextArea.setName("logTextArea");

        grid.setWidget(1, 0, new Label("Regular expressions"));
        regExpsPanel.addStyleName("ExtraRegExps");
        regExpDefaultLabel.setStyleName("DefaultExpLabel");

        Grid regExpsHolder = new Grid(3, 1);
        regExpsHolder.setWidget(0, 0, regExpDefaultLabel);
        regExpsHolder.setWidget(1, 0, regExpsPanel);
        HorizontalPanel firstInput = getTextBoxAndDeletePanel();
        setUpTextBox(((ExtendedTextBox)firstInput.getWidget(0)));
        regExpsPanel.add(firstInput);
        ((Button)firstInput.getWidget(1)).setVisible(false);
        regExpsHolder.setWidget(2, 0, addRegExpButton);
        grid.setWidget(1, 1, regExpsHolder);

        VerticalPanel partitionExpPanel = new VerticalPanel();
        partitionExpPanel.add(partitionRegExpDefaultLabel);
        partitionExpPanel.add(partitionRegExpTextBox);
        partitionRegExpDefaultLabel.setStyleName("DefaultExpLabel");
        grid.setWidget(2, 0, new Label("Partition expression"));
        grid.setWidget(2, 1, partitionExpPanel);
        partitionRegExpTextBox.setVisibleLength(80);
        partitionRegExpTextBox.setName("partitionRegExpTextBox");

        grid.setWidget(3, 0, new Label("Separator expression"));
        grid.setWidget(3, 1, separatorRegExpTextBox);
        separatorRegExpTextBox.setVisibleLength(80);
        separatorRegExpTextBox.setName("separatorRegExpTextBox");

        HorizontalPanel buttonsPanel = new HorizontalPanel();
        buttonsPanel.add(parseLogButton);
        buttonsPanel.add(clearInputsButton);
        parseLogButton.addStyleName("parseButton");
        parseLogButton.setEnabled(false); // initially disabled
        grid.setWidget(4, 1, buttonsPanel);

        grid.setStyleName("inputForm grid");
        for (int i = 0; i < grid.getRowCount(); i++) {
            for (int j = 0; j < grid.getCellCount(i); j++) {
                grid.getCellFormatter().setStyleName(i, j, "tableCell");
            }
        }

        // Set up the error label's style\visibility.
        parseErrorMsgLabel.setStyleName("serverResponseLabelError");
        parseErrorMsgLabel.setVisible(false);

        // Set up the logTextArea.
        logTextArea.setFocus(true);
        logTextArea.setText("");
        logTextArea.selectAll();
        logTextArea.addKeyUpHandler(new KeyUpInputHandler());

        // Set up the other text areas.
        partitionRegExpTextBox.setText("");
        separatorRegExpTextBox.setText("");

        // Associate handler with add extra reg exp button.
        addRegExpButton.addClickHandler(new AddRegExpHandler());

        // Associate KeyPress handler to enable default labels appearing.
        partitionRegExpTextBox.addKeyUpHandler(new KeyUpInputHandler());

        // Associate handler with the Parse Log button.
        parseLogButton.addClickHandler(new ParseLogHandler());
        parseLogButton.addStyleName("ParseLogButton");

        // Associate handler with the Clear Inputs button.
        clearInputsButton.addClickHandler(new ClearInputsHandler());

        // Associate handler with form.
        logFileUploadForm
                .addSubmitCompleteHandler(new LogFileFormCompleteHandler());
        logTextRadioButton.addValueChangeHandler(new LogTypeRadioHandler());
        logFileRadioButton.addValueChangeHandler(new LogTypeRadioHandler());
        uploadLogFileButton.addChangeHandler(new FileUploadHandler());

        inputForm.add(logFileUploadForm);
        examplesAndInputForm.add(examplesGrid);
        examplesAndInputForm.add(inputForm);
        panel.add(examplesAndInputForm);
    }

    /**
     * Sets each input text field to corresponding parameter.
     * 
     * @param logText
     *            content of log file
     * @param regExpText
     *            regular expression
     * @param partitionRegExpText
     *            partition regular expression
     * @param separatorRegExpText
     *            separator regular expression
     */
    // TODO: make this take in a List<String> regExpText to allow multiple
    // regExps. Noted in Issue151.
    public void setInputs(String logText, String regExpText,
            String partitionRegExpText, String separatorRegExpText) {
        this.logTextArea.setText(logText);
        HorizontalPanel firstPanel = (HorizontalPanel)regExpsPanel.getWidget(0);
        ((TextBox)firstPanel.getWidget(0)).setText(regExpText);
        this.partitionRegExpTextBox.setText(partitionRegExpText);
        this.separatorRegExpTextBox.setText(separatorRegExpText);
    }

    /**
     * Extracts all regular expressions into a list.
     */
    private List<String> extractAllRegExps() {
        String currRegExp;
        List<String> result = new LinkedList<String>();

        for (int i = 0; i < regExpsPanel.getWidgetCount(); i++) {
            // Extract each addition text box from panel within extraRegExpPanel
            HorizontalPanel currPanel = (HorizontalPanel) regExpsPanel
                    .getWidget(i);
            TextBox currTextBox = (TextBox) currPanel.getWidget(0);

            currRegExp = getTextBoxRegExp(currTextBox);
            if (!currRegExp.equals("")) {
                result.add(currRegExp);
            }
        }
        return result;
    }
    
    /**
     * Returns a HorizontalPanel containing an ExtendedTextBox and a
     * "delete" button. This is used for regular expression inputs.
     */
    private HorizontalPanel getTextBoxAndDeletePanel() {
        ExtendedTextBox newTextBox = new ExtendedTextBox(
                new ScheduledCommand() {
                    @Override
                    public void execute() {
                        if (!isEmptyRegExps(regExpsPanel)) {
                            regExpDefaultLabel.setVisible(false);
                        }
                    }
                });
        setUpTextBox(newTextBox);
        Button deleteButton = new Button("-");
        deleteButton.addStyleName("DeleteButton");
        deleteButton.addClickHandler(new DeleteTextAreaHandler());
        HorizontalPanel textBoxAndDeleteHolder = new HorizontalPanel();
        textBoxAndDeleteHolder.add(newTextBox);
        textBoxAndDeleteHolder.add(deleteButton);
        return textBoxAndDeleteHolder;
    }

    /**
     * Extracts expression from text box for log parsing.
     */
    private String getTextBoxRegExp(TextBox textBox) {
        String expression = textBox.getText();
        if (expression == null) {
            return "";
        }
        return expression;
    }
    
    /**
<<<<<<< HEAD
     * Sets all input field values to be empty strings
     * and displays default reg exp labels.
     */
    private void clearInputValues() {
        logTextArea.setValue("");
        primaryRegExpsTextBox.setValue("");
        regExpDefaultLabel.setVisible(true);
        partitionRegExpTextBox.setValue("");
        partitionRegExpDefaultLabel.setVisible(true);
        separatorRegExpTextBox.setValue("");
=======
     * Returns true if the regular expression input(s) are empty.
     * Returns false otherwise.
     */
    private boolean isEmptyRegExps(VerticalPanel panel) {
        for (int i = 0; i < panel.getWidgetCount(); i++) {
            HorizontalPanel hp = (HorizontalPanel) panel.getWidget(i);
            TextBox curr = (ExtendedTextBox)hp.getWidget(i);
            if (curr.getValue().trim().length() != 0) {
                return true;
            }
        }
        return false;
>>>>>>> eded5d05
    }

    /**
     * Sets up properties for given ExtendedTextBox.
     */
    private void setUpTextBox(ExtendedTextBox textBox) {
        textBox.setValue("");
        textBox.setVisibleLength(80);
        textBox.setName("regExpsTextArea");
        textBox.addKeyUpHandler(new KeyUpInputHandler());
    }  
     
    /**
     * Adds a new reg exp text area with a corresponding delete button.
     */
    class AddRegExpHandler implements ClickHandler {

        @Override
        public void onClick(ClickEvent event) {
            regExpsPanel.add(getTextBoxAndDeletePanel());
            HorizontalPanel firstPanel = (HorizontalPanel)regExpsPanel.getWidget(0);
            Button firstDelete = (Button)firstPanel.getWidget(1);
            firstDelete.setVisible(true);
        }
    }

    /**
     * Handler for when "Clear" button selected. Clears all inputs and 
     * disables upload/parse log buttons. Displays empty reg exp labels
     * and log text area.
     */
    class ClearInputsHandler implements ClickHandler {

        @Override
        public void onClick(ClickEvent event) {
            logFileUploadForm.reset();
            logTextArea.setVisible(true);
            uploadLogFileButton.setVisible(false);
            parseLogButton.setEnabled(false);
            regExpDefaultLabel.setVisible(true);
            partitionRegExpDefaultLabel.setVisible(true);
        }
    }

    /**
     * Removes the text area to the left of the clicked delete button.
     */
    class DeleteTextAreaHandler implements ClickHandler {

        @Override
        public void onClick(ClickEvent event) {
            Button clicked = (Button) event.getSource();
            clicked.getParent().removeFromParent();
            HorizontalPanel firstPanel = (HorizontalPanel)regExpsPanel.getWidget(0);
            Button firstDelete = (Button)firstPanel.getWidget(1);
            if (regExpsPanel.getWidgetCount() > 1) {
                firstDelete.setVisible(true); 
            } else {
                firstDelete.setVisible(false);
            }
        }

    }

    /**
     * Handles clicks on example log anchors. Loads the associated log/re
     * content into the text areas and text boxes to the left.
     */
    class ExampleLinkHandler implements ClickHandler {

        @Override
        public void onClick(ClickEvent event) {
            // Clears all inputs and uploads.
            logFileUploadForm.reset();
            Anchor anchorClicked = (Anchor) event.getSource();
            InputExample example = InputExample.valueOf(anchorClicked.getText()
                    .toUpperCase());
            setInputs(example.getLogText(), example.getRegExpText(),
                    example.getPartitionRegExpText(),
                    example.getSeparatorRegExpText());
<<<<<<< HEAD
            logTextArea.setVisible(true);
            uploadLogFileButton.setVisible(false);
            if (primaryRegExpsTextBox.getValue().trim().length() != 0) {
                regExpDefaultLabel.setVisible(false);
            } else {
=======
            if (!isEmptyRegExps(regExpsPanel)) {
>>>>>>> eded5d05
                regExpDefaultLabel.setVisible(true);
            } else {
                regExpDefaultLabel.setVisible(false);
            }
            if (partitionRegExpTextBox.getValue().trim().length() != 0) {
                partitionRegExpDefaultLabel.setVisible(false);
            } else {
                partitionRegExpDefaultLabel.setVisible(true);
            }
            parseLogButton.setEnabled(true);
        }
    }

    // TODO: ExtendedTextArea and ExtendedTextBox have identical code. They need
    // to be refactored into the same object

    /**
     * A subclass of text area that allows the browser to capture a paste event
     * and runs a custom command for the event.
     */
    class ExtendedTextArea extends TextArea {
        ScheduledCommand cmd;

        public ExtendedTextArea(ScheduledCommand cmd) {
            super();
            this.cmd = cmd;
            sinkEvents(Event.ONPASTE);
        }

        @Override
        public void onBrowserEvent(Event event) {
            super.onBrowserEvent(event);
            switch (DOM.eventGetType(event)) {
            case Event.ONPASTE:
                Scheduler.get().scheduleDeferred(this.cmd);
                break;
            }
        }
    }

    /**
     * A subclass of text box that allows the browser to capture a paste event
     * and runs a custom command for the event.
     */
    class ExtendedTextBox extends TextBox {
        ScheduledCommand cmd;

        public ExtendedTextBox(ScheduledCommand cmd) {
            super();
            this.cmd = cmd;
            sinkEvents(Event.ONPASTE);
        }

        @Override
        public void onBrowserEvent(Event event) {
            super.onBrowserEvent(event);
            switch (DOM.eventGetType(event)) {
            case Event.ONPASTE:
                Scheduler.get().scheduleDeferred(this.cmd);
                break;
            }
        }
    }

    /**
<<<<<<< HEAD
     * Enables parse log button if a file is selected. Disables parse
     * log button otherwise. 
=======
     * Handles when a file is selected is to be uploaded. Enables 
     * parse log button when a file is chosen.
>>>>>>> eded5d05
     */
    class FileUploadHandler implements ChangeHandler {

        @Override
        public void onChange(ChangeEvent event) {
            if (!uploadLogFileButton.getFilename().isEmpty()) {
                parseLogButton.setEnabled(true);
<<<<<<< HEAD
=======
                regExpDefaultLabel.setVisible(true);
                partitionRegExpDefaultLabel.setVisible(true);
>>>>>>> eded5d05
            } else {
                parseLogButton.setEnabled(false);
            }
        }
    }

    /**
     * Handles KeyPress events for all the log input fields. Enables/disables
     * fields, labels, or buttons according to empty or non-empty fields.
     */
    class KeyUpInputHandler implements KeyUpHandler {
        @Override
        public void onKeyUp(KeyUpEvent event) {
            if (event.getSource() == logTextArea) {
                // Parse log enabled if log text area is not empty.
                if (logTextArea.getValue().trim().length() != 0) {
                    parseLogButton.setEnabled(true);
                } else {
                    parseLogButton.setEnabled(false);
                }
            } else if (event.getSource() == partitionRegExpTextBox) {
                if (partitionRegExpTextBox.getValue().trim().length() != 0) {
                    partitionRegExpDefaultLabel.setVisible(false);
                } else {
                    partitionRegExpDefaultLabel.setVisible(true);
                }
            } else { // KeyUp event in a reg exp textbox input.
                if (!isEmptyRegExps(regExpsPanel)) {
                    regExpDefaultLabel.setVisible(false);
                } else {
                    regExpDefaultLabel.setVisible(true);
                }
            }
        }
    }

    /**
     * Called after log file uploaded is saved on server side. Handles calling
     * SynopticService to read and parse contents of the log file uploaded by
     * client.
     */
    class LogFileFormCompleteHandler implements FormPanel.SubmitCompleteHandler {
        @Override
        public void onSubmitComplete(SubmitCompleteEvent event) {
            // Extract arguments for parseLog call.
            List<String> regExps = extractAllRegExps();
            String partitionRegExp = getTextBoxRegExp(partitionRegExpTextBox);
            String separatorRegExp = getTextBoxRegExp(separatorRegExpTextBox);

            // ////////////////////// Call to remote service.
            synopticService.parseUploadedLog(regExps, partitionRegExp,
                    separatorRegExp, new ParseLogAsyncCallback());
            // //////////////////////
        }
    }

    /**
     * Handles enabling/disabling of text area or file upload button when log
     * type radio buttons are changed.
     */
    class LogTypeRadioHandler implements ValueChangeHandler<Boolean> {
        @Override
        public void onValueChange(ValueChangeEvent<Boolean> event) {
            if (event.getSource() == logTextRadioButton) {
                logTextArea.setVisible(true);
                uploadLogFileButton.setVisible(false);
                if (logTextArea.getValue().trim().length() == 0) {
                    parseLogButton.setEnabled(false);
                } else {
                    parseLogButton.setEnabled(true);
                }
            } else { // logFileRadioButton
                logTextArea.setVisible(false);
                uploadLogFileButton.setVisible(true);
                clearInputValues();
                if (!uploadLogFileButton.getFilename().isEmpty()) {
                    parseLogButton.setEnabled(true);
                } else {
                    parseLogButton.setEnabled(false);
                }
            }
        }
    }

    /**
     * Handles parse log button clicks.
     */
    class ParseLogHandler implements ClickHandler {
        @SuppressWarnings("synthetic-access")
        @Override
        public void onClick(ClickEvent event) {
            // Disallow the user from making concurrent Parse Log calls.
            parseLogButton.setEnabled(false);

            // Reset the parse error msg.
            parseErrorMsgLabel.setText("");

            if (logFileRadioButton.getValue()) { // log file
                logFileUploadForm.submit();

            } else { // log in text area
                // Extract arguments for parseLog call.
                String logLines = logTextArea.getText();
                List<String> regExps = extractAllRegExps();
                String partitionRegExp = getTextBoxRegExp(partitionRegExpTextBox);
                String separatorRegExp = getTextBoxRegExp(separatorRegExpTextBox);

                // TODO: validate the arguments to parseLog.

                // ////////////////////// Call to remote service.
                synopticService.parseLog(logLines, regExps, partitionRegExp,
                        separatorRegExp, new ParseLogAsyncCallback());
                // //////////////////////
            }
        }
    }

    /**
     * Callback handler for the parseLog() Synoptic service call.
     */
    class ParseLogAsyncCallback implements
            AsyncCallback<GWTPair<GWTInvariantSet, GWTGraph>> {
        @Override
        public void onFailure(Throwable caught) {
            displayRPCErrorMessage("Remote Procedure Call Failure while parsing log: "
                    + caught.getMessage());
            parseErrorMsgLabel.setText(caught.getMessage());
            parseLogButton.setEnabled(true);
            if (!(caught instanceof GWTParseException)) {
                return;
            }
            GWTParseException exception = (GWTParseException) caught;
            // If the exception has both a regex and a logline, then only
            // the TextArea
            // that sets their highlighting last will have highlighting.
            // A secret dependency for TextArea highlighting is focus.
            // As of now, 9/12/11, SerializableParseExceptions do not get
            // thrown with both a regex and a logline.
            if (exception.hasRegex()) {
                String regex = exception.getRegex();
                // TODO: currently error handling only for first reg exps
                // text box, extend to all extra reg exp text box also.
                // Noted in Issue152
                String regexes = ((TextBox)regExpsPanel.getWidget(0)).getText();
                int pos = indexOf(regexes, regex);
                ((TextBox)regExpsPanel.getWidget(0)).setFocus(true);
                ((TextBox)regExpsPanel.getWidget(0)).setSelectionRange(pos, regex.length());
            }
            if (exception.hasLogLine()) {
                String log = exception.getLogLine();
                String logs = logTextArea.getText();
                int pos = indexOf(logs, log);
                logTextArea.setFocus(true);
                logTextArea.setSelectionRange(pos, log.length());

            }
        }

        /**
         * Returns the index of searchString as a substring of string with the
         * condition that the searchString is followed by a newline character,
         * carriage return character, or nothing(end of string). Returns -1 if
         * searchString is not found in string with the previous conditions.
         * Throws a NullPointerException if string or searchString is null.
         */
        public int indexOf(String string, String searchString) {
            if (string == null || searchString == null) {
                throw new NullPointerException();
            }

            int movingPosition = string.indexOf(searchString);
            int cumulativePosition = movingPosition;

            if (movingPosition == -1) {
                return movingPosition;
            }

            while (movingPosition + searchString.length() < string.length()
                    && !(string.charAt(movingPosition + searchString.length()) == '\r' || string
                            .charAt(movingPosition + searchString.length()) == '\n')) {

                string = string.substring(movingPosition
                        + searchString.length());
                movingPosition = string.indexOf(searchString);

                if (movingPosition == -1) {
                    return movingPosition;
                }

                cumulativePosition += movingPosition + searchString.length();
            }
            return cumulativePosition;
        }

        @Override
        public void onSuccess(GWTPair<GWTInvariantSet, GWTGraph> ret) {
            parseLogButton.setEnabled(true);
            SynopticGWT.entryPoint.logParsed(ret.getLeft(), ret.getRight());
        }
    }

}<|MERGE_RESOLUTION|>--- conflicted
+++ resolved
@@ -278,6 +278,23 @@
     }
 
     /**
+     * Sets all input field values to be empty strings
+     * and displays default reg exp labels.
+     */
+    private void clearInputValues() {
+        logTextArea.setValue("");
+        regExpDefaultLabel.setVisible(true);
+        for (int i = 0; i < regExpsPanel.getWidgetCount(); i++) {
+            HorizontalPanel panel = (HorizontalPanel)regExpsPanel.getWidget(i);
+            TextBox textBox = (TextBox)panel.getWidget(0);
+            textBox.setValue("");
+        }
+        partitionRegExpTextBox.setValue("");
+        partitionRegExpDefaultLabel.setVisible(true);
+        separatorRegExpTextBox.setValue("");
+    }
+    
+    /**
      * Extracts all regular expressions into a list.
      */
     private List<String> extractAllRegExps() {
@@ -289,7 +306,6 @@
             HorizontalPanel currPanel = (HorizontalPanel) regExpsPanel
                     .getWidget(i);
             TextBox currTextBox = (TextBox) currPanel.getWidget(0);
-
             currRegExp = getTextBoxRegExp(currTextBox);
             if (!currRegExp.equals("")) {
                 result.add(currRegExp);
@@ -315,7 +331,7 @@
         setUpTextBox(newTextBox);
         Button deleteButton = new Button("-");
         deleteButton.addStyleName("DeleteButton");
-        deleteButton.addClickHandler(new DeleteTextAreaHandler());
+        deleteButton.addClickHandler(new DeleteTextBoxHandler());
         HorizontalPanel textBoxAndDeleteHolder = new HorizontalPanel();
         textBoxAndDeleteHolder.add(newTextBox);
         textBoxAndDeleteHolder.add(deleteButton);
@@ -334,31 +350,18 @@
     }
     
     /**
-<<<<<<< HEAD
-     * Sets all input field values to be empty strings
-     * and displays default reg exp labels.
-     */
-    private void clearInputValues() {
-        logTextArea.setValue("");
-        primaryRegExpsTextBox.setValue("");
-        regExpDefaultLabel.setVisible(true);
-        partitionRegExpTextBox.setValue("");
-        partitionRegExpDefaultLabel.setVisible(true);
-        separatorRegExpTextBox.setValue("");
-=======
      * Returns true if the regular expression input(s) are empty.
      * Returns false otherwise.
      */
     private boolean isEmptyRegExps(VerticalPanel panel) {
         for (int i = 0; i < panel.getWidgetCount(); i++) {
             HorizontalPanel hp = (HorizontalPanel) panel.getWidget(i);
-            TextBox curr = (ExtendedTextBox)hp.getWidget(i);
-            if (curr.getValue().trim().length() != 0) {
-                return true;
-            }
-        }
-        return false;
->>>>>>> eded5d05
+            TextBox textBox = (ExtendedTextBox)hp.getWidget(0);
+            if (textBox.getValue().trim().length() != 0) {
+                return false;
+            }
+        }
+        return true;
     }
 
     /**
@@ -404,9 +407,9 @@
     }
 
     /**
-     * Removes the text area to the left of the clicked delete button.
-     */
-    class DeleteTextAreaHandler implements ClickHandler {
+     * Removes the text box to the left of the clicked delete button.
+     */
+    class DeleteTextBoxHandler implements ClickHandler {
 
         @Override
         public void onClick(ClickEvent event) {
@@ -414,10 +417,16 @@
             clicked.getParent().removeFromParent();
             HorizontalPanel firstPanel = (HorizontalPanel)regExpsPanel.getWidget(0);
             Button firstDelete = (Button)firstPanel.getWidget(1);
+            // Display a "minus" button only if there is more than one text area.
             if (regExpsPanel.getWidgetCount() > 1) {
                 firstDelete.setVisible(true); 
             } else {
                 firstDelete.setVisible(false);
+            }
+            if (isEmptyRegExps(regExpsPanel)) {
+                regExpDefaultLabel.setVisible(true);
+            } else {
+                regExpDefaultLabel.setVisible(false);
             }
         }
 
@@ -439,15 +448,7 @@
             setInputs(example.getLogText(), example.getRegExpText(),
                     example.getPartitionRegExpText(),
                     example.getSeparatorRegExpText());
-<<<<<<< HEAD
-            logTextArea.setVisible(true);
-            uploadLogFileButton.setVisible(false);
-            if (primaryRegExpsTextBox.getValue().trim().length() != 0) {
-                regExpDefaultLabel.setVisible(false);
-            } else {
-=======
-            if (!isEmptyRegExps(regExpsPanel)) {
->>>>>>> eded5d05
+            if (isEmptyRegExps(regExpsPanel)) {
                 regExpDefaultLabel.setVisible(true);
             } else {
                 regExpDefaultLabel.setVisible(false);
@@ -513,25 +514,15 @@
     }
 
     /**
-<<<<<<< HEAD
      * Enables parse log button if a file is selected. Disables parse
      * log button otherwise. 
-=======
-     * Handles when a file is selected is to be uploaded. Enables 
-     * parse log button when a file is chosen.
->>>>>>> eded5d05
      */
     class FileUploadHandler implements ChangeHandler {
 
         @Override
         public void onChange(ChangeEvent event) {
             if (!uploadLogFileButton.getFilename().isEmpty()) {
-                parseLogButton.setEnabled(true);
-<<<<<<< HEAD
-=======
-                regExpDefaultLabel.setVisible(true);
-                partitionRegExpDefaultLabel.setVisible(true);
->>>>>>> eded5d05
+                parseLogButton.setEnabled(true); 
             } else {
                 parseLogButton.setEnabled(false);
             }
@@ -559,10 +550,10 @@
                     partitionRegExpDefaultLabel.setVisible(true);
                 }
             } else { // KeyUp event in a reg exp textbox input.
-                if (!isEmptyRegExps(regExpsPanel)) {
+                if (isEmptyRegExps(regExpsPanel)) {
+                    regExpDefaultLabel.setVisible(true);
+                } else {
                     regExpDefaultLabel.setVisible(false);
-                } else {
-                    regExpDefaultLabel.setVisible(true);
                 }
             }
         }
