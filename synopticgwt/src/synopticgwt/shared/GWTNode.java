package synopticgwt.shared;

import java.io.Serializable;

/**
 * A representation of a graph node for GWT. Overall, this is a representation
 * of a partition node which acts as a bridge between Synoptic's server and the
 * front end.
 * 
 * @author a.w.davies.vio
 */
public class GWTNode implements Serializable {

    // TODO: Create a JSNI field that holds a reference
    // to a Dracula Graph node so that updates can be sent
    // to the node via this object rather than in JS
    // file.

    private static final long serialVersionUID = 1L;

    // The event type of the partition.
    private String eventType = null;

    // The hashCode of the corresponding pNode.
    private int pNodeHash;

    public GWTNode() {
        // Default constructor to avoid serialization errors.
    }

    /**
     * Constructs a GWTNode object, which identifies itself via its event type.
     * The event type is the String representation of the event type to which
     * this node must correspond.
     * 
     * @param eType
     *            The String of the eType of the corresponding partition node.
     * @param hashCode
     *            The hashCode of the corresponding partition node.
     */
    public GWTNode(String eType, int hashCode) {
        assert eType != null;
        this.eventType = eType;
        this.pNodeHash = hashCode;
    }

    @Override
    public boolean equals(Object other) {
        if (other == this)
            return true;
        if (!(other instanceof GWTNode))
            return false;
        GWTNode o = (GWTNode) other;
        return o.toString().equals(this.toString())
                && o.pNodeHash == this.pNodeHash;
    }

    @Override
    public int hashCode() {
        int result = 17;
        result = 31 * result + eventType.hashCode();
        result = 31 * result + pNodeHash;
        return result;
    }

    public String getEventType() {
        assert this.eventType != null;
        return eventType;
    }

    @Override
    public String toString() {
        return getEventType();
    }

    /**
     * @return The hash code for the Partition Node object that this object
     *         represents.
     */
    public int getPartitionNodeHashCode() {
        return pNodeHash;
    }

    /**
     * @return The hash code for the Partition Node object that this object
     *         represents.
     */
    public String getPartitionNodeHashCodeStr() {
        return ((Integer) pNodeHash).toString();
    }
<<<<<<< HEAD

=======
>>>>>>> 837f4b8e
}<|MERGE_RESOLUTION|>--- conflicted
+++ resolved
@@ -88,8 +88,4 @@
     public String getPartitionNodeHashCodeStr() {
         return ((Integer) pNodeHash).toString();
     }
-<<<<<<< HEAD
-
-=======
->>>>>>> 837f4b8e
 }