--- conflicted
+++ resolved
@@ -17,42 +17,18 @@
     public GWTPair(L left, R right) {
         l = left;
         r = right;
-<<<<<<< HEAD
-=======
-        hashCode = hash;
-    }
-
-    @Override
-    public boolean equals(Object other) {
-        if (other instanceof GWTPair<?, ?>) {
-            return (((GWTPair<?, ?>) other).l.equals(this.l) && ((GWTPair<?, ?>) other).r
-                    .equals(this.r));
-        } else {
-            return false;
-        }
->>>>>>> 0e948bb0
     }
 
     public L getLeft() {
         return l;
     }
 
-<<<<<<< HEAD
-=======
-    @Override
-    public int hashCode() {
-        return hashCode;
-    }
-
->>>>>>> 0e948bb0
     public R getRight() {
         return r;
     }
 
     @Override
     public String toString() {
-        return new String("<" +
-        		l.toString() +
-        		"," + r.toString() + ">");
+        return new String("<" + l.toString() + "," + r.toString() + ">");
     }
 }